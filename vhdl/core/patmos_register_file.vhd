-- 
-- Copyright Technical University of Denmark. All rights reserved.
-- This file is part of the time-predictable VLIW Patmos.
-- 
-- Redistribution and use in source and binary forms, with or without
-- modification, are permitted provided that the following conditions are met:
-- 
--    1. Redistributions of source code must retain the above copyright notice,
--       this list of conditions and the following disclaimer.
-- 
--    2. Redistributions in binary form must reproduce the above copyright
--       notice, this list of conditions and the following disclaimer in the
--       documentation and/or other materials provided with the distribution.
-- 
-- THIS SOFTWARE IS PROVIDED BY THE COPYRIGHT HOLDER ``AS IS'' AND ANY EXPRESS
-- OR IMPLIED WARRANTIES, INCLUDING, BUT NOT LIMITED TO, THE IMPLIED WARRANTIES
-- OF MERCHANTABILITY AND FITNESS FOR A PARTICULAR PURPOSE ARE DISCLAIMED. IN
-- NO EVENT SHALL THE COPYRIGHT HOLDER OR CONTRIBUTORS BE LIABLE FOR ANY
-- DIRECT, INDIRECT, INCIDENTAL, SPECIAL, EXEMPLARY, OR CONSEQUENTIAL DAMAGES
-- (INCLUDING, BUT NOT LIMITED TO, PROCUREMENT OF SUBSTITUTE GOODS OR SERVICES;
-- LOSS OF USE, DATA, OR PROFITS; OR BUSINESS INTERRUPTION) HOWEVER CAUSED AND
-- ON ANY THEORY OF LIABILITY, WHETHER IN CONTRACT, STRICT LIABILITY, OR TORT
-- (INCLUDING NEGLIGENCE OR OTHERWISE) ARISING IN ANY WAY OUT OF THE USE OF
-- THIS SOFTWARE, EVEN IF ADVISED OF THE POSSIBILITY OF SUCH DAMAGE.
-- 
-- The views and conclusions contained in the software and documentation are
-- those of the authors and should not be interpreted as representing official
-- policies, either expressed or implied, of the copyright holder.
-- 


--------------------------------------------------------------------------------
-- Short descripton.
--
-- Author: Martin Schoeberl (martin@jopdesign.com)
-- Author: Sahar Abbaspour
--------------------------------------------------------------------------------


--TO DO: Check $zero as destination


------------------------------------------
--general purpose registers
------------------------------------------
library ieee;
use ieee.std_logic_1164.all;
use ieee.numeric_std.all;

entity patmos_register_file is          --general purpose registers
	port(
		clk           : in  std_logic;
		rst           : in  std_logic;
		read_address1 : in  std_logic_vector(4 downto 0);
		read_address2 : in  std_logic_vector(4 downto 0);
		write_address : in  std_logic_vector(4 downto 0);
		read_data1    : out std_logic_vector(31 downto 0);
		read_data2    : out std_logic_vector(31 downto 0);
		write_data    : in  std_logic_vector(31 downto 0);
		write_enable  : in  std_logic
	);
end entity patmos_register_file;

architecture arch of patmos_register_file is
<<<<<<< HEAD
type register_bank is array (0 to 31) of unsigned(31 downto 0);
signal reg_bank : register_bank;
--signal reg_read_address1, reg_read_address2 : unsigned(4 downto 0);
signal reg_write_enable : std_logic;
signal reg_write : unsigned(4 downto 0);

begin
  --                                  
  ------ latch read address
  latch_read_address:  process (clk, rst)
  begin
    if(rst = '1') then
        for i in 0 to 31 loop -- initialize register file
          reg_bank(i)<= (others => '0');
        end loop;
    elsif rising_edge(clk) then
    	reg_write <= write_address;
   --   if (read_enable) then
      --    reg_read_address1 <= read_address1;
      --    reg_read_address2 <= read_address2;
          if (write_enable = '1') then
             reg_bank(to_integer(unsigned(write_address))) <= write_data;
           end if;
   --   end if;
    end if;
   end process latch_read_address;
   
 ------ read process (or should be async?)
  read:  process (read_address1, read_address2, reg_bank)
  begin
    if (read_address1 = reg_write)then-- and write_enable = '1' )then
     read_data1 <= write_data;
   else 
      read_data1 <= reg_bank(to_integer(unsigned(read_address1)));
    end if;
    
   if (read_address2 = reg_write) then --and write_enable = '1' then
      read_data2 <= write_data;
  else   
      read_data2 <= reg_bank(to_integer(unsigned(read_address2)));
   end if;
  end process read;
  
=======
	type ram_type is array (0 to 31) of std_logic_vector(31 downto 0);
	signal ram              : ram_type;
	signal reg_write_enable : std_logic;

	signal wr_addr_reg  : std_logic_vector(4 downto 0);
	signal wr_data_reg  : std_logic_vector(31 downto 0);
	signal wr_en_reg    : std_logic;
	signal rd_addr_reg1 : std_logic_vector(4 downto 0);
	signal rd_addr_reg2 : std_logic_vector(4 downto 0);

begin
	process(clk)
	begin
		if rising_edge(clk) then
			wr_addr_reg  <= write_address;
			wr_data_reg  <= write_data;
			wr_en_reg    <= write_enable;
			rd_addr_reg1 <= read_address1;
			rd_addr_reg2 <= read_address2;
		end if;
	end process;

	process(ram, wr_addr_reg, wr_data_reg, wr_en_reg, rd_addr_reg1, rd_addr_reg2, write_enable, write_address, write_data)
	begin
		if wr_en_reg = '1' then
			ram(to_integer(unsigned(wr_addr_reg))) <= wr_data_reg;
		end if;

-- this is latches
--		if write_enable = '1' then
--			ram(to_integer(unsigned(write_address))) <= write_data;
--		end if;
		if rd_addr_reg1 = "00000" then
			read_data1 <= (others => '0');
		else
			read_data1 <= ram(to_integer(unsigned(rd_addr_reg1)));
		end if;
		if rd_addr_reg2 = "00000" then
			read_data2 <= (others => '0');
		else
			read_data2 <= ram(to_integer(unsigned(rd_addr_reg2)));
		end if;
	end process;


--	process(clk)
--	begin
--		if rising_edge(clk) then	
--			if (write_enable = '1') then
--				ram(to_integer(unsigned(write_address))) <= write_data;
--			end if;
--			
--			if (read_address1 = write_address) and write_enable = '1' then
--				read_data1 <= write_data;
--			elsif read_address1 = "00000" then
--				read_data1 <= (others => '0');
--			else
--				read_data1 <= ram(to_integer(unsigned(read_address1)));
--			end if;
--			
--			if (read_address2 = write_address) and write_enable = '1' then
--				read_data2 <= write_data;
--			elsif read_address2 = "00000" then
--				read_data2 <= (others => '0');
--			else
--				read_data2 <= ram(to_integer(unsigned(read_address2)));
--			end if;
--		end if;
--end process;


-- ------ read process (or should be async?)
--  read:  process (read_address1, read_address2, reg_bank)
--  begin
--   -- if ((read_address1 = write_address) and write_enable = '1' )then
--  --   read_data1 <= write_data;
--  -- else 
--      read_data1 <= reg_bank(to_integer(unsigned(read_address1)));
-- --   end if;
--    
--  -- if (read_address2 = write_address) and write_enable = '1' then
--    --  read_data2 <= write_data;
--  -- else   
--      read_data2 <= reg_bank(to_integer(unsigned(read_address2)));
--  --  end if;
--  end process read;

>>>>>>> 7ee96926
end arch;
<|MERGE_RESOLUTION|>--- conflicted
+++ resolved
@@ -37,9 +37,6 @@
 --------------------------------------------------------------------------------
 
 
---TO DO: Check $zero as destination
-
-
 ------------------------------------------
 --general purpose registers
 ------------------------------------------
@@ -62,51 +59,7 @@
 end entity patmos_register_file;
 
 architecture arch of patmos_register_file is
-<<<<<<< HEAD
-type register_bank is array (0 to 31) of unsigned(31 downto 0);
-signal reg_bank : register_bank;
---signal reg_read_address1, reg_read_address2 : unsigned(4 downto 0);
-signal reg_write_enable : std_logic;
-signal reg_write : unsigned(4 downto 0);
 
-begin
-  --                                  
-  ------ latch read address
-  latch_read_address:  process (clk, rst)
-  begin
-    if(rst = '1') then
-        for i in 0 to 31 loop -- initialize register file
-          reg_bank(i)<= (others => '0');
-        end loop;
-    elsif rising_edge(clk) then
-    	reg_write <= write_address;
-   --   if (read_enable) then
-      --    reg_read_address1 <= read_address1;
-      --    reg_read_address2 <= read_address2;
-          if (write_enable = '1') then
-             reg_bank(to_integer(unsigned(write_address))) <= write_data;
-           end if;
-   --   end if;
-    end if;
-   end process latch_read_address;
-   
- ------ read process (or should be async?)
-  read:  process (read_address1, read_address2, reg_bank)
-  begin
-    if (read_address1 = reg_write)then-- and write_enable = '1' )then
-     read_data1 <= write_data;
-   else 
-      read_data1 <= reg_bank(to_integer(unsigned(read_address1)));
-    end if;
-    
-   if (read_address2 = reg_write) then --and write_enable = '1' then
-      read_data2 <= write_data;
-  else   
-      read_data2 <= reg_bank(to_integer(unsigned(read_address2)));
-   end if;
-  end process read;
-  
-=======
 	type ram_type is array (0 to 31) of std_logic_vector(31 downto 0);
 	signal ram              : ram_type;
 	signal reg_write_enable : std_logic;
@@ -135,10 +88,6 @@
 			ram(to_integer(unsigned(wr_addr_reg))) <= wr_data_reg;
 		end if;
 
--- this is latches
---		if write_enable = '1' then
---			ram(to_integer(unsigned(write_address))) <= write_data;
---		end if;
 		if rd_addr_reg1 = "00000" then
 			read_data1 <= (others => '0');
 		else
@@ -194,5 +143,4 @@
 --  --  end if;
 --  end process read;
 
->>>>>>> 7ee96926
 end arch;
