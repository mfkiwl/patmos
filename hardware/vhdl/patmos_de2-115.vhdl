--
-- Copyright: 2013, Technical University of Denmark, DTU Compute
-- Author: Martin Schoeberl (martin@jopdesign.com)
--         Rasmus Bo Soerensen (rasmus@rbscloud.dk)
-- License: Simplified BSD License
--

-- VHDL top level for Patmos in Chisel on Altera de2-115 board
--
-- Includes some 'magic' VHDL code to generate a reset after FPGA configuration.
--

library ieee;
use ieee.std_logic_1164.all;
use ieee.numeric_std.all;

entity patmos_top is
  port(
    clk : in  std_logic;
    oLedsPins_led : out std_logic_vector(8 downto 0);
    iKeysPins_key : in std_logic_vector(3 downto 0);
    oUartPins_txd : out std_logic;
    iUartPins_rxd : in  std_logic;
    oSRAM_A : out std_logic_vector(19 downto 0);
    SRAM_DQ : inout std_logic_vector(15 downto 0);
    oSRAM_CE_N : out std_logic;
    oSRAM_OE_N : out std_logic;
    oSRAM_WE_N : out std_logic;
    oSRAM_LB_N : out std_logic;
    oSRAM_UB_N : out std_logic
  );
end entity patmos_top;

architecture rtl of patmos_top is
<<<<<<< HEAD
	component Patmos is
		port(
			clock           : in  std_logic;
			reset           : in  std_logic;
=======
  component Patmos is
    port(
      clk             : in  std_logic;
      reset           : in  std_logic;
>>>>>>> c234cee8

      io_Leds_led : out std_logic_vector(8 downto 0);
      io_Keys_key : in  std_logic_vector(3 downto 0);
      io_UartCmp_tx  : out std_logic;
      io_UartCmp_rx  : in  std_logic;

      io_SramCtrl_ramOut_addr : out std_logic_vector(19 downto 0);
      io_SramCtrl_ramOut_doutEna : out std_logic;
      io_SramCtrl_ramIn_din : in std_logic_vector(15 downto 0);
      io_SramCtrl_ramOut_dout : out std_logic_vector(15 downto 0);
      io_SramCtrl_ramOut_nce : out std_logic;
      io_SramCtrl_ramOut_noe : out std_logic;
      io_SramCtrl_ramOut_nwe : out std_logic;
      io_SramCtrl_ramOut_nlb : out std_logic;
      io_SramCtrl_ramOut_nub : out std_logic

    );
  end component;

  -- DE2-70: 50 MHz clock => 80 MHz
  -- BeMicro: 16 MHz clock => 25.6 MHz
  constant pll_infreq : real    := 50.0;
  constant pll_mult   : natural := 8;
  constant pll_div    : natural := 5;

  signal clk_int : std_logic;

  -- for generation of internal reset
  signal int_res            : std_logic;
  signal res_reg1, res_reg2 : std_logic;
  signal res_cnt            : unsigned(2 downto 0) := "000"; -- for the simulation

    -- sram signals for tristate inout
    signal sram_out_dout_ena : std_logic;
    signal sram_out_dout : std_logic_vector(15 downto 0);

  attribute altera_attribute : string;
  attribute altera_attribute of res_cnt : signal is "POWER_UP_LEVEL=LOW";

begin
  pll_inst : entity work.pll generic map(
      input_freq  => pll_infreq,
      multiply_by => pll_mult,
      divide_by   => pll_div
    )
    port map(
      inclk0 => clk,
      c0     => clk_int
    );
  -- we use a PLL
  -- clk_int <= clk;

  --
  --  internal reset generation
  --  should include the PLL lock signal
  --
  process(clk_int)
  begin
    if rising_edge(clk_int) then
      if (res_cnt /= "111") then
        res_cnt <= res_cnt + 1;
      end if;
      res_reg1 <= not res_cnt(0) or not res_cnt(1) or not res_cnt(2);
      res_reg2 <= res_reg1;
      int_res  <= res_reg2;
    end if;
  end process;


    -- tristate output to ssram
    process(sram_out_dout_ena, sram_out_dout)
    begin
      if sram_out_dout_ena='1' then
        SRAM_DQ <= sram_out_dout;
      else
        SRAM_DQ <= (others => 'Z');
      end if;
    end process;

    comp : Patmos port map(clk_int, int_res,
           oLedsPins_led,
           iKeysPins_key,
           oUartPins_txd, iUartPins_rxd,
           oSRAM_A, sram_out_dout_ena, SRAM_DQ, sram_out_dout, oSRAM_CE_N, oSRAM_OE_N, oSRAM_WE_N, oSRAM_LB_N, oSRAM_UB_N);

end architecture rtl;<|MERGE_RESOLUTION|>--- conflicted
+++ resolved
@@ -32,17 +32,10 @@
 end entity patmos_top;
 
 architecture rtl of patmos_top is
-<<<<<<< HEAD
 	component Patmos is
 		port(
 			clock           : in  std_logic;
 			reset           : in  std_logic;
-=======
-  component Patmos is
-    port(
-      clk             : in  std_logic;
-      reset           : in  std_logic;
->>>>>>> c234cee8
 
       io_Leds_led : out std_logic_vector(8 downto 0);
       io_Keys_key : in  std_logic_vector(3 downto 0);
