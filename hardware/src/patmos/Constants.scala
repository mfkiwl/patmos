--- conflicted
+++ resolved
@@ -106,7 +106,6 @@
 
   val OPCODE_STC = Bits("b01100")
 
-<<<<<<< HEAD
   val OPCODE_CFL_CALLND = Bits("b10000")
   val OPCODE_CFL_BRND   = Bits("b10010")
   val OPCODE_CFL_BRCFND = Bits("b10100")
@@ -118,13 +117,6 @@
 
   val OPCODE_CFL_CFLRND = Bits("b11000")
   val OPCODE_CFL_CFLR   = Bits("b11001")
-=======
-  val OPCODE_CFL_CALL = Bits("b11000")
-  val OPCODE_CFL_BR = Bits("b11001")
-  val OPCODE_CFL_BRCF = Bits("b11010")
-  val OPCODE_CFL_CFLI = Bits("b11100")
-  val OPCODE_CFL_RET = Bits("b11110")
->>>>>>> 67bbe906
 
   val OPCODE_ALUL = Bits("b11111")
 
@@ -177,17 +169,11 @@
   val PFUNC_XOR = Bits("b10")
   val PFUNC_NOR = Bits("b11")
 
-<<<<<<< HEAD
   val JFUNC_RET   = Bits("b0000")
   val JFUNC_XRET  = Bits("b0001")
   val JFUNC_CALL  = Bits("b0100")
   val JFUNC_BR    = Bits("b0101")
   val JFUNC_BRCF  = Bits("b1010")
-=======
-  val JFUNC_CALL = Bits("b0000")
-  val JFUNC_BR = Bits("b0001")
-  val JFUNC_BRCF = Bits("b0010")
->>>>>>> 67bbe906
 
   val SPEC_FL = Bits("b0000")
   val SPEC_SL = Bits("b0010")
@@ -195,7 +181,6 @@
   val SPEC_SS = Bits("b0101")
   val SPEC_ST = Bits("b0110")
 
-<<<<<<< HEAD
   val SPEC_SRB = Bits("b0111")
   val SPEC_SRO = Bits("b1000")
   val SPEC_SXB = Bits("b1001")
@@ -208,9 +193,4 @@
 
   val STC_SENSR   = Bits("b0101")
   val STC_SSPILLR = Bits("b1101")
-=======
-  val STC_SRES = Bits("b0000")
-  val STC_SFREE = Bits("b1000")
-  val STC_SENS = Bits("b0100")
->>>>>>> 67bbe906
 }