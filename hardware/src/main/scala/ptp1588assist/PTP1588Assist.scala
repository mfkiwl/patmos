--- conflicted
+++ resolved
@@ -1,169 +1,163 @@
-package ptp1588assist
-
-import Chisel._
-import ocp._
-import patmos.Constants._
-
-class PTP1588Assist(addrWidth: Int = ADDR_WIDTH, dataWidth: Int = DATA_WIDTH, clockFreq: Int = CLOCK_FREQ, secondsWidth: Int = 32, nanoWidth: Int = 32, initialTime: BigInt = 0L, ppsDuration: Int = 10) extends Module{
-  val io = new Bundle{
-    val ocp = new OcpCoreSlavePort(addrWidth, dataWidth)
-<<<<<<< HEAD
-    val ethMacRX = new MIIChannel().asInput
-    val ethMacTX = new MIIChannel().asInput
-    val intrs = Vec.fill(2){Bool(OUTPUT)}
-=======
-    val ethMacRX = Input(new MIIChannel())
-    val ethMacTX = Input(new MIIChannel())
-    val intrs = Vec.fill(3){Bool(OUTPUT)}
->>>>>>> 472e7432
-    val rtcPPS = Bool(OUTPUT)
-    val rtcHexDisp = Vec.fill(8) {Bits(OUTPUT, 7)}
-    val ledPHY = Bits(OUTPUT, width=1)
-    val ledSOF = Bits(OUTPUT, width=1)
-    val ledEOF = Bits(OUTPUT, width=1)
-    val ledSFD = Bits(OUTPUT, width=8)
-  }
-
-  // Connections
-  val rtc = Module(new RTC(clockFreq, secondsWidth, nanoWidth, initialTime, ppsDuration))
-
-  val tsuRx = Module(new MIITimestampUnit(secondsWidth+nanoWidth))
-  tsuRx.io.miiChannel <> io.ethMacRX
-  tsuRx.io.rtcTimestamp := rtc.io.ptpTimestamp
-
-  val tsuTx = Module(new MIITimestampUnit(secondsWidth+nanoWidth))
-  tsuTx.io.miiChannel <> io.ethMacTX
-  tsuTx.io.rtcTimestamp := rtc.io.ptpTimestamp
-
-  // OCP
-  val masterReg = Reg(next = io.ocp.M)
-  rtc.io.ocp.M.Data := masterReg.Data
-  rtc.io.ocp.M.ByteEn := masterReg.ByteEn
-  rtc.io.ocp.M.Addr := masterReg.Addr
-  tsuRx.io.ocp.M.Data := masterReg.Data
-  tsuRx.io.ocp.M.ByteEn := masterReg.ByteEn
-  tsuRx.io.ocp.M.Addr := masterReg.Addr
-  tsuTx.io.ocp.M.Data := masterReg.Data
-  tsuTx.io.ocp.M.ByteEn := masterReg.ByteEn
-  tsuTx.io.ocp.M.Addr := masterReg.Addr
-  // Arbitrate OCP master
-  when(masterReg.Addr(11) === Bits("b0")){
-    when(masterReg.Addr(10) === Bits("b0")) {
-      tsuRx.io.ocp.M.Cmd := masterReg.Cmd //TsuRx Cmd
-      tsuTx.io.ocp.M.Cmd := OcpCmd.IDLE
-      rtc.io.ocp.M.Cmd := OcpCmd.IDLE
-    }.otherwise{
-      tsuRx.io.ocp.M.Cmd := OcpCmd.IDLE
-      tsuTx.io.ocp.M.Cmd := masterReg.Cmd //TsuTx Cmd
-      rtc.io.ocp.M.Cmd := OcpCmd.IDLE
-    }
-  }.otherwise{
-    tsuRx.io.ocp.M.Cmd := OcpCmd.IDLE
-    tsuTx.io.ocp.M.Cmd := OcpCmd.IDLE
-    rtc.io.ocp.M.Cmd := masterReg.Cmd     //RTC   Cmd
-  }
-  // Arbitrate OCP slave based on response
-  val replyTSURxReg = Reg(next = tsuRx.io.ocp.S)
-  val replyTSUTxReg = Reg(next = tsuTx.io.ocp.S)
-  val replyRTCReg = Reg(next = rtc.io.ocp.S)
-  when(OcpResp.NULL =/= replyTSURxReg.Resp){
-    io.ocp.S := replyTSURxReg            //TsuRx Resp
-  }.elsewhen(OcpResp.NULL =/= replyTSUTxReg.Resp){
-    io.ocp.S := replyTSUTxReg            //TsuTx Resp
-  }.elsewhen(OcpResp.NULL =/= replyRTCReg.Resp){
-    io.ocp.S := replyRTCReg              //RTC   Resp
-  }.otherwise{
-    io.ocp.S.Resp := OcpResp.NULL
-    io.ocp.S.Data := 0.U
-  }
-
-  // Interrupts
-  io.intrs := Cat(tsuTx.io.ptpValid, tsuRx.io.ptpValid)
-
-  // HEX Decode hardware
-  def sevenSegBCDDecode(data : Bits, segmentPolarity: Int) : Bits = {
-    val result = Bits(width = 7)
-    result := Bits("b1000001")
-    switch(data(3,0)){
-      is(Bits("b0000")){
-        result := Bits("b1000000")    //0
-      }
-      is(Bits("b0001")){
-        result := Bits("b1111001")    //1
-      }
-      is(Bits("b0010")){
-        result := Bits("b0100100")    //2
-      }
-      is(Bits("b0011")){
-        result := Bits("b0110000")    //3
-      }
-      is(Bits("b0100")){
-        result := Bits("b0011001")    //4
-      }
-      is(Bits("b0101")){
-        result := Bits("b0010010")    //5
-      }
-      is(Bits("b0110")){
-        result := Bits("b0000010")    //6
-      }
-      is(Bits("b0111")){
-        result := Bits("b1111000")    //7
-      }
-      is(Bits("b1000")){
-        result := Bits("b0000000")    //8
-      }
-      is(Bits("b1001")){
-        result := Bits("b0011000")    //9
-      }
-      is(Bits("b1010")){
-        result := Bits("b0001000")    //A
-      }
-      is(Bits("b1011")){
-        result := Bits("b0000011")    //B
-      }
-      is(Bits("b1100")){
-        result := Bits("b1000110")    //C
-      }
-      is(Bits("b1101")){
-        result := Bits("b0100001")    //D
-      }
-      is(Bits("b1110")){
-        result := Bits("b0000110")    //E
-      }
-      is(Bits("b1111")){
-        result := Bits("b0001110")    //F
-      }
-    }
-    if (segmentPolarity==0) {
-      result
-    } else {
-      ~result
-    }
-  }
-
-  io.rtcPPS := rtc.io.pps
-
-  // [OPTIONAL] Hex & Led Connectivity
-  // Led connections
-  val dispRegVec = RegInit(Vec.fill(8){Bits(0, width = 7)})
-  dispRegVec(0) := sevenSegBCDDecode(rtc.io.ptpTimestamp(35, 32), segmentPolarity = 0)
-  dispRegVec(1) := sevenSegBCDDecode(rtc.io.ptpTimestamp(39, 36), segmentPolarity = 0)
-  dispRegVec(2) := sevenSegBCDDecode(rtc.io.ptpTimestamp(43, 40), segmentPolarity = 0)
-  dispRegVec(3) := sevenSegBCDDecode(rtc.io.ptpTimestamp(47, 44), segmentPolarity = 0)
-  dispRegVec(4) := sevenSegBCDDecode(rtc.io.ptpTimestamp(51, 48), segmentPolarity = 0)
-  dispRegVec(5) := sevenSegBCDDecode(rtc.io.ptpTimestamp(55, 52), segmentPolarity = 0)
-  dispRegVec(6) := sevenSegBCDDecode(rtc.io.ptpTimestamp(59, 56), segmentPolarity = 0)
-  dispRegVec(7) := sevenSegBCDDecode(rtc.io.ptpTimestamp(63, 60), segmentPolarity = 0)
-  io.rtcHexDisp := dispRegVec
-  io.ledPHY := tsuRx.io.listening | tsuTx.io.listening
-  io.ledSOF := tsuRx.io.sofValid | tsuTx.io.sofValid
-  io.ledEOF := tsuRx.io.eofValid | tsuTx.io.eofValid
-  io.ledSFD := tsuRx.io.sfdValid | tsuTx.io.sfdValid
-}
-
-object PTP1588Assist {
-  def main(args: Array[String]): Unit = {
-    chiselMain(Array[String]("--backend", "v", "--targetDir", "generated/PTP1588Assist"),
-      () => Module(new PTP1588Assist(addrWidth=16, dataWidth=32, clockFreq = 80000000)))
-  }
-}
+package ptp1588assist
+
+import Chisel._
+import ocp._
+import patmos.Constants._
+
+class PTP1588Assist(addrWidth: Int = ADDR_WIDTH, dataWidth: Int = DATA_WIDTH, clockFreq: Int = CLOCK_FREQ, secondsWidth: Int = 32, nanoWidth: Int = 32, initialTime: BigInt = 0L, ppsDuration: Int = 10) extends Module{
+  val io = new Bundle{
+    val ocp = new OcpCoreSlavePort(addrWidth, dataWidth)
+    val ethMacRX = Input(new MIIChannel())
+    val ethMacTX = Input(new MIIChannel())
+    val intrs = Vec.fill(2){Bool(OUTPUT)}
+    val rtcPPS = Bool(OUTPUT)
+    val rtcHexDisp = Vec.fill(8) {Bits(OUTPUT, 7)}
+    val ledPHY = Bits(OUTPUT, width=1)
+    val ledSOF = Bits(OUTPUT, width=1)
+    val ledEOF = Bits(OUTPUT, width=1)
+    val ledSFD = Bits(OUTPUT, width=8)
+  }
+
+  // Connections
+  val rtc = Module(new RTC(clockFreq, secondsWidth, nanoWidth, initialTime, ppsDuration))
+
+  val tsuRx = Module(new MIITimestampUnit(secondsWidth+nanoWidth))
+  tsuRx.io.miiChannel <> io.ethMacRX
+  tsuRx.io.rtcTimestamp := rtc.io.ptpTimestamp
+
+  val tsuTx = Module(new MIITimestampUnit(secondsWidth+nanoWidth))
+  tsuTx.io.miiChannel <> io.ethMacTX
+  tsuTx.io.rtcTimestamp := rtc.io.ptpTimestamp
+
+  // OCP
+  val masterReg = Reg(next = io.ocp.M)
+  rtc.io.ocp.M.Data := masterReg.Data
+  rtc.io.ocp.M.ByteEn := masterReg.ByteEn
+  rtc.io.ocp.M.Addr := masterReg.Addr
+  tsuRx.io.ocp.M.Data := masterReg.Data
+  tsuRx.io.ocp.M.ByteEn := masterReg.ByteEn
+  tsuRx.io.ocp.M.Addr := masterReg.Addr
+  tsuTx.io.ocp.M.Data := masterReg.Data
+  tsuTx.io.ocp.M.ByteEn := masterReg.ByteEn
+  tsuTx.io.ocp.M.Addr := masterReg.Addr
+  // Arbitrate OCP master
+  when(masterReg.Addr(11) === Bits("b0")){
+    when(masterReg.Addr(10) === Bits("b0")) {
+      tsuRx.io.ocp.M.Cmd := masterReg.Cmd //TsuRx Cmd
+      tsuTx.io.ocp.M.Cmd := OcpCmd.IDLE
+      rtc.io.ocp.M.Cmd := OcpCmd.IDLE
+    }.otherwise{
+      tsuRx.io.ocp.M.Cmd := OcpCmd.IDLE
+      tsuTx.io.ocp.M.Cmd := masterReg.Cmd //TsuTx Cmd
+      rtc.io.ocp.M.Cmd := OcpCmd.IDLE
+    }
+  }.otherwise{
+    tsuRx.io.ocp.M.Cmd := OcpCmd.IDLE
+    tsuTx.io.ocp.M.Cmd := OcpCmd.IDLE
+    rtc.io.ocp.M.Cmd := masterReg.Cmd     //RTC   Cmd
+  }
+  // Arbitrate OCP slave based on response
+  val replyTSURxReg = Reg(next = tsuRx.io.ocp.S)
+  val replyTSUTxReg = Reg(next = tsuTx.io.ocp.S)
+  val replyRTCReg = Reg(next = rtc.io.ocp.S)
+  when(OcpResp.NULL =/= replyTSURxReg.Resp){
+    io.ocp.S := replyTSURxReg            //TsuRx Resp
+  }.elsewhen(OcpResp.NULL =/= replyTSUTxReg.Resp){
+    io.ocp.S := replyTSUTxReg            //TsuTx Resp
+  }.elsewhen(OcpResp.NULL =/= replyRTCReg.Resp){
+    io.ocp.S := replyRTCReg              //RTC   Resp
+  }.otherwise{
+    io.ocp.S.Resp := OcpResp.NULL
+    io.ocp.S.Data := 0.U
+  }
+
+  // Interrupts
+  io.intrs := Cat(tsuTx.io.ptpValid, tsuRx.io.ptpValid)
+
+  // HEX Decode hardware
+  def sevenSegBCDDecode(data : Bits, segmentPolarity: Int) : Bits = {
+    val result = Bits(width = 7)
+    result := Bits("b1000001")
+    switch(data(3,0)){
+      is(Bits("b0000")){
+        result := Bits("b1000000")    //0
+      }
+      is(Bits("b0001")){
+        result := Bits("b1111001")    //1
+      }
+      is(Bits("b0010")){
+        result := Bits("b0100100")    //2
+      }
+      is(Bits("b0011")){
+        result := Bits("b0110000")    //3
+      }
+      is(Bits("b0100")){
+        result := Bits("b0011001")    //4
+      }
+      is(Bits("b0101")){
+        result := Bits("b0010010")    //5
+      }
+      is(Bits("b0110")){
+        result := Bits("b0000010")    //6
+      }
+      is(Bits("b0111")){
+        result := Bits("b1111000")    //7
+      }
+      is(Bits("b1000")){
+        result := Bits("b0000000")    //8
+      }
+      is(Bits("b1001")){
+        result := Bits("b0011000")    //9
+      }
+      is(Bits("b1010")){
+        result := Bits("b0001000")    //A
+      }
+      is(Bits("b1011")){
+        result := Bits("b0000011")    //B
+      }
+      is(Bits("b1100")){
+        result := Bits("b1000110")    //C
+      }
+      is(Bits("b1101")){
+        result := Bits("b0100001")    //D
+      }
+      is(Bits("b1110")){
+        result := Bits("b0000110")    //E
+      }
+      is(Bits("b1111")){
+        result := Bits("b0001110")    //F
+      }
+    }
+    if (segmentPolarity==0) {
+      result
+    } else {
+      ~result
+    }
+  }
+
+  io.rtcPPS := rtc.io.pps
+
+  // [OPTIONAL] Hex & Led Connectivity
+  // Led connections
+  val dispRegVec = RegInit(Vec.fill(8){Bits(0, width = 7)})
+  dispRegVec(0) := sevenSegBCDDecode(rtc.io.ptpTimestamp(35, 32), segmentPolarity = 0)
+  dispRegVec(1) := sevenSegBCDDecode(rtc.io.ptpTimestamp(39, 36), segmentPolarity = 0)
+  dispRegVec(2) := sevenSegBCDDecode(rtc.io.ptpTimestamp(43, 40), segmentPolarity = 0)
+  dispRegVec(3) := sevenSegBCDDecode(rtc.io.ptpTimestamp(47, 44), segmentPolarity = 0)
+  dispRegVec(4) := sevenSegBCDDecode(rtc.io.ptpTimestamp(51, 48), segmentPolarity = 0)
+  dispRegVec(5) := sevenSegBCDDecode(rtc.io.ptpTimestamp(55, 52), segmentPolarity = 0)
+  dispRegVec(6) := sevenSegBCDDecode(rtc.io.ptpTimestamp(59, 56), segmentPolarity = 0)
+  dispRegVec(7) := sevenSegBCDDecode(rtc.io.ptpTimestamp(63, 60), segmentPolarity = 0)
+  io.rtcHexDisp := dispRegVec
+  io.ledPHY := tsuRx.io.listening | tsuTx.io.listening
+  io.ledSOF := tsuRx.io.sofValid | tsuTx.io.sofValid
+  io.ledEOF := tsuRx.io.eofValid | tsuTx.io.eofValid
+  io.ledSFD := tsuRx.io.sfdValid | tsuTx.io.sfdValid
+}
+
+object PTP1588Assist {
+  def main(args: Array[String]): Unit = {
+    chiselMain(Array[String]("--backend", "v", "--targetDir", "generated/PTP1588Assist"),
+      () => Module(new PTP1588Assist(addrWidth=16, dataWidth=32, clockFreq = 80000000)))
+  }
+}