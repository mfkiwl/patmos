/*
 * Blackbox for ~/t-crest/argo/src/noc/synchronous/noc_node.vhd. 
 * Requires ~/t-crest/argo/src/noc/synchronous/noc_node_wrapper.vhd
 *
 * Authors: Eleftherios Kyriakakis (elky@dtu.dk)
 *
 */

package argo

import Chisel._
import ocp._
import patmos.Constants._

/**
  * Dummy for ~/t-crest/argo/src/noc/synchronous/noc_node_wrapper.vhd
  * It emulates a same-cycle Ocp.RD and a delayed accept Ocp.WR
  * it emulates three different Argo config_bus registers for DMA_BASE, SCHED_BASE and TDM_BASE 
  * @param argoConf
  * @param master
  */
class NoCNodeDummy(argoConf: ArgoConfig, master: Boolean) extends Module {
  val io = IO(new Bundle(){
    val irq = Output(Bits(width = 2))
    val run = Bool(INPUT)
    val supervisor = Bool(INPUT)
    val masterRun = Bool(OUTPUT)
    val proc = new OcpIOSlavePort(ADDR_WIDTH, DATA_WIDTH)
    val spm = new SPMMasterPort(argoConf.HEADER_FIELD_WIDTH, argoConf.HEADER_CTRL_WIDTH)
    val north_in = new RouterPort(argoConf)
    val east_in = new RouterPort(argoConf)
    val south_in = new RouterPort(argoConf)
    val west_in = new RouterPort(argoConf)
    val north_out = new OutputPort(argoConf)
    val east_out = new OutputPort(argoConf)
    val south_out = new OutputPort(argoConf)
    val west_out = new OutputPort(argoConf)
  })

  val dmaReg = Reg(init = UInt(Integer.parseInt("0000", 16), width = DATA_WIDTH))
  val schReg = Reg(init = UInt(Integer.parseInt("2000", 16), width = DATA_WIDTH))
  val tdmReg = Reg(init = UInt(Integer.parseInt("4000", 16), width = DATA_WIDTH))
  val respReg = Reg(init = OcpResp.NULL)
  val acceptReg = Reg(init = false.B)

  acceptReg := (io.proc.M.Cmd === OcpCmd.WR) && ~acceptReg

  when (io.proc.M.Cmd===OcpCmd.WR && acceptReg) {
    when(io.proc.M.Addr(15, 12) === Bits("h0")){
      dmaReg := io.proc.M.Data
      respReg := OcpResp.DVA
    }.elsewhen (io.proc.M.Addr(15, 12) === Bits("h2")) {
      schReg := io.proc.M.Data
      respReg := OcpResp.DVA
    } .elsewhen(io.proc.M.Addr(15, 12) === Bits("h4")){
      tdmReg := io.proc.M.Data
      respReg := OcpResp.DVA
    } .otherwise{
      respReg := OcpResp.ERR
    }
  } .otherwise {
    respReg := OcpResp.NULL
  }

  when(io.proc.M.Addr(15, 12) === Bits("h0")){
    io.proc.S.Data := dmaReg 
  }.elsewhen (io.proc.M.Addr(15, 12) === Bits("h2")) {
    io.proc.S.Data := schReg
  } .elsewhen(io.proc.M.Addr(15, 12) === Bits("h4")){
    io.proc.S.Data := tdmReg 
  } .otherwise{
    io.proc.S.Data := Bits("h0")
  }

  io.proc.S.CmdAccept := Mux(io.proc.M.Cmd===OcpCmd.WR, acceptReg, io.proc.M.Cmd===OcpCmd.RD)
  io.proc.S.Resp := Mux(io.proc.M.Cmd===OcpCmd.WR, respReg, Mux(io.proc.M.Cmd===OcpCmd.RD, OcpResp.DVA, OcpResp.NULL))

  //debug(io.proc.M.Addr) does nothing in chisel3 (no proning in frontend of chisel3 anyway)
  //debug(io.proc.M.RespAccept)
}

/**
  * Wrapper for ~/t-crest/argo/src/noc/synchronous/noc_node_wrapper.vhd
  * @param argoConf
  * @param master
  */
class NoCNodeWrapper(argoConf: ArgoConfig, master: Boolean) extends BlackBox {
  val io = IO(new Bundle(){
    val irq = Output(Bits(width = 2))
    val run = Bool(INPUT)
    val supervisor = Bool(INPUT)
    val masterRun = Bool(OUTPUT)
    val proc = new OcpIOSlavePort(ADDR_WIDTH, DATA_WIDTH)
    val spm = new SPMMasterPort(argoConf.HEADER_FIELD_WIDTH, argoConf.HEADER_CTRL_WIDTH)
    val north_in = new RouterPort(argoConf)
    val east_in = new RouterPort(argoConf)
    val south_in = new RouterPort(argoConf)
    val west_in = new RouterPort(argoConf)
    val north_out = new OutputPort(argoConf)
    val east_out = new OutputPort(argoConf)
    val south_out = new OutputPort(argoConf)
    val west_out = new OutputPort(argoConf)
<<<<<<< HEAD
  })
  //throw new Error("BlackBox wrapper for NoCNode needs update for Chisel 3")
  /* Commented out to compile with Chisel3
=======
  }
  //TODO: Fix blackbox to compile with Chisel3
>>>>>>> c234cee8
  setModuleName("noc_node_wrapper")
  addClock(Driver.implicitClock)
  renameClock("clk", "clk")
  renameReset("reset")
  if(master) {
    setVerilogParameters("#(.MASTER(" + 1 + "))")
  } else {
    setVerilogParameters("#(.MASTER(" + 0 + "))")
  }
}<|MERGE_RESOLUTION|>--- conflicted
+++ resolved
@@ -100,14 +100,9 @@
     val east_out = new OutputPort(argoConf)
     val south_out = new OutputPort(argoConf)
     val west_out = new OutputPort(argoConf)
-<<<<<<< HEAD
   })
-  //throw new Error("BlackBox wrapper for NoCNode needs update for Chisel 3")
+  throw new Error("BlackBox wrapper for NoCNode needs update for Chisel 3")
   /* Commented out to compile with Chisel3
-=======
-  }
-  //TODO: Fix blackbox to compile with Chisel3
->>>>>>> c234cee8
   setModuleName("noc_node_wrapper")
   addClock(Driver.implicitClock)
   renameClock("clk", "clk")
@@ -116,5 +111,5 @@
     setVerilogParameters("#(.MASTER(" + 1 + "))")
   } else {
     setVerilogParameters("#(.MASTER(" + 0 + "))")
-  }
+  }*/
 }