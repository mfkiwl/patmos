--- conflicted
+++ resolved
@@ -55,17 +55,10 @@
     argoNoc.io.spmPorts(i).S := comSPMWrapper(i).spm.S
     argoNoc.io.supervisor(i) := io.cores(i).asInstanceOf[OcpArgoSlavePort].superMode(i)
   }
-<<<<<<< HEAD
 
   val masterReg = Reg(Vec(argoConf.CORES, new OcpArgoSlavePort(ADDR_WIDTH, DATA_WIDTH, argoConf).M))
   val busyReg = RegInit(Vec.fill(argoConf.CORES){Bool(false)})
   val selSpmRplyReg = RegInit(Vec.fill(argoConf.CORES){Bool(false)})
-=======
-  
-  val masterReg = Vec.fill(argoConf.CORES){Reg(new OcpArgoSlavePort(ADDR_WIDTH, DATA_WIDTH, argoConf)).M}
-  val busyReg = Vec.fill(argoConf.CORES){Reg(init = Bool(false))}
-  val selSpmRplyReg = Vec.fill(argoConf.CORES){Reg(init = Bool(false))}
->>>>>>> c234cee8
 
 	// Wire up Patmos - NoC + SPM
 	for(i <- 0 until argoConf.CORES){
@@ -75,11 +68,7 @@
       masterReg(i) := io.cores(i).M
     }
     //Is busy when command is RD/WR and address is for the NoC
-<<<<<<< HEAD
-    when((io.cores(i).M.Cmd === OcpCmd.RD || io.cores(i).M.Cmd === OcpCmd.WR) && io.cores(i).M.Addr(27) === Bits("b0")) {
-=======
-    when((io(i).M.Cmd === OcpCmd.RD || io(i).M.Cmd === OcpCmd.WR) && io(i).M.Addr(constSelSPMBitOffset) === Bits("b0")) {
->>>>>>> c234cee8
+    when((io.cores(i).M.Cmd === OcpCmd.RD || io.cores(i).M.Cmd === OcpCmd.WR) && io.cores(i).M.Addr(constSelSPMBitOffset) === Bits("b0")) {
       busyReg(i) := true.B
     }
     //Not busy when the command has been accepted
@@ -91,25 +80,14 @@
     argoNoc.io.ocpPorts(i).M.Data := masterReg(i).Data
     argoNoc.io.ocpPorts(i).M.ByteEn := masterReg(i).ByteEn
     argoNoc.io.ocpPorts(i).M.Addr := masterReg(i).Addr
-<<<<<<< HEAD
     argoNoc.io.ocpPorts(i).M.RespAccept := (argoNoc.io.ocpPorts(i).S.Resp =/= OcpResp.NULL).asUInt //Accept all responses
-    argoNoc.io.ocpPorts(i).M.Cmd := Mux(masterReg(i).Addr(27) === Bits("b0"), masterReg(i).Cmd, OcpCmd.IDLE) //0xE000_0000
+    argoNoc.io.ocpPorts(i).M.Cmd := Mux(masterReg(i).Addr(constSelSPMBitOffset) === Bits("b0"), masterReg(i).Cmd, OcpCmd.IDLE) //0xE000_0000
 
     //Argo SPM gets immediate access to io
     comSPMWrapper(i).ocp.M.Data := io.cores(i).M.Data
     comSPMWrapper(i).ocp.M.ByteEn := io.cores(i).M.ByteEn
     comSPMWrapper(i).ocp.M.Addr := io.cores(i).M.Addr
-    comSPMWrapper(i).ocp.M.Cmd := Mux(io.cores(i).M.Addr(27) === Bits("b1"), io.cores(i).M.Cmd, OcpCmd.IDLE) //0xE800_0000
-=======
-    argoNoc.io.ocpPorts(i).M.RespAccept := (argoNoc.io.ocpPorts(i).S.Resp =/= OcpResp.NULL).toUInt //Accept all responses
-    argoNoc.io.ocpPorts(i).M.Cmd := Mux(masterReg(i).Addr(constSelSPMBitOffset) === Bits("b0"), masterReg(i).Cmd, OcpCmd.IDLE) //0xE000_0000
-
-    //Argo SPM gets immediate access to io
-    comSPMWrapper(i).ocp.M.Data := io(i).M.Data
-    comSPMWrapper(i).ocp.M.ByteEn := io(i).M.ByteEn
-    comSPMWrapper(i).ocp.M.Addr := io(i).M.Addr
-    comSPMWrapper(i).ocp.M.Cmd := Mux(io(i).M.Addr(constSelSPMBitOffset) === Bits("b1"), io(i).M.Cmd, OcpCmd.IDLE) //0xE800_0000
->>>>>>> c234cee8
+    comSPMWrapper(i).ocp.M.Cmd := Mux(io.cores(i).M.Addr(constSelSPMBitOffset) === Bits("b1"), io.cores(i).M.Cmd, OcpCmd.IDLE) //0xE800_0000
 
     //Register slave resp/data
     val respSpmReg = Reg(next = comSPMWrapper(i).ocp.S.Resp)
@@ -117,19 +95,9 @@
     val dataSpmReg = Reg(next = comSPMWrapper(i).ocp.S.Data)
     val dataNoCReg = Reg(next = argoNoc.io.ocpPorts(i).S.Data)
 
-<<<<<<< HEAD
-    //Mux spm/noc to master
+        //Mux spm/noc to master
     when(io.cores(i).M.Cmd =/= OcpCmd.IDLE && !busyReg(i)){
-      selSpmRplyReg(i) := io.cores(i).M.Addr(27).toBool
-    } .elsewhen(respSpmReg === OcpResp.DVA || respNoCReg ===OcpResp.DVA){
-      selSpmRplyReg(i) := false.B
-    }
-    io.cores(i).S.Data := Mux(selSpmRplyReg(i), dataSpmReg, dataNoCReg)
-    io.cores(i).S.Resp := Mux(selSpmRplyReg(i), respSpmReg, respNoCReg)
-=======
-        //Mux spm/noc to master
-    when(io(i).M.Cmd =/= OcpCmd.IDLE && !busyReg(i)){
-      selSpmRplyReg(i) := io(i).M.Addr(constSelSPMBitOffset).toBool //0xE800_0000
+      selSpmRplyReg(i) := io.cores(i).M.Addr(constSelSPMBitOffset).toBool //0xE800_0000
     } .elsewhen(respSpmReg === OcpResp.DVA || respNoCReg ===OcpResp.DVA){
       selSpmRplyReg(i) := false.B
     }
@@ -137,9 +105,8 @@
     // val dataReg = Reg(next = Mux(selSpmRplyReg(i), comSPMWrapper(i).ocp.S.Data, argoNoc.io.ocpPorts(i).S.Data))
     // val respReg = Reg(next = Mux(selSpmRplyReg(i), comSPMWrapper(i).ocp.S.Resp, argoNoc.io.ocpPorts(i).S.Resp))
 
-    io(i).S.Data := Mux(selSpmRplyReg(i), dataSpmReg, dataNoCReg)
-    io(i).S.Resp := Mux(selSpmRplyReg(i), respSpmReg, respNoCReg)
->>>>>>> c234cee8
+    io.cores(i).S.Data := Mux(selSpmRplyReg(i), dataSpmReg, dataNoCReg)
+    io.cores(i).S.Resp := Mux(selSpmRplyReg(i), respSpmReg, respNoCReg)
 
     // io(i).S.Data := dataReg
     // io(i).S.Resp := respReg
