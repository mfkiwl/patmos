--- conflicted
+++ resolved
@@ -217,8 +217,11 @@
       spm.io(i) <> cores(i).io.comSpm
     }
   } else if (cmpDevice == 2) {
-<<<<<<< HEAD
-    // connect onewaymem
+    val oneway = Module(new cmp.OneWayOCPWrapper(nrCores))
+    for (i <- (0 until nrCores)) {
+      oneway.io(i) <> cores(i).io.comSpm
+    }
+    // 3 and 4 are reserved for Oktay and Lefteris  
   } else if (cmpDevice == 3) {
     // connect SPM with ownership
     val tdm = Module(new cmp.TDM(nrCores))
@@ -226,20 +229,15 @@
     //tdm.io.master <> spm.io
     for (i <- (0 until cores.length)) {
      tdm.io.slave(i) <> cores(i).io.comSpm
-=======
-    val oneway = Module(new cmp.OneWayOCPWrapper(nrCores))
-    for (i <- (0 until nrCores)) {
-      oneway.io(i) <> cores(i).io.comSpm
-    }
-    // 3 and 4 are reserved for Oktay and Lefteris  
+    }
   } else if (cmpDevice == 5) {
     val ownspm = Module(new cmp.OwnSPM(nrCores, 1, 1024))
     for (i <- (0 until cores.length)) {
       ownspm.io(i) <> cores(i).io.comSpm
->>>>>>> 618b3da9
     }
   }
   for (i <- (0 until cores.length)) {
+    println("Connecting core " + i)
     memarbiter.io.master(i) <> cores(i).io.memPort
   }
 
