--- conflicted
+++ resolved
@@ -24,11 +24,6 @@
 /**
  * Module for one Patmos core.
  */
-<<<<<<< HEAD
-class PatmosCore(binFile: String, nr: Int, cnt: Int, aegeanCompatible: Boolean) extends Module {
-
-  val io = IO(new PatmosCoreIO)
-=======
 class PatmosCore(binFile: String, nr: Int, cnt: Int) extends Module {
 
   val io = IO(new Bundle() with HasSuperMode with HasPerfCounter with HasInterrupts {
@@ -40,7 +35,6 @@
     val excInOut = new OcpCoreSlavePort(ADDR_WIDTH, DATA_WIDTH)
     val mmuInOut = new OcpCoreSlavePort(ADDR_WIDTH, DATA_WIDTH)
   })
->>>>>>> b552180a
 
   val icache =
     if (ICACHE_SIZE <= 0)
