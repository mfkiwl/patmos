/*
 * Patmos top level component and test driver.
 *
 * Authors: Martin Schoeberl (martin@jopdesign.com)
 *          Wolfgang Puffitsch (wpuffitsch@gmail.com)
 *
 */

package patmos

import Chisel._
import Node._

import scala.collection.mutable.HashMap
import java.io.File

import Constants._

import util._
import io._
import datacache._
import ocp._

/**
 * Module for one Patmos core.
 */
class PatmosCore(binFile: String, nr: Int, cnt: Int, cmpdevs: List[(CoreDeviceIO, Int, String)] = List.empty) extends Module {

  val io = Config.getPatmosCoreIO()

  val icache =
    if (ICACHE_SIZE <= 0)
      Module(new NullICache())
    else if (ICACHE_TYPE == ICACHE_TYPE_METHOD && ICACHE_REPL == CACHE_REPL_FIFO)
      Module(new MCache())
    else if (ICACHE_TYPE == ICACHE_TYPE_LINE && ICACHE_ASSOC == 1)
      Module(new ICache())
    else {
      ChiselError.error("Unsupported instruction cache configuration:" +
        " type \"" + ICACHE_TYPE + "\"" +
        " (must be \"" + ICACHE_TYPE_METHOD + "\" or \"" + ICACHE_TYPE_LINE + "\")" +
        " associativity " + ICACHE_ASSOC +
        " with replacement policy \"" + ICACHE_REPL + "\"")
      Module(new NullICache()) // return at least a dummy cache
    }

  val fetch = Module(new Fetch(binFile))
  val decode = Module(new Decode())
  val execute = Module(new Execute())
  val memory = Module(new Memory())
  val writeback = Module(new WriteBack())
  val exc = Module(new Exceptions())
  val iocomp = Module(new InOut(nr, cnt, cmpdevs))
  val dcache = Module(new DataCache())

  //connect icache
  icache.io.feicache <> fetch.io.feicache
  icache.io.icachefe <> fetch.io.icachefe
  icache.io.exicache <> execute.io.exicache
  icache.io.illMem <> memory.io.icacheIllMem

  decode.io.fedec <> fetch.io.fedec
  execute.io.decex <> decode.io.decex
  memory.io.exmem <> execute.io.exmem
  writeback.io.memwb <> memory.io.memwb
  // RF write connection
  decode.io.rfWrite <> writeback.io.rfWrite
  // This is forwarding of registered result
  // Take care that it is the plain register
  execute.io.exResult <> memory.io.exResult
  execute.io.memResult <> writeback.io.memResult

  // Connect stack cache
  execute.io.exsc <> dcache.io.scIO.exsc
  dcache.io.scIO.scex <> execute.io.scex
  dcache.io.scIO.illMem <> memory.io.scacheIllMem

  // We branch in EX
  fetch.io.exfe <> execute.io.exfe
  // We call in MEM
  fetch.io.memfe <> memory.io.memfe
  // We store the return base in EX (in cycle corresponding to MEM)
  fetch.io.feex <> execute.io.feex

  memory.io.localInOut <> iocomp.io.memInOut

  // Connect exception unit
  exc.io.ocp <> iocomp.io.excInOut
  exc.io.intrs <> iocomp.io.intrs
  exc.io.excdec <> decode.io.exc
  exc.io.memexc <> memory.io.exc

  // Connect data cache
  dcache.io.master <> memory.io.globalInOut

  // Merge OCP ports from data caches and method cache
  val burstBus = Module(new OcpBurstBus(ADDR_WIDTH, DATA_WIDTH, BURST_LENGTH))
  val selICache = Bool()
  val burstJoin = if (ICACHE_TYPE == ICACHE_TYPE_METHOD) {
    // requests from D-cache and method cache never collide
    new OcpBurstJoin(icache.io.ocp_port, dcache.io.slave,
      burstBus.io.slave, selICache)
  } else {
    // join requests such that D-cache requests are buffered
    new OcpBurstPriorityJoin(icache.io.ocp_port, dcache.io.slave,
      burstBus.io.slave, selICache)
  }

  val mmu = Module(if (HAS_MMU) new MemoryManagement() else new NoMemoryManagement())
  mmu.io.exec <> selICache
  mmu.io.ctrl <> iocomp.io.mmuInOut
  mmu.io.virt <> burstBus.io.master

  // Enable signals for memory stage, method cache and stack cache
  memory.io.ena_in := icache.io.ena_out && !dcache.io.scIO.stall
  icache.io.ena_in := memory.io.ena_out && !dcache.io.scIO.stall
  dcache.io.scIO.ena_in := memory.io.ena_out && icache.io.ena_out

  // Enable signal
  val enable = memory.io.ena_out & icache.io.ena_out & !dcache.io.scIO.stall
  fetch.io.ena := enable
  decode.io.ena := enable
  execute.io.ena := enable
  writeback.io.ena := enable
  exc.io.ena := enable
  val enableReg = Reg(next = enable)

  // Flush signal
  val flush = memory.io.flush
  val brflush = execute.io.brflush
  decode.io.flush := flush || brflush
  execute.io.flush := flush

  // Software resets
  icache.io.invalidate := exc.io.invalICache
  dcache.io.invalDCache := exc.io.invalDCache

  // Make privileged mode visible internally and externally
  iocomp.io.superMode := exc.io.superMode
  mmu.io.superMode := exc.io.superMode
  io.superMode := exc.io.superMode

  // Internal "I/O" data
  iocomp.io.internalIO.perf.ic := icache.io.perf
  iocomp.io.internalIO.perf.dc := dcache.io.dcPerf
  iocomp.io.internalIO.perf.sc := dcache.io.scPerf
  iocomp.io.internalIO.perf.wc := dcache.io.wcPerf
  iocomp.io.internalIO.perf.mem.read := (io.memPort.M.Cmd === OcpCmd.RD &&
    io.memPort.S.CmdAccept === Bits(1))
  iocomp.io.internalIO.perf.mem.write := (io.memPort.M.Cmd === OcpCmd.WR &&
    io.memPort.S.CmdAccept === Bits(1))

  // The inputs and outputs
  io.comConf <> iocomp.io.comConf
  io.comSpm <> iocomp.io.comSpm
  io.memPort <> mmu.io.phys
  Config.connectAllIOPins(io, iocomp.io)

  // Keep signal alive for debugging
  debug(enableReg)
}

/**
 * This is only used by aegean to strip off the memory
 * controller. Shall go with the new CMP configuration.
 */
object PatmosCoreMain {
  def main(args: Array[String]): Unit = {

    val chiselArgs = args.slice(3, args.length)
    val configFile = args(0)
    val binFile = args(1)
    val datFile = args(2)

    Config.loadConfig(configFile)
    Config.minPcWidth = util.log2Up((new File(binFile)).length.toInt / 4)
    Config.datFile = datFile
    chiselMain(chiselArgs, () => Module(new PatmosCore(binFile, 0, 0)))
    // Print out the configuration
    Utility.printConfig(configFile)
  }
}

/**
 * The main (top-level) component of Patmos.
 */
class Patmos(configFile: String, binFile: String, datFile: String) extends Module {
  Config.loadConfig(configFile)
  Config.minPcWidth = util.log2Up((new File(binFile)).length.toInt / 4)
  Config.datFile = datFile

  val io = Config.getPatmosIO()


  val nrCores = Config.getConfig.coreCount

  println("Config core count: " + nrCores)

  val memarbiter = Module(new ocp.TdmArbiterWrapper(nrCores, ADDR_WIDTH, DATA_WIDTH, BURST_LENGTH))

  // Instantiate cores
  val cores = (0 until nrCores).map(i => Module(new PatmosCore(binFile, i, nrCores)))

  // Forward ports to/from core

  val cmpDevice = Config.getConfig.cmpDevice
  println("Config cmp: " + cmpDevice)
  // This is a hack and workaround for CMP experiments
  if (cmpDevice == 0) {
    val hardlock = Module(new cmp.HardlockOCPWrapper(() => new cmp.Hardlock(nrCores, nrCores)))
    for (i <- (0 until nrCores)) {
      hardlock.io(i) <> cores(i).io.comSpm
    }
  } else if (cmpDevice == 1) {
    val spm = Module(new cmp.SharedSPM(nrCores, 1024))
    for (i <- (0 until nrCores)) {
      spm.io(i) <> cores(i).io.comSpm
    }
  } else if (cmpDevice == 2) {
    val oneway = Module(new cmp.OneWayOCPWrapper(nrCores))
    for (i <- (0 until nrCores)) {
      oneway.io(i) <> cores(i).io.comSpm
    }
    // 3 and 4 are reserved for Oktay and Lefteris
  } else if (cmpDevice == 3) {
    val tdmArbiter = Module(new cmp.TdmArbiter(nrCores))
    for (i <- (0 until nrCores)) {
      tdmArbiter.io.slave(i) <> cores(i).io.comSpm
    }
  } else if (cmpDevice == 5) {
    val ownspm = Module(new cmp.OwnSPM(nrCores, nrCores, 1024))
    for (i <- (0 until nrCores)) {
      ownspm.io(i) <> cores(i).io.comSpm
    }
  } else if (cmpDevice == 6) {
    val spmpool = Module(new cmp.SPMPoolOCPWrapper(nrCores, nrCores, 256, 32))
    for (i <- (0 until nrCores)) {
      spmpool.io(i) <> cores(i).io.comSpm
    }
  } else if (cmpDevice == 7) {
    val s4noc = Module(new cmp.S4nocOCPWrapper(nrCores, 4))
    for (i <- (0 until nrCores)) {
      s4noc.io(i) <> cores(i).io.comSpm
    }
  } else if (cmpDevice == 10) {
    val asynclock = Module(new cmp.AsyncLock(nrCores,nrCores))
    for (i <- (0 until nrCores)) {
      asynclock.io(i) <> cores(i).io.comSpm
    }
  } else if (cmpDevice == 6) {
		val twoway = Module(new cmp.TwoWayOCPWrapper(nrCores))
		for ( i <- 0 until nrCores){
			twoway.io(i) <> cores(i).io.comSpm
		}
  }

<<<<<<< HEAD

=======
>>>>>>> 40a21354
  for (i <- (0 until cores.length)) {
    memarbiter.io.master(i) <> cores(i).io.memPort
  }

  // Only core 0 gets its devices connected to pins
  Config.connectAllIOPins(io, cores(0).io)

  // Connect memory controller
  val ramConf = Config.getConfig.ExtMem.ram
  val ramCtrl = Config.createDevice(ramConf).asInstanceOf[BurstDevice]
  ramCtrl.io.ocp <> memarbiter.io.slave
  Config.connectIOPins(ramConf.name, io, ramCtrl.io)

  // Print out the configuration
  Utility.printConfig(configFile)
}

// this testing and main file should go into it's own folder

class PatmosTest(pat: Patmos) extends Tester(pat) {

  println("Patmos start")

  for (i <- 0 until 100) {
    step(1) // false as third argument disables printout
    // The PC printout is a little off on a branch
    val pc = peek(pat.cores(0).memory.io.memwb.pc) - 2
    print(pc + " - ")
    for (j <- 0 until 32)
      print(peek(pat.cores(0).decode.rf.rf(UInt(j))) + " ")
    println()
  }
}

object PatmosMain {
  def main(args: Array[String]): Unit = {

    val chiselArgs = args.slice(3, args.length)
    val configFile = args(0)
    val binFile = args(1)
    val datFile = args(2)

    chiselMainTest(chiselArgs, () => Module(new Patmos(configFile, binFile, datFile))) { f => new PatmosTest(f) }
  }
}<|MERGE_RESOLUTION|>--- conflicted
+++ resolved
@@ -254,10 +254,7 @@
 		}
   }
 
-<<<<<<< HEAD
-
-=======
->>>>>>> 40a21354
+
   for (i <- (0 until cores.length)) {
     memarbiter.io.master(i) <> cores(i).io.memPort
   }
