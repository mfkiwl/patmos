--- conflicted
+++ resolved
@@ -252,18 +252,14 @@
       case "S4noc" => (0xE807, IO_DEVICE_ADDR_WIDTH, Module(new cmp.S4nocOCPWrapper(nrCores, 4, 4)))
       case "CASPM" => (0xE808, IO_DEVICE_ADDR_WIDTH, Module(new cmp.CASPM(nrCores, nrCores * 8)))
       case "AsyncLock" => (0xE809, IO_DEVICE_ADDR_WIDTH, Module(new cmp.AsyncLock(nrCores, nrCores * 2)))
-      case "UartCmp" => (0xF008, IO_DEVICE_ADDR_WIDTH, Module(new cmp.UartCmp(nrCores,CLOCK_FREQ,115200,16)))
+      case "UartCmp" => (0xF008, IO_DEVICE_ADDR_WIDTH, Module(new cmp.UartCmp(nrCores,CLOCK_FREQ,UART_BAUD,16)))
       case "TwoWay" => (0xE80B, IO_DEVICE_ADDR_WIDTH, Module(new cmp.TwoWayOCPWrapper(nrCores, 1024)))
       case "TransactionalMemory" => (0xE80C, IO_DEVICE_ADDR_WIDTH, Module(new cmp.TransactionalMemory(nrCores, 512)))
       case "LedsCmp" => (0xE80D, IO_DEVICE_ADDR_WIDTH, Module(new cmp.LedsCmp(nrCores, 1)))
       case _ => throw new Error("Unknown device " + e)
     }
 
-<<<<<<< HEAD
-    registerPins(_dev.getClass.getSimpleName, _dev.io)
-=======
-    connectPins(dev.getClass.getSimpleName, dev.io)
->>>>>>> c234cee8
+    registerPins(dev.getClass.getSimpleName, dev.io)
 
     new {
       val addr = off
@@ -314,11 +310,7 @@
       }} ++ List(new {
         val off = CPUINFO_OFFSET
         val io = cpuinfo.io.asInstanceOf[Bundle]
-<<<<<<< HEAD
-          val name = cpuinfo.name
-=======
         val name = cpuinfo.getClass.getSimpleName
->>>>>>> c234cee8
       }, new {
         val off = EXC_IO_OFFSET
         val io = cores(i).io.excInOut
@@ -336,20 +328,6 @@
           val name = e.name
         }
       })
-<<<<<<< HEAD
-    
-    val cmpdevios = cmpdevs
-      .map(e => new {
-        val addr = e.offset;
-        val addrwidth = IO_DEVICE_ADDR_WIDTH;
-        val io = (e.dev.io match {
-          case cmpio: cmp.CmpIO => cmpio.cores(i)
-          case _ => e.dev.io.asInstanceOf[Vec[OcpCoreSlavePort]](i)
-        }).asInstanceOf[Bundle]
-          val name = e.dev.name
-      })
-=======
->>>>>>> c234cee8
 
     // The SPM
     val spm = Module(new Spm(DSPM_SIZE))
@@ -431,11 +409,7 @@
         cores(i).io.interrupts(NI_EXT_INTR) := argoslaveport.flags(2*i+1)
       }
 
-<<<<<<< HEAD
-      registerPins(dev.name, dev.io)
-=======
-      connectPins(dev.name, _io)
->>>>>>> c234cee8
+      registerPins(dev.name, _io)
     }
 
     // Register for error response
