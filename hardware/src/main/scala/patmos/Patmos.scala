/*
 * Patmos top level component and test driver.
 *
 * Authors: Martin Schoeberl (martin@jopdesign.com)
 *          Wolfgang Puffitsch (wpuffitsch@gmail.com)
 *
 */

package patmos

import Chisel._
import java.io.File

import Constants._
import util._
import io._
import datacache._
import ocp.{OcpCoreSlavePort, _}
import argo._

import scala.collection.immutable.Stream.Empty

/**
 * Module for one Patmos core.
 */
class PatmosCore(binFile: String, nr: Int, cnt: Int, aegeanCompatible: Boolean) extends Module {

  val io = IO(Config.getPatmosCoreIO(nr))

  val icache =
    if (ICACHE_SIZE <= 0)
      Module(new NullICache())
    else if (ICACHE_TYPE == ICACHE_TYPE_METHOD && ICACHE_REPL == CACHE_REPL_FIFO)
      Module(new MCache())
    else if (ICACHE_TYPE == ICACHE_TYPE_LINE && ICACHE_ASSOC == 1)
      Module(new ICache())
    else {
      throw new Error("Unsupported instruction cache configuration:" +
        " type \"" + ICACHE_TYPE + "\"" +
        " (must be \"" + ICACHE_TYPE_METHOD + "\" or \"" + ICACHE_TYPE_LINE + "\")" +
        " associativity " + ICACHE_ASSOC +
        " with replacement policy \"" + ICACHE_REPL + "\"")
      Module(new NullICache()) // return at least a dummy cache
    }

  val fetch = Module(new Fetch(binFile))
  val decode = Module(new Decode())
  val execute = Module(new Execute())
  val memory = Module(new Memory())
  val writeback = Module(new WriteBack())
  val exc = Module(new Exceptions())
  val iocomp = Module(new InOut(nr, cnt, aegeanCompatible))
  val dcache = Module(new DataCache())

  //connect icache
  icache.io.feicache <> fetch.io.feicache
  icache.io.icachefe <> fetch.io.icachefe
  icache.io.exicache <> execute.io.exicache
  icache.io.illMem <> memory.io.icacheIllMem

  decode.io.fedec <> fetch.io.fedec
  execute.io.decex <> decode.io.decex
  memory.io.exmem <> execute.io.exmem
  writeback.io.memwb <> memory.io.memwb
  // RF write connection
  decode.io.rfWrite <> writeback.io.rfWrite
  // This is forwarding of registered result
  // Take care that it is the plain register
  execute.io.exResult <> memory.io.exResult
  execute.io.memResult <> writeback.io.memResult

  // Connect stack cache
  execute.io.exsc <> dcache.io.scIO.exsc
  dcache.io.scIO.scex <> execute.io.scex
  dcache.io.scIO.illMem <> memory.io.scacheIllMem

  // We branch in EX
  fetch.io.exfe <> execute.io.exfe
  // We call in MEM
  fetch.io.memfe <> memory.io.memfe
  // We store the return base in EX (in cycle corresponding to MEM)
  fetch.io.feex <> execute.io.feex

  memory.io.localInOut <> iocomp.io.memInOut

  // Connect exception unit
  exc.io.ocp <> iocomp.io.excInOut
  exc.io.intrs <> iocomp.io.intrs
  exc.io.excdec <> decode.io.exc
  exc.io.memexc <> memory.io.exc

  // Connect data cache
  dcache.io.master <> memory.io.globalInOut

  // Merge OCP ports from data caches and method cache
  val burstBus = Module(new OcpBurstBus(ADDR_WIDTH, DATA_WIDTH, BURST_LENGTH))
  val selICache = Wire(Bool())
  val burstJoin = if (ICACHE_TYPE == ICACHE_TYPE_METHOD) {
    // requests from D-cache and method cache never collide
    new OcpBurstJoin(icache.io.ocp_port, dcache.io.slave,
      burstBus.io.slave, selICache)
  } else {
    // join requests such that D-cache requests are buffered
    new OcpBurstPriorityJoin(icache.io.ocp_port, dcache.io.slave,
      burstBus.io.slave, selICache)
  }

  val mmu = Module(if (HAS_MMU) new MemoryManagement() else new NoMemoryManagement())
  mmu.io.exec <> selICache
  mmu.io.ctrl <> iocomp.io.mmuInOut
  mmu.io.virt <> burstBus.io.master

  // Enable signals for memory stage, method cache and stack cache
  memory.io.ena_in := icache.io.ena_out && !dcache.io.scIO.stall
  icache.io.ena_in := memory.io.ena_out && !dcache.io.scIO.stall
  dcache.io.scIO.ena_in := memory.io.ena_out && icache.io.ena_out

  // Enable signal
  val enable = memory.io.ena_out & icache.io.ena_out & !dcache.io.scIO.stall
  fetch.io.ena := enable
  decode.io.ena := enable
  execute.io.ena := enable
  writeback.io.ena := enable
  exc.io.ena := enable
  val enableReg = Reg(next = enable)

  // Flush signal
  val flush = memory.io.flush
  val brflush = execute.io.brflush
  decode.io.flush := flush || brflush
  execute.io.flush := flush

  // Software resets
  icache.io.invalidate := exc.io.invalICache
  dcache.io.invalDCache := exc.io.invalDCache

  // Make privileged mode visible internally and externally
  iocomp.io.superMode := exc.io.superMode
  mmu.io.superMode := exc.io.superMode
  io.superMode := exc.io.superMode

  // Internal "I/O" data
  iocomp.io.internalIO.perf.ic := icache.io.perf
  iocomp.io.internalIO.perf.dc := dcache.io.dcPerf
  iocomp.io.internalIO.perf.sc := dcache.io.scPerf
  iocomp.io.internalIO.perf.wc := dcache.io.wcPerf
  iocomp.io.internalIO.perf.mem.read := (io.memPort.M.Cmd === OcpCmd.RD &&
    io.memPort.S.CmdAccept === Bits(1))
  iocomp.io.internalIO.perf.mem.write := (io.memPort.M.Cmd === OcpCmd.WR &&
    io.memPort.S.CmdAccept === Bits(1))

  // The inputs and outputs
  io.comConf <> iocomp.io.comConf
  io.comSpm <> iocomp.io.comSpm
  io.memPort <> mmu.io.phys
  Config.connectAllIOPins(io, iocomp.io)

  // Keep signal alive for debugging
  debug(enableReg)
}

/**
 * This is only used by aegean to strip off the memory
 * controller. Shall go with the new CMP configuration.
 */
object PatmosCoreMain {
  def main(args: Array[String]): Unit = {

    val chiselArgs = args.slice(3, args.length)
    val configFile = args(0)
    val binFile = args(1)
    val datFile = args(2)

    Config.loadConfig(configFile)
    Config.minPcWidth = util.log2Up((new File(binFile)).length.toInt / 4)
    Config.datFile = datFile
    chiselMain(chiselArgs, () => Module(new PatmosCore(binFile, 0, 0, true)))
    // Print out the configuration
    Utility.printConfig(configFile)
  }
}

/**
 * The main (top-level) component of Patmos.
 */
class Patmos(configFile: String, binFile: String, datFile: String) extends Module {
  Config.loadConfig(configFile)
  Config.minPcWidth = util.log2Up((new File(binFile)).length.toInt / 4)
  Config.datFile = datFile

  val io = Config.getPatmosIO()

  val nrCores = Config.getConfig.coreCount

  val aegeanMode = !Config.getConfig.cmpDevices.exists(dev =>  dev.name == "Argo")

  println("Config core count: " + nrCores)

  // Instantiate cores
  val cores = (0 until nrCores).map(i => Module(new PatmosCore(binFile, i, nrCores, aegeanMode)))

  // Forward ports to/from core
  val cmpDevices = Config.getConfig.cmpDevices
  println("Config cmp: ")
  val MAX_IO_DEVICES = 16
  val cmpdevs = new Array[Module](MAX_IO_DEVICES)
  
  for(dev <- cmpDevices) {
    println(dev.name)
    dev.name match {
      // Address 0 reserved for Argo
      case "Argo" =>  cmpdevs(0) = Module(new argo.Argo(nrCores, wrapped=false, emulateBB=false))
      case "Hardlock" => cmpdevs(1) = Module(new cmp.HardlockOCPWrapper(() => new cmp.Hardlock(nrCores, nrCores * 2)))
      case "SharedSPM" => cmpdevs(2) = Module(new cmp.SharedSPM(nrCores, (nrCores-1)*2*1024))
      case "OneWay" => cmpdevs(3) = Module(new cmp.OneWayOCPWrapper(nrCores))
      case "TdmArbiter" => cmpdevs(4) = Module(new cmp.TdmArbiter(nrCores))
      case "OwnSPM" => cmpdevs(5) = Module(new cmp.OwnSPM(nrCores, (nrCores-1)*2, 1024))
      case "SPMPool" => cmpdevs(6) = Module(new cmp.SPMPool(nrCores, (nrCores-1)*2, 1024))
      case "S4noc" => cmpdevs(7) = Module(new cmp.S4nocOCPWrapper(nrCores, 4, 4))
      case "CASPM" => cmpdevs(8) = Module(new cmp.CASPM(nrCores, nrCores * 8))
      case "AsyncLock" => cmpdevs(9) = Module(new cmp.AsyncLock(nrCores, nrCores * 2))
<<<<<<< HEAD
      case "TwoWay" => cmpdevs(10) = Module(new cmp.TwoWayOCPWrapper(nrCores, dev.size))
=======
      case "UartCmp" => cmpdevs(10) = Module(new cmp.UartCmp(nrCores,CLOCK_FREQ,115200,16))
>>>>>>> 876536f6
      case _ =>
    }
  }
  
  for(dev <- cmpdevs) {
    if(dev != null) {
      Config.connectIOPins(dev.getClass.getSimpleName, io, dev.io, "cmp.")
    }
  }

  for (i <- (0 until nrCores)) {

    // Dummy device for empty indexes
    var dumio = new OcpCoreSlavePort(ADDR_WIDTH, DATA_WIDTH)
    dumio.S.Data := UInt(0)
    val dumrespReg = Reg(init = OcpResp.NULL)
    dumio.S.Resp := dumrespReg
    dumrespReg := OcpResp.NULL
    when(dumio.M.Cmd =/= OcpCmd.IDLE) {
      dumrespReg := OcpResp.ERR
    }

    val cmpdevios = Vec(cmpdevs.map(e => 
      if(e == null)
        dumio
      else
        e.io match {
          case cmpio: cmp.CmpIO => cmpio.cores(i)
          case _ => e.io.asInstanceOf[Vec[OcpCoreSlavePort]](i)
        }
      ))

    var addr = cores(i).io.comSpm.M.Addr(ADDR_WIDTH-1-12, ADDR_WIDTH-1-12-util.log2Up(MAX_IO_DEVICES)+1)

    val addrReg = RegInit(addr)
    addrReg := Mux(cores(i).io.comSpm.M.Cmd =/= OcpCmd.IDLE, addr, addrReg)

    cores(i).io.comSpm.S := cmpdevios(addrReg).S

    for(j <- 0 until cmpdevios.length) {
      cmpdevios(j).M := cores(i).io.comSpm.M
      cmpdevios(j).M.Cmd := Mux(addr === Bits(j), cores(i).io.comSpm.M.Cmd, OcpCmd.IDLE)
    }

    // TODO: maybe a better way is for all interfaces to have the bits 'superMode' and 'flags'
    // e.g., all IO devices should be possible to have interrupts
    if(cmpdevs(0) != null && cmpdevs(0).isInstanceOf[Argo]){
      cmpdevios(0).asInstanceOf[OcpArgoSlavePort].superMode := Bits(0)
      cmpdevios(0).asInstanceOf[OcpArgoSlavePort].superMode(i) := cores(i).io.superMode
      cores(i).io.comConf.S.Flag := cmpdevios(0).asInstanceOf[OcpArgoSlavePort].flags(2*i+1, 2*i)
    }
  }

  // Only core 0 gets its devices connected to pins
  Config.connectAllIOPins(io, cores(0).io)

  // Connect memory controller
  val ramConf = Config.getConfig.ExtMem.ram
  val ramCtrl = Config.createDevice(ramConf).asInstanceOf[BurstDevice]

  Config.connectIOPins(ramConf.name, io, ramCtrl.io)

  // TODO: fix memory arbiter to have configurable memory timing.
  // E.g., it does not work with on-chip main memory.
  if (cores.length == 1) {
    ramCtrl.io.ocp <> cores(0).io.memPort
  } else {
    val memarbiter = Module(new ocp.TdmArbiterWrapper(nrCores, ADDR_WIDTH, DATA_WIDTH, BURST_LENGTH))
    for (i <- (0 until cores.length)) {
      memarbiter.io.master(i) <> cores(i).io.memPort
    }
    ramCtrl.io.ocp <> memarbiter.io.slave
  }

  // Print out the configuration
  Utility.printConfig(configFile)
}

// this testing and main file should go into it's own folder

class PatmosTest(pat: Patmos) extends Tester(pat) {

  println("Patmos start")

  for (i <- 0 until 100) {
    step(1) // false as third argument disables printout
    // The PC printout is a little off on a branch
    val pc = peek(pat.cores(0).memory.io.memwb.pc) - 2
    print(pc + " - ")
    for (j <- 0 until 32)
      print(peek(pat.cores(0).decode.rf.rf(UInt(j))) + " ")
    println()
  }
}

object PatmosMain {
  def main(args: Array[String]): Unit = {

    val chiselArgs = args.slice(3, args.length)
    val configFile = args(0)
    val binFile = args(1)
    val datFile = args(2)

    chiselMainTest(chiselArgs, () => Module(new Patmos(configFile, binFile, datFile))) { f => new PatmosTest(f) }
  }
}<|MERGE_RESOLUTION|>--- conflicted
+++ resolved
@@ -219,11 +219,8 @@
       case "S4noc" => cmpdevs(7) = Module(new cmp.S4nocOCPWrapper(nrCores, 4, 4))
       case "CASPM" => cmpdevs(8) = Module(new cmp.CASPM(nrCores, nrCores * 8))
       case "AsyncLock" => cmpdevs(9) = Module(new cmp.AsyncLock(nrCores, nrCores * 2))
-<<<<<<< HEAD
-      case "TwoWay" => cmpdevs(10) = Module(new cmp.TwoWayOCPWrapper(nrCores, dev.size))
-=======
       case "UartCmp" => cmpdevs(10) = Module(new cmp.UartCmp(nrCores,CLOCK_FREQ,115200,16))
->>>>>>> 876536f6
+      case "TwoWay" => cmpdevs(11) = Module(new cmp.TwoWayOCPWrapper(nrCores, dev.size))
       case _ =>
     }
   }
