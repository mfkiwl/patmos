/*
   Copyright 2013 Technical University of Denmark, DTU Compute.
   All rights reserved.

   This file is part of the time-predictable VLIW processor Patmos.

   Redistribution and use in source and binary forms, with or without
   modification, are permitted provided that the following conditions are met:

      1. Redistributions of source code must retain the above copyright notice,
         this list of conditions and the following disclaimer.

      2. Redistributions in binary form must reproduce the above copyright
         notice, this list of conditions and the following disclaimer in the
         documentation and/or other materials provided with the distribution.

   THIS SOFTWARE IS PROVIDED BY THE COPYRIGHT HOLDER ``AS IS'' AND ANY EXPRESS
   OR IMPLIED WARRANTIES, INCLUDING, BUT NOT LIMITED TO, THE IMPLIED WARRANTIES
   OF MERCHANTABILITY AND FITNESS FOR A PARTICULAR PURPOSE ARE DISCLAIMED. IN
   NO EVENT SHALL THE COPYRIGHT HOLDER OR CONTRIBUTORS BE LIABLE FOR ANY
   DIRECT, INDIRECT, INCIDENTAL, SPECIAL, EXEMPLARY, OR CONSEQUENTIAL DAMAGES
   (INCLUDING, BUT NOT LIMITED TO, PROCUREMENT OF SUBSTITUTE GOODS OR SERVICES;
   LOSS OF USE, DATA, OR PROFITS; OR BUSINESS INTERRUPTION) HOWEVER CAUSED AND
   ON ANY THEORY OF LIABILITY, WHETHER IN CONTRACT, STRICT LIABILITY, OR TORT
   (INCLUDING NEGLIGENCE OR OTHERWISE) ARISING IN ANY WAY OUT OF THE USE OF
   THIS SOFTWARE, EVEN IF ADVISED OF THE POSSIBILITY OF SUCH DAMAGE.

   The views and conclusions contained in the software and documentation are
   those of the authors and should not be interpreted as representing official
   policies, either expressed or implied, of the copyright holder.
 */

package util

import Chisel._
import Node._

import patmos._
import io.CoreDevice
import io.Device

import scala.tools.nsc.interpreter.IMain
import scala.tools.nsc.Settings
import java.io.DataInputStream
import ch.epfl.lamp.fjbg.{ FJBGContext, JClass }

/**
<<<<<<< HEAD
 * The configuration tool for Patmos.
 * 
=======
 * A tiny configuration tool for Patmos.
 *
>>>>>>> 67bbe906
 * Authors: Martin Schoeberl (martin@jopdesign.com)
 *          Wolfgang Puffitsch (wpuffitsch@gmail.com)
 * 
 */
abstract class Config {
  val description: String
  val frequency: Int
  val pipeCount: Int
  val burstLength: Int
  val writeCombine: Boolean

  case class MCacheConfig(size: Int, blocks: Int, repl: String)
  val MCache: MCacheConfig
  case class DCacheConfig(size: Int, assoc: Int, repl: String)
  val DCache: DCacheConfig
  case class SCacheConfig(size: Int)
  val SCache: SCacheConfig

  case class SPMConfig(size: Int)
  val ISPM: SPMConfig
  val DSPM: SPMConfig
  val BootSPM: SPMConfig

  case class ExtMemConfig(size: Long, sram: DeviceConfig)
  val ExtMem: ExtMemConfig

  case class DeviceConfig(name : String, params : Map[String, String], offset : Int, intrs : List[Int])
  val Devs: List[DeviceConfig]

  override def toString =
    description + " at " + (frequency/1000000).toString() + " MHz"
}

object Config {

  def parseSize(text: String): Int = {
	  val regex = """(\d+)([KMG]?)""".r
	  val suffixMult = Map("" -> (1 << 0),
						   "K" -> (1 << 10),
						   "M" -> (1 << 20),
						   "G" -> (1 << 30))
	  val regex(num, suffix) = text.toUpperCase
	  num.toInt * suffixMult.getOrElse(suffix, 0)
  }

  def parseSizeLong(text: String): Long = {
    val regex = """(\d+)([KMG]?)""".r
    val suffixMult = Map("" -> (1 << 0),
               "K" -> (1 << 10),
               "M" -> (1 << 20),
               "G" -> (1 << 30))
    val regex(num, suffix) = text.toUpperCase
    num.toLong * suffixMult.getOrElse(suffix, 0)
  }

  def fromXML(node: scala.xml.Node): Config =
    new Config {
      val description = (node \ "description").text
      val frequency = find(find(node, "frequency"), "@Hz").text.toInt
      val dual = find(find(node, "pipeline"), "@dual").text.toBoolean
      val pipeCount = if (dual) 2 else 1
      val burstLength = find(find(node, "bus"), "@burstLength").text.toInt
      val writeCombine = find(find(node, "bus"), "@writeCombine").text.toBoolean

      val MCacheNode = find(node, "MCache")
      val MCache =
        new MCacheConfig(parseSize(find(MCacheNode, "@size").text),
                         find(MCacheNode, "@blocks").text.toInt,
                         find(MCacheNode, "@repl").text)
      val DCacheNode = find(node, "DCache")
      val DCache =
        new DCacheConfig(parseSize(find(DCacheNode, "@size").text),
                         find(DCacheNode, "@assoc").text.toInt,
                         find(DCacheNode, "@repl").text)
      val SCacheNode = find(node, "SCache")
      val SCache =
        new SCacheConfig(parseSize(find(SCacheNode, "@size").text))

      val ISPM = new SPMConfig(parseSize(find(find(node, "ISPM"), "@size").text))
      val DSPM = new SPMConfig(parseSize(find(find(node, "DSPM"), "@size").text))
      val BootSPM = new SPMConfig(parseSize(find(find(node, "BootSPM"), "@size").text))

      val DevList = ((node \ "Devs") \ "Dev")

      val ExtMemNode = find(node, "ExtMem")
      var ExtMemDev = new DeviceConfig("", Map(),-1)
      if (exist(ExtMemNode,"@DevTypeRef")){
        ExtMemDev = devFromXML(ExtMemNode,DevList,false)
      }
      val ExtMem = new ExtMemConfig(parseSizeLong(find(ExtMemNode, "@size").text),
                                    ExtMemDev)


      val DevNodes = ((node \ "IOs") \ "IO")
      val Devs = DevNodes.map(devFromXML(_, DevList)).toList

      // Make sure static state of devices is initialized
      for (d <- Devs) { initDevice(d) }
<<<<<<< HEAD

      def devFromXML(node: scala.xml.Node, devs: scala.xml.NodeSeq): DeviceConfig = {
        val key = find(node, "@IODevTypeRef").text
        val devList = (devs.filter(d => (d \ "@IODevType").text == key))
=======
      if(ExtMem.sram.name != ""){
        initDevice(ExtMem.sram)
      }

      def devFromXML(node: scala.xml.Node, devs: scala.xml.NodeSeq, needOffset: Boolean = true): DeviceConfig = {
        val key = find(node, "@DevTypeRef").text
        val devList = (devs.filter(d => (d \ "@DevType").text == key))
>>>>>>> 67bbe906
        if (devList.isEmpty) {
          sys.error("No Dev specification found for "+node)
        }
        val dev = devList(0)
        val name = find(dev, "@entity").text
        val paramsNode = (dev \ "params")
        val params = if (paramsNode.isEmpty) {
          Map[String,String]()
        } else {
          Map((paramsNode \ "param").map(p => find(p, "@name").text ->
                                              find(p, "@value").text) : _*)
        }
<<<<<<< HEAD
        val offset = find(node, "@offset").text.toInt
        val intrsList = (node \ "@intrs").text
        val intrs = if (intrsList.isEmpty) {
          List[Int]()
        } else {
          intrsList.split(",").toList.map(_.trim.toInt)
        }

        print("IO device "+key+": entity "+name+", offset "+offset+", params "+params)
        if (!intrs.isEmpty) { print(", interrupts: "+intrs) }
        println()

        new DeviceConfig(name, params, offset, intrs)
=======
        val offset = if (needOffset) {
          find(node, "@offset").text.toInt
        } else {
          -1
        }
        ChiselError.info("IO device "+key+": entity "+name+", offset "+offset+", params "+params)
        new DeviceConfig(name, params, offset)
>>>>>>> 67bbe906
      }

  	  def find(node: scala.xml.Node, item: String): scala.xml.Node = {
    		val seq = node \ item
    		if (seq.isEmpty) {
    		  sys.error("Item "+item+" not found in node "+node)
    		}
    		seq(0)
  	  }

      def exist(node: scala.xml.Node, item: String): Boolean = {
        val seq = node \ item
        if (seq.isEmpty) {
          return false
        }
        return true
      }
    }

  def initDevice(dev : Config#DeviceConfig) = {
    // get class for device
    val clazz = Class.forName("io."+dev.name)
    // create device instance
    val meth = clazz.getMethods.find(_.getName == "init").get
    meth.invoke(null, dev.params)
  }

<<<<<<< HEAD
  def createDevice(dev : Config#DeviceConfig) : CoreDevice = {
=======
  def createDevice(dev : Config#DeviceConfig) : Device = {
>>>>>>> 67bbe906
    // get class for device
    val clazz = Class.forName("io."+dev.name)
    // create device instance
    val meth = clazz.getMethods.find(_.getName == "create").get
    val rawDev = meth.invoke(null, dev.params)
    rawDev.asInstanceOf[Device]
  }

  def connectIOPins(name : String, outer : Node, inner : Node) = {
      // get class for pin trait
      val clazz = Class.forName("io."+name+"$Pins")
      if (clazz.isInstance(outer)) {
        // get method to retrieve pin bundle
        val methName = name(0).toLower + name.substring(1, name.length) + "Pins"
        for (m <- clazz.getMethods) {
          if (m.getName != methName && !m.getName.endsWith("_$eq")) {

            val fileName = name+"$Pins.class"
            val classStream = new DataInputStream(clazz.getResourceAsStream(fileName))
            val jClass = new FJBGContext().JClass(classStream)

            ChiselError.error("Pins trait for IO device "+name+
                              " cannot have member "+m.getName+
                              ", only member "+methName+" allowed"+
                              " (file "+jClass.getSourceFileName+")", null)
          }
        }
        val meth = clazz.getMethods.find(_.getName == methName)
        if (meth == None) {
          ChiselError.info("No pins for IO device "+name)
        } else {
          // retrieve pin bundles
          val outerPins = meth.get.invoke(clazz.cast(outer))
          val innerPins = meth.get.invoke(clazz.cast(inner))
          // actually connect pins
          outerPins.asInstanceOf[Bundle] <> innerPins.asInstanceOf[Bundle]
        }
      }
  }

  def connectAllIOPins(outer : Node, inner : Node) {
    for (name <- conf.Devs.map(_.name)) {
	  connectIOPins(name, outer, inner)
    }
  }

  def connectIntrPins(dev : Config#DeviceConfig, outer : InOutIO, inner : Node) {
    if (!dev.intrs.isEmpty) {
      val name = dev.name
      // get class for interrupt trait
      val clazz = Class.forName("io."+name+"$Intrs")
      // get method to retrieve interrupt bits
      val methName = name(0).toLower + name.substring(1, name.length) + "Intrs"
      val meth = clazz.getMethods.find(_.getName == methName)
      if (meth == None) {
        sys.error("Interrupt pins not found for device: "+clazz+"."+methName)
      } else {
        val intrPins = meth.get.invoke(clazz.cast(inner)).asInstanceOf[Vec[Bool]]
        if (intrPins.length != dev.intrs.length) {
          sys.error("Inconsistent interrupt counts for device: "+clazz+"."+methName)
        } else {
          for (i <- 0 until dev.intrs.length) {
            outer.intrs(dev.intrs(i)) := intrPins(i)
          }
        }
      }
    }
  }

  def genTraitedClass[T](base : String, list : List[String]) : T = {
    // build class definition
    val traitClass = list.foldLeft("Trait"+base)(_+"_"+ _)
    val traitClassDef = "class "+traitClass+" extends "+"patmos."+base
    val classDef = list.foldLeft(traitClassDef)(_+" with io."+_+".Pins")

    // fire up a new Scala interpreter/compiler
    val settings = new Settings()
    settings.embeddedDefaults(this.getClass.getClassLoader())
    val interpreter = new IMain(settings)
    // define the new class
    interpreter.compileString(classDef)
    // load the new class
    val clazz = interpreter.classLoader.loadClass(traitClass)
    // get an instance with the right type
    clazz.newInstance().asInstanceOf[T]
  }

  def getInOutIO() : InOutIO = {
    genTraitedClass[InOutIO]("InOutIO", conf.Devs.map(_.name))
  }

  def getPatmosCoreIO() : PatmosCoreIO = {
    genTraitedClass[PatmosCoreIO]("PatmosCoreIO", conf.Devs.map(_.name))
  }

  def getPatmosIO() : PatmosIO = {
    genTraitedClass[PatmosIO]("PatmosIO", conf.ExtMem.sram.name :: conf.Devs.map(_.name))
  }

  // This is probably not the best way to have the singleton
  // for the configuration available and around.
  // We also do not want this to be a var.
  var conf: Config = new Config {
    val description = "dummy"
    val frequency = 0
    val pipeCount = 0
    val burstLength = 0
    val writeCombine = false
    val minPcWidth = 0
    val MCache = new MCacheConfig(0, 0, "")
    val DCache = new DCacheConfig(0, 0, "")
    val SCache = new SCacheConfig(0)
    val ISPM = new SPMConfig(0)
    val DSPM = new SPMConfig(0)
    val BootSPM = new SPMConfig(0)
    val ExtMem = new ExtMemConfig(0,new DeviceConfig("", Map(),-1))
    val Devs = List()
  }

  var minPcWidth = 0

  def load(file: String): Config = {
    val node = xml.XML.loadFile(file)
    fromXML(node)
  }
}<|MERGE_RESOLUTION|>--- conflicted
+++ resolved
@@ -45,13 +45,8 @@
 import ch.epfl.lamp.fjbg.{ FJBGContext, JClass }
 
 /**
-<<<<<<< HEAD
  * The configuration tool for Patmos.
  * 
-=======
- * A tiny configuration tool for Patmos.
- *
->>>>>>> 67bbe906
  * Authors: Martin Schoeberl (martin@jopdesign.com)
  *          Wolfgang Puffitsch (wpuffitsch@gmail.com)
  * 
@@ -137,7 +132,7 @@
       val DevList = ((node \ "Devs") \ "Dev")
 
       val ExtMemNode = find(node, "ExtMem")
-      var ExtMemDev = new DeviceConfig("", Map(),-1)
+      var ExtMemDev = new DeviceConfig("", Map(), -1, List[Int]())
       if (exist(ExtMemNode,"@DevTypeRef")){
         ExtMemDev = devFromXML(ExtMemNode,DevList,false)
       }
@@ -150,12 +145,6 @@
 
       // Make sure static state of devices is initialized
       for (d <- Devs) { initDevice(d) }
-<<<<<<< HEAD
-
-      def devFromXML(node: scala.xml.Node, devs: scala.xml.NodeSeq): DeviceConfig = {
-        val key = find(node, "@IODevTypeRef").text
-        val devList = (devs.filter(d => (d \ "@IODevType").text == key))
-=======
       if(ExtMem.sram.name != ""){
         initDevice(ExtMem.sram)
       }
@@ -163,7 +152,6 @@
       def devFromXML(node: scala.xml.Node, devs: scala.xml.NodeSeq, needOffset: Boolean = true): DeviceConfig = {
         val key = find(node, "@DevTypeRef").text
         val devList = (devs.filter(d => (d \ "@DevType").text == key))
->>>>>>> 67bbe906
         if (devList.isEmpty) {
           sys.error("No Dev specification found for "+node)
         }
@@ -176,29 +164,21 @@
           Map((paramsNode \ "param").map(p => find(p, "@name").text ->
                                               find(p, "@value").text) : _*)
         }
-<<<<<<< HEAD
-        val offset = find(node, "@offset").text.toInt
+        val offset = if (needOffset) {
+          find(node, "@offset").text.toInt
+        } else {
+          -1
+        }
         val intrsList = (node \ "@intrs").text
         val intrs = if (intrsList.isEmpty) {
           List[Int]()
         } else {
           intrsList.split(",").toList.map(_.trim.toInt)
         }
-
-        print("IO device "+key+": entity "+name+", offset "+offset+", params "+params)
-        if (!intrs.isEmpty) { print(", interrupts: "+intrs) }
-        println()
-
+        ChiselError.info("IO device "+key+": entity "+name+
+                         ", offset "+offset+", params "+params+
+                         (if (!intrs.isEmpty) ", interrupts: "+intrs else ""))
         new DeviceConfig(name, params, offset, intrs)
-=======
-        val offset = if (needOffset) {
-          find(node, "@offset").text.toInt
-        } else {
-          -1
-        }
-        ChiselError.info("IO device "+key+": entity "+name+", offset "+offset+", params "+params)
-        new DeviceConfig(name, params, offset)
->>>>>>> 67bbe906
       }
 
   	  def find(node: scala.xml.Node, item: String): scala.xml.Node = {
@@ -226,11 +206,7 @@
     meth.invoke(null, dev.params)
   }
 
-<<<<<<< HEAD
-  def createDevice(dev : Config#DeviceConfig) : CoreDevice = {
-=======
   def createDevice(dev : Config#DeviceConfig) : Device = {
->>>>>>> 67bbe906
     // get class for device
     val clazz = Class.forName("io."+dev.name)
     // create device instance
@@ -346,7 +322,7 @@
     val ISPM = new SPMConfig(0)
     val DSPM = new SPMConfig(0)
     val BootSPM = new SPMConfig(0)
-    val ExtMem = new ExtMemConfig(0,new DeviceConfig("", Map(),-1))
+    val ExtMem = new ExtMemConfig(0,new DeviceConfig("", Map(), -1, List[Int]()))
     val Devs = List()
   }
 
