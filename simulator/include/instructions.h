//
//  This file is part of the Patmos Simulator.
//  The Patmos Simulator is free software: you can redistribute it and/or modify
//  it under the terms of the GNU General Public License as published by
//  the Free Software Foundation, either version 3 of the License, or
//  (at your option) any later version.
//
//  The Patmos Simulator is distributed in the hope that it will be useful,
//  but WITHOUT ANY WARRANTY; without even the implied warranty of
//  MERCHANTABILITY or FITNESS FOR A PARTICULAR PURPOSE.  See the
//  GNU General Public License for more details.
//
//  You should have received a copy of the GNU General Public License
//  along with the Patmos Simulator. If not, see <http://www.gnu.org/licenses/>.
//
//
// Definition of simulation functions for every Patmos instruction.
//

#ifndef PATMOS_INSTRUCTIONS_H
#define PATMOS_INSTRUCTIONS_H

#include "endian-conversion.h"
#include "data-cache.h"
#include "instruction.h"
#include "memory.h"
#include "method-cache.h"
#include "simulation-core.h"
#include "stack-cache.h"
#include "symbol.h"

#include <ostream>
#include <boost/format.hpp>

namespace patmos
{
  template<typename T>
  T &i_mk()
  {
    static T t;
    return t;
  }

  /// A NOP instruction, which does really nothing, except incrementing the PC.
  class i_nop_t : public instruction_t
  {
  public:
    /// Print the instruction to an output stream.
    /// @param os The output stream to print to.
    /// @param ops The operands of the instruction.
    /// @param symbols A mapping of addresses to symbols.
    virtual void print(std::ostream &os, const instruction_data_t &ops,
                       const symbol_map_t &symbols) const
    {
      os << "nop";
    }

    /// Pipeline function to simulate the behavior of the instruction in
    /// the IF pipeline stage.
    /// @param s The Patmos simulator executing the instruction.
    /// @param ops The operands of the instruction.
    virtual void IF(simulator_t &s, instruction_data_t &ops) const
    {
      s.PC = s.nPC;
    }

    /// Commit function to commit the shadow state of the instruction in
    /// the IF pipeline stage to the global state.
    /// @param s The Patmos simulator executing the instruction.
    /// @param ops The operands of the instruction.
    virtual void IF_commit(simulator_t &s, instruction_data_t &ops) const
    {
    }

    /// Pipeline function to simulate the behavior of the instruction in
    /// the DR pipeline stage.
    /// @param s The Patmos simulator executing the instruction.
    /// @param ops The operands of the instruction.
    virtual void DR(simulator_t &s, instruction_data_t &ops) const
    {
    }

    /// Commit function to commit the shadow state of the instruction in
    /// the DR pipeline stage to the global state.
    /// @param s The Patmos simulator executing the instruction.
    /// @param ops The operands of the instruction.
    virtual void DR_commit(simulator_t &s, instruction_data_t &ops) const
    {
    }

    /// Pipeline function to simulate the behavior of the instruction in
    /// the EX pipeline stage.
    /// @param s The Patmos simulator executing the instruction.
    /// @param ops The operands of the instruction.
    virtual void EX(simulator_t &s, instruction_data_t &ops) const
    {
    }

    /// Commit function to commit the shadow state of the instruction in
    /// the EX pipeline stage to the global state.
    /// @param s The Patmos simulator executing the instruction.
    /// @param ops The operands of the instruction.
    virtual void EX_commit(simulator_t &s, instruction_data_t &ops) const
    {
    }

    /// Pipeline function to simulate the behavior of the instruction in
    /// the MW pipeline stage.
    /// @param s The Patmos simulator executing the instruction.
    /// @param ops The operands of the instruction.
    virtual void MW(simulator_t &s, instruction_data_t &ops) const
    {
    }

    /// Commit function to commit the shadow state of the instruction in
    /// the MW pipeline stage to the global state.
    /// @param s The Patmos simulator executing the instruction.
    /// @param ops The operands of the instruction.
    virtual void MW_commit(simulator_t &s, instruction_data_t &ops) const
    {
    }

    /// Pipeline function to simulate the behavior of a decoupled load
    /// instruction running in parallel to the pipeline.
    /// @param s The Patmos simulator executing the instruction.
    /// @param ops The operands of the instruction.
    virtual void dMW(simulator_t &s, instruction_data_t &ops) const
    {
    }
  };

  /// Abstract base class of predicated instructions, i.e., all instructions
  /// that actually do something.
  class i_pred_t : public i_nop_t
  {
  protected:
    /// Read a GPR register at the EX stage.
    /// @param s The parent simulator.
    /// @param op The register operand.
    /// @return The register value, considering by-passing from the EX, and MW
    /// stages.
    static inline word_t read_GPR_EX(simulator_t &s, GPR_op_t op)
    {
      return s.Pipeline[SEX][0].GPR_EX_Rd.get(
             s.Pipeline[SEX][1].GPR_EX_Rd.get(
              s.Pipeline[SMW][0].GPR_MW_Rd.get(
              s.Pipeline[SMW][1].GPR_MW_Rd.get(
               op)))).get();
    }

    /// Print a predicate to an output stream.
    /// @param os The output stream to print to.
    /// @param pred The predicate.
    /// @param bare If true, print the operand without parentheses,
    ///        also the default operand (always true).
    static inline void printPred(std::ostream &os, const PRR_e pred,
                                 bool bare=false)
    {
      int preg = pred & (NUM_PRR-1);
      bit_t pflag = (pred >> 3) & 1;

      if (bare) {
        if (pflag) os << "!";
        os << "p" << preg;
        return;
      }

      // hide the default predicate operand
      if (preg != p0 || pflag == true) {
        os << boost::format("(%1%p%2%) ") % ((pflag)?"!":" ") % preg;
      } else {
        // omit default predicate
        //os << "(!pN) ";
        os <<   "      ";
      }
    }

  public:
    /// Print the instruction to an output stream.
    /// @param os The output stream to print to.
    /// @param ops The operands of the instruction.
    /// @param symbols A mapping of addresses to symbols.
    virtual void print(std::ostream &os, const instruction_data_t &ops,
                       const symbol_map_t &symbols) const
    {
      assert(false);
    }
  };

  /// Base class for ALUi or ALUl instructions.
  class i_aluil_t : public i_pred_t
  {
  public:
    /// Compute the result of an ALUi or ALUl instruction.
    /// @param value1 The value of the first operand.
    /// @param value2 The value of the second operand.
    virtual word_t compute(word_t value1, word_t value2) const = 0;

    // IF inherited from NOP

    /// Pipeline function to simulate the behavior of the instruction in
    /// the DR pipeline stage.
    /// @param s The Patmos simulator executing the instruction.
    /// @param ops The operands of the instruction.
    virtual void DR(simulator_t &s, instruction_data_t &ops) const
    {
      ops.DR_Pred = s.PRR.get(ops.Pred).get();
      ops.DR_Rs1 = s.GPR.get(ops.OPS.ALUil.Rs1);
    }

    /// Pipeline function to simulate the behavior of the instruction in
    /// the EX pipeline stage.
    /// @param s The Patmos simulator executing the instruction.
    /// @param ops The operands of the instruction.
    virtual void EX(simulator_t &s, instruction_data_t &ops) const
    {
      // compute the result of the ALU instruction
      ops.EX_result = compute(read_GPR_EX(s, ops.DR_Rs1), ops.OPS.ALUil.Imm2);
    }

    /// Commit function to commit the shadow state of the instruction in
    /// the EX pipeline stage to the global state.
    /// @param s The Patmos simulator executing the instruction.
    /// @param ops The operands of the instruction.
    virtual void EX_commit(simulator_t &s, instruction_data_t &ops) const
    {
      if (ops.DR_Pred)
      {
        // store the result by writing it into a by-pass
        ops.GPR_EX_Rd.set(ops.OPS.ALUil.Rd, ops.EX_result);
      }
    }

    /// Pipeline function to simulate the behavior of the instruction in
    /// the MW pipeline stage.
    /// @param s The Patmos simulator executing the instruction.
    /// @param ops The operands of the instruction.
    virtual void MW(simulator_t &s, instruction_data_t &ops) const
    {
      if (ops.DR_Pred)
      {
        s.GPR.set(ops.GPR_EX_Rd.get());
        ops.GPR_MW_Rd.set(ops.GPR_EX_Rd.get());
        ops.GPR_EX_Rd.reset();
      }
    }

    /// Commit function to commit the shadow state of the instruction in
    /// the MW pipeline stage to the global state.
    /// @param s The Patmos simulator executing the instruction.
    /// @param ops The operands of the instruction.
    virtual void MW_commit(simulator_t &s, instruction_data_t &ops) const
    {
      if (ops.DR_Pred)
      {
        ops.GPR_MW_Rd.reset();
      }
    }
  };

#define ALUil_INSTR(name, expr) \
  class i_ ## name ## _t : public i_aluil_t \
  { \
  public:\
    virtual void print(std::ostream &os, const instruction_data_t &ops, \
                       const symbol_map_t &symbols) const \
    { \
      printPred(os, ops.Pred); \
      os << boost::format("%1% r%2% = r%3%, %4%") % #name \
          % ops.OPS.ALUil.Rd % ops.OPS.ALUil.Rs1  % ops.OPS.ALUil.Imm2; \
      symbols.print(os, ops.OPS.ALUil.Imm2); \
    } \
    virtual word_t compute(word_t value1, word_t value2) const \
    { \
      return expr; \
    } \
  };

  ALUil_INSTR(addil , value1          +  value2                  )
  ALUil_INSTR(subil , value1          -  value2                  )
  ALUil_INSTR(rsubil, value2          -  value1                  )
  ALUil_INSTR(slil  , value1          << (value2 & 0x1F)         )
  ALUil_INSTR(sril  , (uword_t)value1 >> (uword_t)(value2 & 0x1F))
  ALUil_INSTR(srail , value1          >> (value2 & 0x1F)         )
  ALUil_INSTR(oril  , value1          |  value2                  )
  ALUil_INSTR(andil , value1          &  value2                  )

  ALUil_INSTR(rll    , value1 << (value2 & 0x1F)        | ((uword_t)value1 >> (32 - (value2 & 0x1F))) )
  ALUil_INSTR(rrl    , value1 << (32 - (value2 & 0x1F)) | ((uword_t)value1 >> (value2 & 0x1F))        )
  ALUil_INSTR(xorl   , value1          ^  value2                  )
  ALUil_INSTR(norl   , ~(value1        |  value2)                 )
  ALUil_INSTR(shaddl , (value1 << 1)   +  value2                  )
  ALUil_INSTR(shadd2l, (value1 << 2)   +  value2                  )

  /// Base class for ALUr instructions.
  class i_alur_t : public i_pred_t
  {
  public:
    /// Compute the result of an ALUr instruction.
    /// @param value1 The value of the first operand.
    /// @param value2 The value of the second operand.
    virtual word_t compute(word_t value1, word_t value2) const = 0;

    // IF inherited from NOP

    /// Pipeline function to simulate the behavior of the instruction in
    /// the DR pipeline stage.
    /// @param s The Patmos simulator executing the instruction.
    /// @param ops The operands of the instruction.
    virtual void DR(simulator_t &s, instruction_data_t &ops) const
    {
      ops.DR_Pred = s.PRR.get(ops.Pred).get();
      ops.DR_Rs1 = s.GPR.get(ops.OPS.ALUr.Rs1);
      ops.DR_Rs2 = s.GPR.get(ops.OPS.ALUr.Rs2);
    }

    /// Pipeline function to simulate the behavior of the instruction in
    /// the EX pipeline stage.
    /// @param s The Patmos simulator executing the instruction.
    /// @param ops The operands of the instruction.
    virtual void EX(simulator_t &s, instruction_data_t &ops) const
    {
      // compute the result of the ALU instruction
      ops.EX_result = compute(read_GPR_EX(s, ops.DR_Rs1),
                              read_GPR_EX(s, ops.DR_Rs2));
    }

    /// Commit function to commit the shadow state of the instruction in
    /// the EX pipeline stage to the global state.
    /// @param s The Patmos simulator executing the instruction.
    /// @param ops The operands of the instruction.
    virtual void EX_commit(simulator_t &s, instruction_data_t &ops) const
    {
      if (ops.DR_Pred)
      {
        // store the result by writing it into a by-pass.
        ops.GPR_EX_Rd.set(ops.OPS.ALUr.Rd, ops.EX_result);
      }
    }

    /// Pipeline function to simulate the behavior of the instruction in
    /// the MW pipeline stage.
    /// @param s The Patmos simulator executing the instruction.
    /// @param ops The operands of the instruction.
    virtual void MW(simulator_t &s, instruction_data_t &ops) const
    {
      if (ops.DR_Pred)
      {
        s.GPR.set(ops.GPR_EX_Rd.get());
        ops.GPR_MW_Rd.set(ops.GPR_EX_Rd.get());
        ops.GPR_EX_Rd.reset();
      }
    }

    /// Commit function to commit the shadow state of the instruction in
    /// the MW pipeline stage to the global state.
    /// @param s The Patmos simulator executing the instruction.
    /// @param ops The operands of the instruction.
    virtual void MW_commit(simulator_t &s, instruction_data_t &ops) const
    {
      if (ops.DR_Pred)
      {
        ops.GPR_MW_Rd.reset();
      }
    }
  };

#define ALUr_INSTR(name, expr) \
  class i_ ## name ## _t : public i_alur_t \
  { \
  public:\
    virtual void print(std::ostream &os, const instruction_data_t &ops, \
                       const symbol_map_t &symbols) const \
    { \
      printPred(os, ops.Pred); \
      os << boost::format("%1% r%2% = r%3%, r%4%") % #name \
          % ops.OPS.ALUr.Rd % ops.OPS.ALUr.Rs1 % ops.OPS.ALUr.Rs2; \
    } \
    virtual word_t compute(word_t value1, word_t value2) const \
    { \
      return expr; \
    } \
  };

  ALUr_INSTR(add   , value1          +  value2                  )
  ALUr_INSTR(sub   , value1          -  value2                  )
  ALUr_INSTR(rsub  , value2          -  value1                  )
  ALUr_INSTR(sl    , value1          << (value2 & 0x1F)         )
  ALUr_INSTR(sr    , (uword_t)value1 >> (uword_t)(value2 & 0x1F))
  ALUr_INSTR(sra   , value1          >> (value2 & 0x1F)         )
  ALUr_INSTR(or    , value1          |  value2                  )
  ALUr_INSTR(and   , value1          &  value2                  )

  ALUr_INSTR(rl    , value1 << (value2 & 0x1F)        | ((uword_t)value1 >> (32 - (value2 & 0x1F))) )
  ALUr_INSTR(rr    , value1 << (32 - (value2 & 0x1F)) | ((uword_t)value1 >> (value2 & 0x1F))        )
  ALUr_INSTR(xor   , value1          ^  value2                  )
  ALUr_INSTR(nor   , ~(value1        |  value2)                 )
  ALUr_INSTR(shadd , (value1 << 1)   +  value2                  )
  ALUr_INSTR(shadd2, (value1 << 2)   +  value2                  )

  /// Base class for ALUu instructions.
  class i_aluu_t : public i_pred_t
  {
  public:
    /// Compute the result of an ALUu instruction.
    /// @param value The value of the operand.
    virtual word_t compute(word_t value) const = 0;

    // IF inherited from NOP

    /// Pipeline function to simulate the behavior of the instruction in
    /// the DR pipeline stage.
    /// @param s The Patmos simulator executing the instruction.
    /// @param ops The operands of the instruction.
    virtual void DR(simulator_t &s, instruction_data_t &ops) const
    {
      ops.DR_Pred = s.PRR.get(ops.Pred).get();
      ops.DR_Rs1 = s.GPR.get(ops.OPS.ALUu.Rs1);
    }

    /// Pipeline function to simulate the behavior of the instruction in
    /// the EX pipeline stage.
    /// @param s The Patmos simulator executing the instruction.
    /// @param ops The operands of the instruction.
    virtual void EX(simulator_t &s, instruction_data_t &ops) const
    {
      ops.EX_result = compute(read_GPR_EX(s, ops.DR_Rs1));
    }

    /// Commit function to commit the shadow state of the instruction in
    /// the EX pipeline stage to the global state.
    /// @param s The Patmos simulator executing the instruction.
    /// @param ops The operands of the instruction.
    virtual void EX_commit(simulator_t &s, instruction_data_t &ops) const
    {
      if (ops.DR_Pred)
      {
        // store the result by writing it into a by-pass.
        ops.GPR_EX_Rd.set(ops.OPS.ALUu.Rd, ops.EX_result);
      }
    }

    /// Pipeline function to simulate the behavior of the instruction in
    /// the MW pipeline stage.
    /// @param s The Patmos simulator executing the instruction.
    /// @param ops The operands of the instruction.
    virtual void MW(simulator_t &s, instruction_data_t &ops) const
    {
      if (ops.DR_Pred)
      {
        s.GPR.set(ops.GPR_EX_Rd.get());
        ops.GPR_MW_Rd.set(ops.GPR_EX_Rd.get());
        ops.GPR_EX_Rd.reset();
      }
    }

    /// Commit function to commit the shadow state of the instruction in
    /// the MW pipeline stage to the global state.
    /// @param s The Patmos simulator executing the instruction.
    /// @param ops The operands of the instruction.
    virtual void MW_commit(simulator_t &s, instruction_data_t &ops) const
    {
      if (ops.DR_Pred)
      {
        ops.GPR_MW_Rd.reset();
      }
    }
  };

#define ALUu_INSTR(name, operator) \
  class i_ ## name ## _t : public i_aluu_t \
  { \
  public:\
    virtual void print(std::ostream &os, const instruction_data_t &ops, \
                       const symbol_map_t &symbols) const \
    { \
      printPred(os, ops.Pred); \
      os << boost::format("%1% r%2% = r%3%") % #name \
          % ops.OPS.ALUu.Rd % ops.OPS.ALUu.Rs1; \
    } \
    virtual word_t compute(word_t value1) const \
    { \
      return operator(value1); \
    } \
  };

  ALUu_INSTR(sext8 , (word_t)(int8_t))
  ALUu_INSTR(sext16, (word_t)(int16_t))
  ALUu_INSTR(zext16, (word_t)(uint16_t))
  ALUu_INSTR(abs   , std::abs)

  /// Base class for ALUr instructions.
  class i_alum_t : public i_pred_t
  {
  public:
    /// Compute the result of an ALUr instruction.
    /// @param value1 The value of the first operand.
    /// @param value2 The value of the second operand.
    virtual dword_t compute(word_t value1, word_t value2) const = 0;

    // IF inherited from NOP

    /// Pipeline function to simulate the behavior of the instruction in
    /// the DR pipeline stage.
    /// @param s The Patmos simulator executing the instruction.
    /// @param ops The operands of the instruction.
    virtual void DR(simulator_t &s, instruction_data_t &ops) const
    {
      ops.DR_Pred = s.PRR.get(ops.Pred).get();
      ops.DR_Rs1 = s.GPR.get(ops.OPS.ALUm.Rs1);
      ops.DR_Rs2 = s.GPR.get(ops.OPS.ALUm.Rs2);
    }

    /// Pipeline function to simulate the behavior of the instruction in
    /// the EX pipeline stage.
    /// @param s The Patmos simulator executing the instruction.
    /// @param ops The operands of the instruction.
    virtual void EX(simulator_t &s, instruction_data_t &ops) const
    {
      // compute the result of the ALU instruction
      dword_t result = compute(read_GPR_EX(s, ops.DR_Rs1),
                               read_GPR_EX(s, ops.DR_Rs2));

      ops.EX_mull = (word_t)result;
      ops.EX_mulh = result >> sizeof(word_t)*8;
    }

    /// Pipeline function to simulate the behavior of the instruction in
    /// the MW pipeline stage.
    /// @param s The Patmos simulator executing the instruction.
    /// @param ops The operands of the instruction.
    virtual void MW(simulator_t &s, instruction_data_t &ops) const
    {
      if (ops.DR_Pred)
      {
        s.SPR.set(sl, ops.EX_mull);
        s.SPR.set(sh, ops.EX_mulh);
      }
    }
  };

#define ALUm_INSTR(name, type, stype) \
  class i_ ## name ## _t : public i_alum_t \
  { \
  public:\
    virtual void print(std::ostream &os, const instruction_data_t &ops, \
                       const symbol_map_t &symbols) const \
    { \
      printPred(os, ops.Pred); \
      os << boost::format("%1% r%2%, r%3%") % #name \
          % ops.OPS.ALUm.Rs1 % ops.OPS.ALUm.Rs2; \
    } \
    virtual dword_t compute(word_t value1, word_t value2) const \
    { \
      return ((type)(stype)value1) * ((type)(stype)value2); \
    } \
  };

  ALUm_INSTR(mul , dword_t, word_t)
  ALUm_INSTR(mulu, udword_t, uword_t)

  /// Base class for ALUc instructions.
  class i_aluc_t : public i_pred_t
  {
  public:
    /// Compute the result of an ALUc instruction.
    /// @param value1 The value of the first operand.
    /// @param value2 The value of the second operand.
    virtual bit_t compute(word_t value1, word_t value2) const = 0;

    // IF inherited from NOP

    /// Pipeline function to simulate the behavior of the instruction in
    /// the DR pipeline stage.
    /// @param s The Patmos simulator executing the instruction.
    /// @param ops The operands of the instruction.
    virtual void DR(simulator_t &s, instruction_data_t &ops) const
    {
      ops.DR_Pred = s.PRR.get(ops.Pred).get();
      ops.DR_Rs1 = s.GPR.get(ops.OPS.ALUc.Rs1);
      ops.DR_Rs2 = s.GPR.get(ops.OPS.ALUc.Rs2);
    }

    /// Pipeline function to simulate the behavior of the instruction in
    /// the EX pipeline stage.
    /// @param s The Patmos simulator executing the instruction.
    /// @param ops The operands of the instruction.
    virtual void EX(simulator_t &s, instruction_data_t &ops) const
    {
      if (ops.DR_Pred)
      {
        // compute the result of the comparison instruction
        bit_t result = compute(read_GPR_EX(s, ops.DR_Rs1),
                               read_GPR_EX(s, ops.DR_Rs2));

        // store the result by writing it into the register file.
        s.PRR.set(ops.OPS.ALUc.Pd, result);
        // store the negation as well
        s.PRR.set( (PRR_e) (NUM_PRR + ops.OPS.ALUc.Pd), !result);
      }
    }

    // MW inherited from NOP
  };

#define ALUc_INSTR(name, operator) \
  class i_ ## name ## _t : public i_aluc_t \
  { \
  public:\
    virtual void print(std::ostream &os, const instruction_data_t &ops, \
                       const symbol_map_t &symbols) const \
    { \
      printPred(os, ops.Pred); \
      os << boost::format("%1% p%2% = r%3%, r%4%") % #name \
          % ops.OPS.ALUc.Pd % ops.OPS.ALUc.Rs1 % ops.OPS.ALUc.Rs2; \
    } \
    virtual bit_t compute(word_t value1, word_t value2) const \
    { \
      return value1 operator value2; \
    } \
  };

  ALUc_INSTR(cmpeq , ==)
  ALUc_INSTR(cmpneq, !=)
  ALUc_INSTR(cmplt , <)
  ALUc_INSTR(cmple , <=)

  #define ALUcu_INSTR(name, operator) \
  class i_ ## name ## _t : public i_aluc_t \
  { \
  public:\
    virtual void print(std::ostream &os, const instruction_data_t &ops, \
                       const symbol_map_t &symbols) const \
    { \
      printPred(os, ops.Pred); \
      os << boost::format("%1% p%2% = r%3%, r%4%") % #name \
          % ops.OPS.ALUc.Pd % ops.OPS.ALUc.Rs1 % ops.OPS.ALUc.Rs2; \
    } \
    virtual bit_t compute(word_t value1, word_t value2) const \
    { \
      return ((uword_t)value1) operator ((uword_t)value2); \
    } \
  };

  ALUcu_INSTR(cmpult, <)
  ALUcu_INSTR(cmpule, <=)

  class i_btest_t : public i_aluc_t
  {
  public:
    /// Print the instruction to an output stream.
    /// @param os The output stream to print to.
    /// @param ops The operands of the instruction.
    /// @param symbols A mapping of addresses to symbols.
    virtual void print(std::ostream &os, const instruction_data_t &ops,
                       const symbol_map_t &symbols) const
    {
      printPred(os, ops.Pred);
      os << boost::format("btest p%1% = r%2%, r%3%")
          % ops.OPS.ALUc.Pd % ops.OPS.ALUc.Rs1 % ops.OPS.ALUc.Rs2;
    }

    virtual bit_t compute(word_t value1, word_t value2) const
    {
      return (((uword_t)value1) & (1 << ((uword_t)value2))) != 0;
    }
  };

  /// Base class for ALUp instructions.
  class i_alup_t : public i_pred_t
  {
  public:
    /// Compute the result of an ALUp instruction.
    /// @param value1 The value of the first operand.
    /// @param value2 The value of the second operand.
    virtual bit_t compute(word_t value1, word_t value2) const = 0;

    // IF inherited from NOP

    /// Pipeline function to simulate the behavior of the instruction in
    /// the DR pipeline stage.
    /// @param s The Patmos simulator executing the instruction.
    /// @param ops The operands of the instruction.
    virtual void DR(simulator_t &s, instruction_data_t &ops) const
    {
      ops.DR_Pred = s.PRR.get(ops.Pred).get();
      ops.DR_Ps1 = s.PRR.get(ops.OPS.ALUp.Ps1).get();
      ops.DR_Ps2 = s.PRR.get(ops.OPS.ALUp.Ps2).get();
    }

    /// Pipeline function to simulate the behavior of the instruction in
    /// the EX pipeline stage.
    /// @param s The Patmos simulator executing the instruction.
    /// @param ops The operands of the instruction.
    virtual void EX(simulator_t &s, instruction_data_t &ops) const
    {
      if (ops.DR_Pred)
      {
        // compute the result of the ALU instruction
        bit_t result = compute(ops.DR_Ps1, ops.DR_Ps2);

        // store the result by writing it into the register file.
        s.PRR.set(ops.OPS.ALUp.Pd, result);
        // store the negation as well
        s.PRR.set( (PRR_e) (NUM_PRR + ops.OPS.ALUp.Pd), !result);
      }
    }

    // MW inherited from NOP.
  };

#define ALUp_INSTR(name, lval, operator) \
  class i_ ## name ## _t : public i_alup_t \
  { \
  public:\
    virtual void print(std::ostream &os, const instruction_data_t &ops, \
                       const symbol_map_t &symbols) const \
    { \
      printPred(os, ops.Pred); \
      os << boost::format("%1% p%2% = ") % #name % ops.OPS.ALUp.Pd; \
      printPred(os, ops.OPS.ALUp.Ps1, true); \
      os << ", "; \
      printPred(os, ops.OPS.ALUp.Ps2, true); \
    } \
    virtual bit_t compute(word_t value1, word_t value2) const \
    { \
      return lval == ((value1 operator value2) & 0x1); \
    } \
  };

  ALUp_INSTR(por , 1, |)
  ALUp_INSTR(pand, 1, &)
  ALUp_INSTR(pxor, 1, ^)
  ALUp_INSTR(pnor, 0, |)

  /// A multi-cycle NOP operation.
  class i_spcn_t : public i_pred_t
  {
  public:
    /// Print the instruction to an output stream.
    /// @param os The output stream to print to.
    /// @param ops The operands of the instruction.
    /// @param symbols A mapping of addresses to symbols.
    virtual void print(std::ostream &os, const instruction_data_t &ops,
                       const symbol_map_t &symbols) const
    {
      printPred(os, ops.Pred);
      os << "nop " << ops.OPS.SPCn.Imm;
    }

    /// Pipeline function to simulate the behavior of the instruction in
    /// the IF pipeline stage.
    /// @param s The Patmos simulator executing the instruction.
    /// @param ops The operands of the instruction.
    virtual void IF(simulator_t &s, instruction_data_t &ops) const
    {
      i_pred_t::IF(s, ops);
      ops.DR_Imm = 0;
    }

    /// Pipeline function to simulate the behavior of the instruction in
    /// the DR pipeline stage.
    /// @param s The Patmos simulator executing the instruction.
    /// @param ops The operands of the instruction.
    virtual void DR(simulator_t &s, instruction_data_t &ops) const
    {
      bit_t Pred = ops.DR_Pred = s.PRR.get(ops.Pred).get();

      if (Pred)
      {
        if (ops.DR_Imm != ops.OPS.SPCn.Imm)
        {
          // increment NOP cycle counter
          ops.DR_Imm++;

          // stall the pipeline
          s.pipeline_stall(SDR);
        }
      }
    }

    // EX inherited from NOP

    // MW inherited from NOP
  };

  /// Wait for memory operations to complete.
  class i_spcw_t : public i_pred_t
  {
  public:
    /// Print the instruction to an output stream.
    /// @param os The output stream to print to.
    /// @param ops The operands of the instruction.
    /// @param symbols A mapping of addresses to symbols.
    virtual void print(std::ostream &os, const instruction_data_t &ops,
                       const symbol_map_t &symbols) const
    {
      printPred(os, ops.Pred);
      os << "waitm";
    }

    // IF inherited from NOP

    /// Pipeline function to simulate the behavior of the instruction in
    /// the DR pipeline stage.
    /// @param s The Patmos simulator executing the instruction.
    /// @param ops The operands of the instruction.
    virtual void DR(simulator_t &s, instruction_data_t &ops) const
    {
      bit_t Pred = s.PRR.get(ops.Pred).get();

      if (Pred)
      {
        if (s.Is_decoupled_load_active)
        {
          // stall the pipeline
          s.pipeline_stall(SDR);
        }
      }
    }

    // EX inherited from NOP

    // MW inherited from NOP
  };

  /// Move a value from a general purpose register to a special purpose
  /// register.
  class i_spct_t : public i_pred_t
  {
  public:
    /// Print the instruction to an output stream.
    /// @param os The output stream to print to.
    /// @param ops The operands of the instruction.
    /// @param symbols A mapping of addresses to symbols.
    virtual void print(std::ostream &os, const instruction_data_t &ops,
                       const symbol_map_t &symbols) const
    {
      printPred(os, ops.Pred);
      os << boost::format("mts s%1% = r%2%")
                          % ops.OPS.SPCt.Sd % ops.OPS.SPCt.Rs1;
    }

    // IF inherited from NOP

    /// Pipeline function to simulate the behavior of the instruction in
    /// the DR pipeline stage.
    /// @param s The Patmos simulator executing the instruction.
    /// @param ops The operands of the instruction.
    virtual void DR(simulator_t &s, instruction_data_t &ops) const
    {
      ops.DR_Pred = s.PRR.get(ops.Pred).get();
      ops.DR_Rs1 = s.GPR.get(ops.OPS.SPCt.Rs1);
    }

    /// Pipeline function to simulate the behavior of the instruction in
    /// the EX pipeline stage.
    /// @param s The Patmos simulator executing the instruction.
    /// @param ops The operands of the instruction.
    virtual void EX(simulator_t &s, instruction_data_t &ops) const
    {
      if (ops.DR_Pred)
      {
        uword_t result = read_GPR_EX(s, ops.DR_Rs1);

        // store the result by writing it into the special purpose register file
        // or resetting the predicate registers
        if (ops.OPS.SPCt.Sd == 0)
        {
          // p0 is always 1, so skip it
          for(unsigned int i = 1; i < NUM_PRR; i++) {
            s.PRR.set ((PRR_e)i, ((result >> i) & 1) == 1);
            s.PRR.set ((PRR_e)(NUM_PRR+i), ((result >> i) & 1) == 0);
          }
        }
        else
          s.SPR.set(ops.OPS.SPCt.Sd, result);
      }
    }

    // MW inherited from NOP
  };

  /// Move a value from a special purpose register to a general purpose
  /// register.
  class i_spcf_t : public i_pred_t
  {
  public:
    /// Print the instruction to an output stream.
    /// @param os The output stream to print to.
    /// @param ops The operands of the instruction.
    /// @param symbols A mapping of addresses to symbols.
    virtual void print(std::ostream &os, const instruction_data_t &ops,
                       const symbol_map_t &symbols) const
    {
      printPred(os, ops.Pred);
      os << boost::format("mfs r%1% = s%2%")
                          % ops.OPS.SPCf.Rd % ops.OPS.SPCf.Ss;
    }

    // IF inherited from NOP

    /// Pipeline function to simulate the behavior of the instruction in
    /// the DR pipeline stage.
    /// @param s The Patmos simulator executing the instruction.
    /// @param ops The operands of the instruction.
    virtual void DR(simulator_t &s, instruction_data_t &ops) const
    {
      ops.DR_Pred = s.PRR.get(ops.Pred).get();
      // read a value from the special register file or all predicate registers
      if (ops.OPS.SPCf.Ss == 0)
      {
        ops.DR_Ss = 0;
        for(unsigned int i = 0; i < NUM_PRR; i++)
          ops.DR_Ss |= (s.PRR.get((PRR_e)i).get() << i);
      }
      else
        ops.DR_Ss = s.SPR.get(ops.OPS.SPCf.Ss).get();
    }

    /// Pipeline function to simulate the behavior of the instruction in
    /// the EX pipeline stage.
    /// @param s The Patmos simulator executing the instruction.
    /// @param ops The operands of the instruction.
    virtual void EX(simulator_t &s, instruction_data_t &ops) const
    {
      // read the special purpose register, without forwarding
      ops.EX_result = ops.DR_Ss;
    }

    /// Commit function to commit the shadow state of the instruction in
    /// the EX pipeline stage to the global state.
    /// @param s The Patmos simulator executing the instruction.
    /// @param ops The operands of the instruction.
    virtual void EX_commit(simulator_t &s, instruction_data_t &ops) const
    {
      if (ops.DR_Pred)
      {
        // store the result by writing it into a by-pass.
        ops.GPR_EX_Rd.set(ops.OPS.SPCf.Rd, ops.EX_result);
      }
    }

    /// Pipeline function to simulate the behavior of the instruction in
    /// the MW pipeline stage.
    /// @param s The Patmos simulator executing the instruction.
    /// @param ops The operands of the instruction.
    virtual void MW(simulator_t &s, instruction_data_t &ops) const
    {
      if (ops.DR_Pred)
      {
        s.GPR.set(ops.GPR_EX_Rd.get());
        ops.GPR_MW_Rd.set(ops.GPR_EX_Rd.get());
        ops.GPR_EX_Rd.reset();
      }
    }

    /// Commit function to commit the shadow state of the instruction in
    /// the MW pipeline stage to the global state.
    /// @param s The Patmos simulator executing the instruction.
    /// @param ops The operands of the instruction.
    virtual void MW_commit(simulator_t &s, instruction_data_t &ops) const
    {
      if (ops.DR_Pred)
      {
        ops.GPR_MW_Rd.reset();
      }
    }
  };

  /// Base class for memory load instructions.
  class i_ldt_t : public i_pred_t
  {
  public:
    /// load the value from memory.
    /// @param s The Patmos simulator executing the instruction.
    /// @param address The address of the memory access.
    /// @param value If the function returns true, the loaded value is returned
    /// here.
    /// @return True if the value was loaded, false if the value is not yet
    /// available and stalling is needed.
    virtual bool load(simulator_t &s, word_t address, word_t &value) const = 0;

    // IF inherited from NOP

    /// Pipeline function to simulate the behavior of the instruction in
    /// the DR pipeline stage.
    /// @param s The Patmos simulator executing the instruction.
    /// @param ops The operands of the instruction.
    virtual void DR(simulator_t &s, instruction_data_t &ops) const
    {
      ops.DR_Pred = s.PRR.get(ops.Pred).get();
      ops.DR_Rs1 = s.GPR.get(ops.OPS.LDT.Ra);
    }

    // EX implemented by base class

    /// Pipeline function to simulate the behavior of the instruction in
    /// the MW pipeline stage.
    /// @param s The Patmos simulator executing the instruction.
    /// @param ops The operands of the instruction.
    virtual void MW(simulator_t &s, instruction_data_t &ops) const
    {
      if (ops.DR_Pred)
      {
        // load from memory
        word_t result;
        bool is_available = load(s, ops.EX_Address, result);

        // the value is already available?
        if (is_available)
        {
          // store the loaded value by writing it into a by-pass
          s.GPR.set(ops.OPS.LDT.Rd, result);
          ops.GPR_MW_Rd.set(ops.OPS.LDT.Rd, result);
        }
        else
        {
          // stall and wait for the memory/cache
          s.pipeline_stall(SMW);
        }
      }
    }

    /// Commit function to commit the shadow state of the instruction in
    /// the MW pipeline stage to the global state.
    /// @param s The Patmos simulator executing the instruction.
    /// @param ops The operands of the instruction.
    virtual void MW_commit(simulator_t &s, instruction_data_t &ops) const
    {
      if (ops.DR_Pred)
      {
        ops.GPR_MW_Rd.reset();
      }
    }
  };

#define LD_INSTR(name, base, atype, ctype) \
  class i_ ## name ## _t : public i_ldt_t \
  { \
  public:\
    virtual void print(std::ostream &os, const instruction_data_t &ops, \
                       const symbol_map_t &symbols) const \
    { \
      printPred(os, ops.Pred); \
      os << boost::format("%1% r%2% = [r%3% + %4%]") % #name \
          % ops.OPS.LDT.Rd % ops.OPS.LDT.Ra % ops.OPS.LDT.Imm; \
      symbols.print(os, ops.EX_Address); \
    } \
    virtual void EX(simulator_t &s, instruction_data_t &ops) const \
    { \
      ops.EX_Address = read_GPR_EX(s, ops.DR_Rs1) + ops.OPS.LDT.Imm*sizeof(atype); \
    } \
    virtual bool load(simulator_t &s, word_t address, word_t &value) const \
    { \
      atype tmp=0; \
      if ((address & (sizeof(atype) - 1)) != 0) \
        simulation_exception_t::unaligned(address); \
      bool is_available = base.read_fixed(address, tmp); \
      value = (ctype)from_big_endian<big_ ## atype>(tmp); \
      return is_available; \
    } \
  };

  LD_INSTR(lws , s.Stack_cache, word_t, word_t)
  LD_INSTR(lhs , s.Stack_cache, hword_t, word_t)
  LD_INSTR(lbs , s.Stack_cache, byte_t, word_t)
  LD_INSTR(lwus, s.Stack_cache, uword_t, uword_t)
  LD_INSTR(lhus, s.Stack_cache, uhword_t, uword_t)
  LD_INSTR(lbus, s.Stack_cache, ubyte_t, uword_t)

  LD_INSTR(lwl , s.Local_memory, word_t, word_t)
  LD_INSTR(lhl , s.Local_memory, hword_t, word_t)
  LD_INSTR(lbl , s.Local_memory, byte_t, word_t)
  LD_INSTR(lwul, s.Local_memory, uword_t, uword_t)
  LD_INSTR(lhul, s.Local_memory, uhword_t, uword_t)
  LD_INSTR(lbul, s.Local_memory, ubyte_t, uword_t)

  LD_INSTR(lwc , s.Data_cache, word_t, word_t)
  LD_INSTR(lhc , s.Data_cache, hword_t, word_t)
  LD_INSTR(lbc , s.Data_cache, byte_t, word_t)
  LD_INSTR(lwuc, s.Data_cache, uword_t, uword_t)
  LD_INSTR(lhuc, s.Data_cache, uhword_t, uword_t)
  LD_INSTR(lbuc, s.Data_cache, ubyte_t, uword_t)

  LD_INSTR(lwm , s.Memory, word_t, word_t)
  LD_INSTR(lhm , s.Memory, hword_t, word_t)
  LD_INSTR(lbm , s.Memory, byte_t, word_t)
  LD_INSTR(lwum, s.Memory, uword_t, uword_t)
  LD_INSTR(lhum, s.Memory, uhword_t, uword_t)
  LD_INSTR(lbum, s.Memory, ubyte_t, uword_t)


  /// Base class for memory load instructions.
  class i_dldt_t : public i_pred_t
  {
  public:
    /// load the value from memory.
    /// @param s The Patmos simulator executing the instruction.
    /// @param address The address of the memory access.
    /// @param value If the function returns true, the loaded value is returned
    /// here.
    /// @return True if the value was loaded, false if the value is not yet
    /// available and stalling is needed.
    virtual bool load(simulator_t &s, word_t address, word_t &value) const = 0;

    // IF inherited from NOP

    /// Pipeline function to simulate the behavior of the instruction in
    /// the DR pipeline stage.
    /// @param s The Patmos simulator executing the instruction.
    /// @param ops The operands of the instruction.
    virtual void DR(simulator_t &s, instruction_data_t &ops) const
    {
      ops.DR_Pred = s.PRR.get(ops.Pred).get();
      ops.DR_Rs1 = s.GPR.get(ops.OPS.LDT.Ra);

      if (ops.DR_Pred && s.Is_decoupled_load_active)
      {
        // stall the pipeline
        s.pipeline_stall(SDR);
      }
    }

    // EX implemented by base class

    // MW inherited from NOP

    /// Pipeline function to simulate the behavior of a decoupled load
    /// instruction running in parallel to the pipeline.
    /// @param s The Patmos simulator executing the instruction.
    /// @param ops The operands of the instruction.
    virtual void dMW(simulator_t &s, instruction_data_t &ops) const
    {
      assert(s.Is_decoupled_load_active);

      // load from memory
      word_t result;
      bool is_available = load(s, ops.EX_Address, result);

      // the value is already available?
      if (is_available)
      {
        // store the loaded value by writing it into a by-pass
        s.SPR.set(sm, result);
        s.Decoupled_load = instruction_data_t();
        s.Is_decoupled_load_active = false;
      }
    }
  };

#define DLD_INSTR(name, base, atype, ctype) \
  class i_ ## name ## _t : public i_dldt_t \
  { \
  public:\
    virtual void print(std::ostream &os, const instruction_data_t &ops, \
                       const symbol_map_t &symbols) const \
    { \
      printPred(os, ops.Pred); \
      os << boost::format("%1% sm = [r%2% + %3%]") % #name \
          % ops.OPS.LDT.Ra % ops.OPS.LDT.Imm; \
    } \
    virtual void EX(simulator_t &s, instruction_data_t &ops) const \
    { \
      ops.EX_Address = read_GPR_EX(s, ops.DR_Rs1) + ops.OPS.LDT.Imm*sizeof(atype); \
      if (ops.DR_Pred) \
      { \
        assert(!s.Is_decoupled_load_active); \
        s.Decoupled_load = ops; \
        s.Is_decoupled_load_active = true; \
      } \
    } \
    virtual bool load(simulator_t &s, word_t address, word_t &value) const \
    { \
      atype tmp; \
      if ((address & (sizeof(atype) - 1)) != 0) \
        simulation_exception_t::unaligned(address); \
      bool is_available = base.read_fixed(address, tmp); \
      value = (ctype)from_big_endian<big_ ## atype>(tmp); \
      return is_available; \
    } \
  };

  DLD_INSTR(dlwc , s.Data_cache, word_t, word_t)
  DLD_INSTR(dlhc , s.Data_cache, hword_t, word_t)
  DLD_INSTR(dlbc , s.Data_cache, byte_t, word_t)
  DLD_INSTR(dlwuc, s.Data_cache, uword_t, uword_t)
  DLD_INSTR(dlhuc, s.Data_cache, uhword_t, uword_t)
  DLD_INSTR(dlbuc, s.Data_cache, ubyte_t, uword_t)

  DLD_INSTR(dlwm , s.Memory, word_t, word_t)
  DLD_INSTR(dlhm , s.Memory, hword_t, word_t)
  DLD_INSTR(dlbm , s.Memory, byte_t, word_t)
  DLD_INSTR(dlwum, s.Memory, uword_t, uword_t)
  DLD_INSTR(dlhum, s.Memory, uhword_t, uword_t)
  DLD_INSTR(dlbum, s.Memory, ubyte_t, uword_t)

  /// Base class for memory store instructions.
  class i_stt_t : public i_pred_t
  {
  public:
    /// Store the value to memory.
    /// @param s The Patmos simulator executing the instruction.
    /// @param address The address of the memory access.
    /// @param value The value to be stored.
    /// @return True when the value was finally written to the memory, false
    /// if the instruction has to stall.
    virtual bool store(simulator_t &s, word_t address, word_t value) const = 0;

    // IF inherited from NOP

    /// Pipeline function to simulate the behavior of the instruction in
    /// the DR pipeline stage.
    /// @param s The Patmos simulator executing the instruction.
    /// @param ops The operands of the instruction.
    virtual void DR(simulator_t &s, instruction_data_t &ops) const
    {
      ops.DR_Pred = s.PRR.get(ops.Pred).get();
      ops.DR_Rs1 = s.GPR.get(ops.OPS.STT.Ra);
      ops.DR_Rs2 = s.GPR.get(ops.OPS.STT.Rs1);
    }

    /// Pipeline function to simulate the behavior of the instruction in
    /// the MW pipeline stage.
    /// @param s The Patmos simulator executing the instruction.
    /// @param ops The operands of the instruction.
    virtual void MW(simulator_t &s, instruction_data_t &ops) const
    {
      if (ops.DR_Pred)
      {
        // store to memory
        if (!store(s, ops.EX_Address, ops.EX_Rs))
        {
          // we need to stall in order to ensure that the value was actually
          // propagated down to the memory
          s.pipeline_stall(SMW);
        }
      }
    }
  };

#define ST_INSTR(name, base, type) \
  class i_ ## name ## _t : public i_stt_t \
  { \
  public:\
    virtual void print(std::ostream &os, const instruction_data_t &ops, \
                       const symbol_map_t &symbols) const \
    { \
      printPred(os, ops.Pred); \
      os << boost::format("%1% [r%2% + %3%] = r%4%") % #name \
          % ops.OPS.STT.Ra % ops.OPS.STT.Imm2 % ops.OPS.STT.Rs1; \
      symbols.print(os, ops.EX_Address); \
    } \
    virtual void EX(simulator_t &s, instruction_data_t &ops) const \
    { \
      ops.EX_Address = read_GPR_EX(s, ops.DR_Rs1) + ops.OPS.STT.Imm2*sizeof(type); \
      ops.EX_Rs = read_GPR_EX(s, ops.DR_Rs2); \
    } \
    virtual bool store(simulator_t &s, word_t address, word_t value) const \
    { \
      type big_value = to_big_endian<big_ ## type>((type)value); \
      if ((address & (sizeof(type) - 1)) != 0) \
        simulation_exception_t::unaligned(address); \
      return base.write_fixed(address, big_value); \
    } \
  };

  ST_INSTR(sws, s.Stack_cache, word_t)
  ST_INSTR(shs, s.Stack_cache, hword_t)
  ST_INSTR(sbs, s.Stack_cache, byte_t)

  ST_INSTR(swl, s.Local_memory, word_t)
  ST_INSTR(shl, s.Local_memory, hword_t)
  ST_INSTR(sbl, s.Local_memory, byte_t)

  ST_INSTR(swc, s.Data_cache, word_t)
  ST_INSTR(shc, s.Data_cache, hword_t)
  ST_INSTR(sbc, s.Data_cache, byte_t)

  ST_INSTR(swm, s.Memory, word_t)
  ST_INSTR(shm, s.Memory, hword_t)
  ST_INSTR(sbm, s.Memory, byte_t)


#define STC_INSTR(name, function) \
  class i_ ## name ## _t : public i_pred_t \
  { \
  public:\
    virtual void print(std::ostream &os, const instruction_data_t &ops, \
                       const symbol_map_t &symbols) const \
    { \
      printPred(os, ops.Pred); \
      os << #name << " " << ops.OPS.STC.Imm; \
      symbols.print(os, ops.EX_Address); \
    } \
    virtual void DR(simulator_t &s, instruction_data_t &ops) const \
    { \
      ops.DR_Pred = s.PRR.get(ops.Pred).get(); \
      ops.DR_Ss = s.SPR.get(st).get(); \
    } \
    virtual void MW(simulator_t &s, instruction_data_t &ops) const \
    { \
      uword_t stack_top = ops.DR_Ss; \
      if(ops.DR_Pred && !s.Stack_cache.function(ops.OPS.STC.Imm * \
                                                NUM_STACK_CACHE_BLOCK_BYTES, \
                                                stack_top)) \
      { \
        s.pipeline_stall(SMW); \
      } \
      s.SPR.set(st, stack_top); \
    } \
  };

  STC_INSTR(sres, reserve)
  STC_INSTR(sens, ensure)
  STC_INSTR(sfree, free)

  /// Base class for branch, call, and return instructions.
  class i_cfl_t : public i_pred_t
  {
  protected:
    /// Store the method base address and offset to the respective special
    /// purpose registers.
    /// @param s The Patmos simulator executing the instruction.
    /// @param pred The predicate under which the instruction is executed.
    /// @param base The base address of the current method.
    /// @param pc The current program counter.
    void no_store_return_address(simulator_t &s, instruction_data_t &ops,
                                 bit_t pred, uword_t base, uword_t pc) const
    {
      assert(base <= pc);
    }

    /// Store the method base address and offset to the respective special
    /// purpose registers.
    /// @param s The Patmos simulator executing the instruction.
    /// @param pred The predicate under which the instruction is executed.
    /// @param base The base address of the current method.
    /// @param pc The current program counter.
    void store_return_address(simulator_t &s, instruction_data_t &ops,
                              bit_t pred, uword_t base, uword_t pc) const
    {
      if (pred && !ops.EX_CFL_Discard)
      {
        assert(base <= pc);

        // store the return function offset (return PC) into
        // a general purpose register
        s.GPR.set(rfo, pc - base);
        // function base is compiler/programmer managed,
        // i.e., not stored implicitly
      }
    }

    /// Perform a function branch/call/return.
    /// Fetch the function into the method cache, stall the pipeline, and set
    /// the program counter.
    /// @param s The Patmos simulator executing the instruction.
    /// @param pred The predicate under which the instruction is executed.
    /// @param base The base address of the target method.
    /// @param address The target address.
    void fetch_and_dispatch(simulator_t &s, instruction_data_t &ops,
                            bit_t pred, word_t base, word_t address) const
    {
      if (pred && !ops.EX_CFL_Discard)
      {
        // check if the target method is in the cache, otherwise stall until
        // it is loaded.
        if (!s.Method_cache.is_available(base))
        {
          // stall the pipeline
          s.pipeline_stall(SEX);
        }
        else
        {
          // set the program counter and base
          s.BASE = base;
          s.PC = s.nPC = address;
          ops.EX_CFL_Discard = 1;
        }
      }
    }

    /// Perform a function branch or call.
    /// The function is assumed to be in the method cache, thus simply set the
    /// program counter.
    /// @param s The Patmos simulator executing the instruction.
    /// @param pred The predicate under which the instruction is executed.
    /// @param base The base address of the target method.
    /// @param address The target address.
    void dispatch(simulator_t &s, instruction_data_t &ops, bit_t pred,
                  word_t base, word_t address) const
    {
      if (pred && !ops.EX_CFL_Discard)
      {
        // assure that the target method is in the cache.
        assert(s.Method_cache.assert_availability(base));

        // set the program counter and base
        s.BASE = base;
        s.PC = s.nPC = address;
        ops.EX_CFL_Discard = 1;
      }
    }
  public:
    /// Pipeline function to simulate the behavior of the instruction in
    /// the IF pipeline stage.
    /// @param s The Patmos simulator executing the instruction.
    /// @param ops The operands of the instruction.
    virtual void IF(simulator_t &s, instruction_data_t &ops) const
    {
      // store the PC for PC-relative addressing in EX stage, if we are not stalling
      // NB: s.Stall is already set the first time s.PC is updated.
      //     If we checked (s.Stall==SIF), we would have to include i_pred_t::IF,
      //     which is rather ugly.
      if (s.PC != s.nPC) {
        ops.IF_PC = s.PC;
      }
      // call the inherited function (advance PC)
      i_pred_t::IF(s, ops);
    }

    /// Pipeline function to simulate the behavior of the instruction in
    /// the DR pipeline stage.
    /// @param s The Patmos simulator executing the instruction.
    /// @param ops The operands of the instruction.
    virtual void DR(simulator_t &s, instruction_data_t &ops) const
    {
<<<<<<< HEAD
      ops.DR_Pred = s.PRR.get(ops.Guard.first).get() ^ ops.Guard.second;
      ops.EX_CFL_Discard = 0;
=======
      ops.DR_Pred = s.PRR.get(ops.Pred).get();
      ops.EX_PFL_Discard = 0;
>>>>>>> 97a86dc3
    }

    // EX implemented by sub-classes

    // MW inherited from NOP
  };

#define CFLB_INSTR(name, store, dispatch, new_base, target) \
  class i_ ## name ## _t : public i_cfl_t \
  { \
  public:\
    virtual void print(std::ostream &os, const instruction_data_t &ops, \
                       const symbol_map_t &symbols) const \
    { \
<<<<<<< HEAD
      printGuard(os, ops.Guard); \
      os << #name << " " << ops.OPS.CFLb.Imm; \
=======
      printPred(os, ops.Pred); \
      os << #name << " " << ops.OPS.PFLb.Imm; \
>>>>>>> 97a86dc3
      symbols.print(os, ops.EX_Address); \
    } \
    virtual void EX(simulator_t &s, instruction_data_t &ops) const \
    { \
      ops.EX_Address = target; \
      store(s, ops, ops.DR_Pred, s.BASE, s.nPC); \
      dispatch(s, ops, ops.DR_Pred, new_base, target); \
    } \
  };

  CFLB_INSTR(call, store_return_address, fetch_and_dispatch,
             ops.OPS.CFLb.Imm*sizeof(word_t),
             ops.OPS.CFLb.Imm*sizeof(word_t))
  CFLB_INSTR(br, no_store_return_address, dispatch,
             s.BASE,
             ops.IF_PC + ops.OPS.CFLb.Imm*sizeof(word_t))
  CFLB_INSTR(brcf, no_store_return_address, fetch_and_dispatch,
             ops.IF_PC + ops.OPS.CFLb.Imm*sizeof(word_t),
             ops.IF_PC + ops.OPS.CFLb.Imm*sizeof(word_t))

  /// Branch and call instructions with a register operand.
  class i_cfli_t : public i_cfl_t
  {
  public:
    // IF inherited from i_cfl_t

    /// Pipeline function to simulate the behavior of the instruction in
    /// the DR pipeline stage.
    /// @param s The Patmos simulator executing the instruction.
    /// @param ops The operands of the instruction.
    virtual void DR(simulator_t &s, instruction_data_t &ops) const
    {
<<<<<<< HEAD
      ops.DR_Pred = s.PRR.get(ops.Guard.first).get() ^ ops.Guard.second;
      ops.DR_Rs1 = s.GPR.get(ops.OPS.CFLi.Rs);
      ops.EX_CFL_Discard = 0;
=======
      ops.DR_Pred = s.PRR.get(ops.Pred).get();
      ops.DR_Rs1 = s.GPR.get(ops.OPS.PFLi.Rs);
      ops.EX_PFL_Discard = 0;
>>>>>>> 97a86dc3
    }

    // EX implemented by sub-classes

    // MW inherited from NOP
  };

#define CFLI_INSTR(name, store, dispatch, new_base, target) \
  class i_ ## name ## _t : public i_cfli_t \
  { \
  public:\
    virtual void print(std::ostream &os, const instruction_data_t &ops, \
                       const symbol_map_t &symbols) const \
    { \
<<<<<<< HEAD
      printGuard(os, ops.Guard); \
      os << #name << " r" << ops.OPS.CFLi.Rs; \
=======
      printPred(os, ops.Pred); \
      os << #name << " r" << ops.OPS.PFLi.Rs; \
>>>>>>> 97a86dc3
      symbols.print(os, ops.EX_Address); \
    } \
    virtual void EX(simulator_t &s, instruction_data_t &ops) const \
    { \
      ops.EX_Address = target; \
      store(s, ops, ops.DR_Pred, s.BASE, s.nPC); \
      dispatch(s, ops, ops.DR_Pred, new_base, target); \
    } \
  };

  CFLI_INSTR(callr, store_return_address, fetch_and_dispatch,
             read_GPR_EX(s, ops.DR_Rs1),
             read_GPR_EX(s, ops.DR_Rs1))
  CFLI_INSTR(brr, no_store_return_address, dispatch,
             s.BASE,
             s.BASE + read_GPR_EX(s, ops.DR_Rs1))
  CFLI_INSTR(brcfr, no_store_return_address, fetch_and_dispatch,
             s.BASE + read_GPR_EX(s, ops.DR_Rs1),
             s.BASE + read_GPR_EX(s, ops.DR_Rs1))

  /// An instruction for returning from function calls.
  class i_ret_t : public i_cfl_t
  {
  public:
    /// Print the instruction to an output stream.
    /// @param os The output stream to print to.
    /// @param ops The operands of the instruction.
    /// @param symbols A mapping of addresses to symbols.
    virtual void print(std::ostream &os, const instruction_data_t &ops,
                       const symbol_map_t &symbols) const
    {
<<<<<<< HEAD
      printGuard(os, ops.Guard);
      os << boost::format("ret r%1%, r%2%")
                          % ops.OPS.CFLr.Rb % ops.OPS.CFLr.Ro;
=======
      printPred(os, ops.Pred);
      os << "ret";
>>>>>>> 97a86dc3
    }

    // IF inherited from NOP

    /// Pipeline function to simulate the behavior of the instruction in
    /// the DR pipeline stage.
    /// @param s The Patmos simulator executing the instruction.
    /// @param ops The operands of the instruction.
    virtual void DR(simulator_t &s, instruction_data_t &ops) const
    {
<<<<<<< HEAD
      ops.DR_Pred = s.PRR.get(ops.Guard.first).get() ^ ops.Guard.second;
      ops.DR_Base   = s.GPR.get(ops.OPS.CFLr.Rb).get();
      ops.DR_Offset = s.GPR.get(ops.OPS.CFLr.Ro).get();
      ops.EX_CFL_Discard = 0;
=======
      ops.DR_Pred = s.PRR.get(ops.Pred).get();
      ops.DR_Base = s.SPR.get(sb).get();
      ops.DR_Offset = s.SPR.get(so).get();
      ops.EX_PFL_Discard = 0;
>>>>>>> 97a86dc3
    }

    /// Pipeline function to simulate the behavior of the instruction in
    /// the EX pipeline stage.
    /// @param s The Patmos simulator executing the instruction.
    /// @param ops The operands of the instruction.
    virtual void EX(simulator_t &s, instruction_data_t &ops) const
    {
      // returning to address 0? interpret this as a halt.
      if (ops.DR_Pred && ops.DR_Base == 0)
      {
        // stall the first stage of the pipeline
        s.pipeline_stall(SDR);
      }
      else
        fetch_and_dispatch(s, ops, ops.DR_Pred, ops.DR_Base,
                           ops.DR_Base + ops.DR_Offset);
    }

    /// Signal to the simulator that a "halt" instruction has been executed.
    /// @param s The Patmos simulator executing the instruction.
    /// @param ops The operands of the instruction.
    virtual void MW_commit(simulator_t &s, instruction_data_t &ops) const
    {
      // returning to address 0? interpret this as a halt.
      if (ops.DR_Pred && ops.DR_Base == 0)
        simulation_exception_t::halt(s.GPR.get(GPR_EXIT_CODE_INDEX).get());
    }
  };

  /// A (temporary) instruction for pc-relative, conditional branches.
  /// Used only for hardware development.
  class i_bne_t : public i_cfl_t
  {
  public:
    /// Print the instruction to an output stream.
    /// @param os The output stream to print to.
    /// @param ops The operands of the instruction.
    /// @param symbols A mapping of addresses to symbols.
    virtual void print(std::ostream &os, const instruction_data_t &ops,
                       const symbol_map_t &symbols) const
    {
      os << boost::format("bne %1% != %2%, %3%") % ops.OPS.BNE.Rs1
         % ops.OPS.BNE.Rs2 % ops.OPS.BNE.Imm;
    }

    /// Pipeline function to simulate the behavior of the instruction in
    /// the DR pipeline stage.
    /// @param s The Patmos simulator executing the instruction.
    /// @param ops The operands of the instruction.
    virtual void DR(simulator_t &s, instruction_data_t &ops) const
    {
      ops.DR_Pred = 1;
      ops.DR_Rs1 = s.GPR.get(ops.OPS.BNE.Rs1);
      ops.DR_Rs2 = s.GPR.get(ops.OPS.BNE.Rs2);
      ops.EX_CFL_Discard = 0;
    }

    /// Pipeline function to simulate the behavior of the instruction in
    /// the EX pipeline stage.
    /// @param s The Patmos simulator executing the instruction.
    /// @param ops The operands of the instruction.
    virtual void EX(simulator_t &s, instruction_data_t &ops) const
    {
      // compute the result of the ALU instruction
      bit_t pred = read_GPR_EX(s, ops.DR_Rs1) != read_GPR_EX(s, ops.DR_Rs2);
      dispatch(s, ops, pred, s.BASE, s.PC + ops.OPS.BNE.Imm*sizeof(word_t));
    }
  };
}

#endif // PATMOS_INSTRUCTIONS_H

<|MERGE_RESOLUTION|>--- conflicted
+++ resolved
@@ -1426,13 +1426,8 @@
     /// @param ops The operands of the instruction.
     virtual void DR(simulator_t &s, instruction_data_t &ops) const
     {
-<<<<<<< HEAD
-      ops.DR_Pred = s.PRR.get(ops.Guard.first).get() ^ ops.Guard.second;
+      ops.DR_Pred = s.PRR.get(ops.Pred).get();
       ops.EX_CFL_Discard = 0;
-=======
-      ops.DR_Pred = s.PRR.get(ops.Pred).get();
-      ops.EX_PFL_Discard = 0;
->>>>>>> 97a86dc3
     }
 
     // EX implemented by sub-classes
@@ -1447,13 +1442,8 @@
     virtual void print(std::ostream &os, const instruction_data_t &ops, \
                        const symbol_map_t &symbols) const \
     { \
-<<<<<<< HEAD
-      printGuard(os, ops.Guard); \
+      printPred(os, ops.Pred); \
       os << #name << " " << ops.OPS.CFLb.Imm; \
-=======
-      printPred(os, ops.Pred); \
-      os << #name << " " << ops.OPS.PFLb.Imm; \
->>>>>>> 97a86dc3
       symbols.print(os, ops.EX_Address); \
     } \
     virtual void EX(simulator_t &s, instruction_data_t &ops) const \
@@ -1486,15 +1476,9 @@
     /// @param ops The operands of the instruction.
     virtual void DR(simulator_t &s, instruction_data_t &ops) const
     {
-<<<<<<< HEAD
-      ops.DR_Pred = s.PRR.get(ops.Guard.first).get() ^ ops.Guard.second;
+      ops.DR_Pred = s.PRR.get(ops.Pred).get();
       ops.DR_Rs1 = s.GPR.get(ops.OPS.CFLi.Rs);
       ops.EX_CFL_Discard = 0;
-=======
-      ops.DR_Pred = s.PRR.get(ops.Pred).get();
-      ops.DR_Rs1 = s.GPR.get(ops.OPS.PFLi.Rs);
-      ops.EX_PFL_Discard = 0;
->>>>>>> 97a86dc3
     }
 
     // EX implemented by sub-classes
@@ -1509,13 +1493,8 @@
     virtual void print(std::ostream &os, const instruction_data_t &ops, \
                        const symbol_map_t &symbols) const \
     { \
-<<<<<<< HEAD
-      printGuard(os, ops.Guard); \
+      printPred(os, ops.Pred); \
       os << #name << " r" << ops.OPS.CFLi.Rs; \
-=======
-      printPred(os, ops.Pred); \
-      os << #name << " r" << ops.OPS.PFLi.Rs; \
->>>>>>> 97a86dc3
       symbols.print(os, ops.EX_Address); \
     } \
     virtual void EX(simulator_t &s, instruction_data_t &ops) const \
@@ -1547,14 +1526,9 @@
     virtual void print(std::ostream &os, const instruction_data_t &ops,
                        const symbol_map_t &symbols) const
     {
-<<<<<<< HEAD
-      printGuard(os, ops.Guard);
+      printPred(os, ops.Pred);
       os << boost::format("ret r%1%, r%2%")
                           % ops.OPS.CFLr.Rb % ops.OPS.CFLr.Ro;
-=======
-      printPred(os, ops.Pred);
-      os << "ret";
->>>>>>> 97a86dc3
     }
 
     // IF inherited from NOP
@@ -1565,17 +1539,10 @@
     /// @param ops The operands of the instruction.
     virtual void DR(simulator_t &s, instruction_data_t &ops) const
     {
-<<<<<<< HEAD
-      ops.DR_Pred = s.PRR.get(ops.Guard.first).get() ^ ops.Guard.second;
+      ops.DR_Pred = s.PRR.get(ops.Pred).get();
       ops.DR_Base   = s.GPR.get(ops.OPS.CFLr.Rb).get();
       ops.DR_Offset = s.GPR.get(ops.OPS.CFLr.Ro).get();
       ops.EX_CFL_Discard = 0;
-=======
-      ops.DR_Pred = s.PRR.get(ops.Pred).get();
-      ops.DR_Base = s.SPR.get(sb).get();
-      ops.DR_Offset = s.SPR.get(so).get();
-      ops.EX_PFL_Discard = 0;
->>>>>>> 97a86dc3
     }
 
     /// Pipeline function to simulate the behavior of the instruction in
