--- conflicted
+++ resolved
@@ -1757,12 +1757,8 @@
 
     virtual void EX(simulator_t &s, instruction_data_t &ops) const
     {
-<<<<<<< HEAD
       ops.EX_Address = ops.OPS.CFLi.UImm*sizeof(word_t);
-=======
-      ops.EX_Address = ops.OPS.CFLb.UImm*sizeof(word_t);
       ops.MW_Initialized = false;
->>>>>>> 41651494
     }
     
     virtual void MW(simulator_t &s, instruction_data_t &ops) const
@@ -1812,11 +1808,7 @@
     virtual void DR(simulator_t &s, instruction_data_t &ops) const
     {
       ops.DR_Pred = s.PRR.get(ops.Pred).get();
-<<<<<<< HEAD
-=======
-      ops.DR_Rs1 = s.GPR.get(ops.OPS.CFLi.Rs);
       ops.MW_Initialized = false;
->>>>>>> 41651494
     }
 
     /// Print the instruction to an output stream.
@@ -2018,12 +2010,7 @@
     virtual void DR(simulator_t &s, instruction_data_t &ops) const
     {
       ops.DR_Pred = s.PRR.get(ops.Pred).get();
-<<<<<<< HEAD
-=======
-      ops.DR_Base   = s.GPR.get(ops.OPS.CFLr.Rb);
-      ops.DR_Offset = s.GPR.get(ops.OPS.CFLr.Ro);
       ops.MW_Initialized = false;
->>>>>>> 41651494
     }
 
     /// Pipeline function to simulate the behavior of the instruction in
@@ -2064,15 +2051,10 @@
                                 const instruction_data_t &ops,
                                 const symbol_map_t &symbols) const
     {
-<<<<<<< HEAD
       printSPReg(os, "in: ", srb, ops.EX_Base);
       printSPReg(os, ", "  , sro, ops.EX_Offset);
-=======
-      printGPReg(os, "in: ", ops.OPS.CFLr.Rb, ops.EX_Base);
-      printGPReg(os, ", "  , ops.OPS.CFLr.Ro, ops.EX_Offset);
       os << boost::format(" addr: %1$08x ") % ops.EX_Address;
       symbols.print(os, ops.EX_Address);
->>>>>>> 41651494
     }
     
     virtual unsigned get_delay_slots() const {
