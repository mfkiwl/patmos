--- conflicted
+++ resolved
@@ -57,14 +57,11 @@
     bool instruction_stats;
     bool profiling_stats;
     bool hitmiss_stats;
-<<<<<<< HEAD
     bool extended_stall_stats;
-=======
     
     debug_cache_e debug_cache;
     
     std::ostream *debug_out;
->>>>>>> b3145505
   };
   
   
