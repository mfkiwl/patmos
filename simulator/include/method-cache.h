/*
   Copyright 2012 Technical University of Denmark, DTU Compute.
   All rights reserved.

   This file is part of the Patmos simulator.

   Redistribution and use in source and binary forms, with or without
   modification, are permitted provided that the following conditions are met:

      1. Redistributions of source code must retain the above copyright notice,
         this list of conditions and the following disclaimer.

      2. Redistributions in binary form must reproduce the above copyright
         notice, this list of conditions and the following disclaimer in the
         documentation and/or other materials provided with the distribution.

   THIS SOFTWARE IS PROVIDED BY THE COPYRIGHT HOLDER ``AS IS'' AND ANY EXPRESS
   OR IMPLIED WARRANTIES, INCLUDING, BUT NOT LIMITED TO, THE IMPLIED WARRANTIES
   OF MERCHANTABILITY AND FITNESS FOR A PARTICULAR PURPOSE ARE DISCLAIMED. IN
   NO EVENT SHALL THE COPYRIGHT HOLDER OR CONTRIBUTORS BE LIABLE FOR ANY
   DIRECT, INDIRECT, INCIDENTAL, SPECIAL, EXEMPLARY, OR CONSEQUENTIAL DAMAGES
   (INCLUDING, BUT NOT LIMITED TO, PROCUREMENT OF SUBSTITUTE GOODS OR SERVICES;
   LOSS OF USE, DATA, OR PROFITS; OR BUSINESS INTERRUPTION) HOWEVER CAUSED AND
   ON ANY THEORY OF LIABILITY, WHETHER IN CONTRACT, STRICT LIABILITY, OR TORT
   (INCLUDING NEGLIGENCE OR OTHERWISE) ARISING IN ANY WAY OUT OF THE USE OF
   THIS SOFTWARE, EVEN IF ADVISED OF THE POSSIBILITY OF SUCH DAMAGE.

   The views and conclusions contained in the software and documentation are
   those of the authors and should not be interpreted as representing official
   policies, either expressed or implied, of the copyright holder.
 */

//
// Interface to method-cache implementations.
//

#ifndef PATMOS_METHOD_CACHE_H
#define PATMOS_METHOD_CACHE_H

#include "basic-types.h"
#include "instr-cache.h"
#include "simulation-core.h"
#include "symbol.h"
#include "command-line.h"

#include <map>
#include <limits>


namespace patmos
{
  class method_cache_t : public instr_cache_t
  {
  protected:
    /// The backing memory to fetch instructions from.
    memory_t &Memory;

  public:    
    /// Construct an ideal method cache that always hits.
    /// @param memory The memory to fetch instructions from.
    method_cache_t(memory_t &memory) : Memory(memory)
    {
    }
  };
  
  /// An ideal method cache, i.e., all methods are always in the cache --
  /// magically.
  class ideal_method_cache_t : public method_cache_t
  {
  private:
    /// Keeping track of the most recenty loaded method
    uword_t current_base;

  public:
    /// Construct an ideal method cache that always hits.
    /// @param memory The memory to fetch instructions from.
    ideal_method_cache_t(memory_t &memory) : method_cache_t(memory)
    {
    }

    /// Initialize the cache before executing the first instruction.
    /// @param address Address to fetch initial instructions.
    virtual void initialize(simulator_t &s, uword_t address);

    /// A simulated instruction fetch from the method cache.
    /// @param base The current method's base address.
    /// @param address The memory address to fetch from.
    /// @param iw A pointer to store the fetched instruction word.
    /// @return True when the instruction word is available from the read port.
    virtual bool fetch(simulator_t &s, uword_t base, uword_t address, word_t iw[2]);

    /// Assert that the method is in the method cache.
    /// If it is not available yet, initiate a transfer,
    /// evicting other methods if needed.
    /// @param address The base address of the method.
    /// @param offset Offset within the method where execution should continue.
    /// @return True when the method is available in the cache, false otherwise.
    virtual bool load_method(simulator_t &s, word_t address, word_t offset);

    /// Check whether a method is in the method cache.
    /// @param address The base address of the method.
    /// @return True when the method is available in the cache, false otherwise.
    virtual bool is_available(simulator_t &s, word_t address);

    virtual uword_t get_active_method_base();

    /// Notify the cache that a cycle passed.
    virtual void tick(simulator_t &s);

    /// Print debug information to an output stream.
    /// @param os The output stream to print to.
    virtual void print(const simulator_t &s, std::ostream &os);

    /// Print statistics to an output stream.
    /// @param os The output stream to print to.
    /// @param symbols A mapping of addresses to symbols.
    virtual void print_stats(const simulator_t &s, std::ostream &os, 
                             const stats_options_t& options);
    
    virtual void reset_stats() {}
    
    virtual void flush_cache() {}
  };

  // Method cache access statistics. It counts the total number of hits, misses
  // and hits that could have been obtained if a disposable method weren't
  // immediately evicted after leaving the code region.
  typedef struct{
    // Number of hits.
    unsigned int hits;
    // Number of misses.
    unsigned int misses;
    // Number of misses due to the disposable method eviction semantic.
    unsigned int avoidable_misses;
  } access_stats_t;

  /// Cache statistics for a particular method and return offset. Map offsets
  /// to number of cache hits/misses.
  typedef std::map<word_t, access_stats_t > offset_stats_t;

  // Cache statistics to keep track how often a given method was evicted by
  // other methods due to the limited cache capacity (first) or limited number
  // of tags (second).
  typedef std::map<word_t, std::pair<unsigned int, unsigned int> >
                                                               eviction_stats_t;

  /// Cache statistics of a particular method.
  class method_stats_info_t
  {
  public:
    /// Number of bytes transferred for this method.
    unsigned int Num_method_bytes;
    
    /// Number of blocks required for this method.
    unsigned int Num_blocks_allocated;
    
    /// The disposable flag.
    bool Is_disposable;

    /// Number of cache hits for the method.
    offset_stats_t Accesses;

    /// Minimum utilization of the cache entry for this method in words.
    float Min_utilization;
    
    /// Maximum utilization of the cache entry for this method in words.
    float Max_utilization;

    /// Total number of stall cycles for this method (code or data stalls)
    uint64_t Num_stall_cycles;
    
    /// Minimum number of stall cycles for this method (code or data stalls)
    unsigned int Min_stall_cycles;
    
    /// Maximum number of stall cycles for this method (code or data stalls)
    unsigned int Max_stall_cycles;

    /// Total number of stall cycles due to other requests (data stalls)
    uint64_t Num_data_stall_cycles;
    
    /// Minimum number of stall cycles due to other requests (data stalls)
    unsigned int Min_data_stall_cycles;
    
    /// Maximum number of stall cycles due to other requests (data stalls)
    unsigned int Max_data_stall_cycles;
    
    /// Keep track how often this method was evicted by some other method.
    eviction_stats_t Evictions;
    
    /// Initialize the method statistics.
    method_stats_info_t() : Num_method_bytes(0), Num_blocks_allocated(0),
      Is_disposable(false), Min_utilization(std::numeric_limits<float>::max()),
      Max_utilization(0), Num_stall_cycles(0), 
      Min_stall_cycles(std::numeric_limits<unsigned int>::max()),
      Max_stall_cycles(0), Num_data_stall_cycles(0), 
      Min_data_stall_cycles(std::numeric_limits<unsigned int>::max()),
      Max_data_stall_cycles(0)
    {
    }
    
    void add_stall_cycles(unsigned int stalls, unsigned int data_stalls);
  };

  /// A direct-mapped method cache using LRU replacement on methods.
  /// The cache is organized in blocks (Num_blocks) each of a fixed size
  /// (Num_block_bytes) in bytes.
  class lru_method_cache_t : public method_cache_t
  {
  protected:
    /// Phases of fetching a method from memory.
    enum phase_e
    {
      /// The method cache is idle and available to handle requests.
      IDLE,
      /// The method cache is on the way of fetching the size of the method
      /// from memory.
      SIZE,
      /// The instructions of the method are being transferred from memory.
      TRANSFER,
      /// The instructions are being transferred from memory, while execution
      /// continues.
      TRANSFER_DELAYED
    };

    /// Bookkeeping information on methods in the cache.
    class method_info_t
    {
    public:
      /// The address of the method.
      uword_t Address;

      /// The number of blocks occupied by the method.
      uword_t Num_blocks;

      /// The size of the method in bytes.
      uword_t Num_bytes;

      // The disposable flag of the method. If this flag is set, the disposable
      // method is immediately evicted from the method cache once another code
      // region is accessed.
      bool Is_disposable;

      std::vector<bool> Utilization;
      
      /// Construct a method lru info object. All data is initialized to zero.
      /// @param instructions Pointer to the method's instructions.
      method_info_t() 
      : Address(0), Num_blocks(0), Num_bytes(0), Is_disposable(0)
      {
      }

      /// Update the internal data of the method lru info entry.
      /// @param address The new address of the entry.
      /// @param num_blocks The number of blocks occupied in the method cache.
      /// @param num_bytes The number of valid instruction bytes of the method.
      /// @param is_disposable The flag indicating whether the method is disposable.
      void update(uword_t address, uword_t num_blocks,
                  uword_t num_bytes, bool  is_disposable);
      
      void reset_utilization();
      
      unsigned int get_utilized_bytes();
    };

    /// Map addresses to cache statistics of individual methods.
    typedef std::map<word_t, method_stats_info_t> method_stats_t;

    /// Number of blocks in the method cache.
    unsigned int Num_blocks;

    /// Number of bytes in a block.
    unsigned int Num_block_bytes;

    /// Maximum number of active functions allowed in the cache.
    unsigned int Max_methods;

    // Size of the Methods array.
    unsigned int Max_cache_entries;
    
    /// Currently active phase to fetch a method from memory.
    phase_e Phase;

    /// Transfer mode to use for cache fills.
    /// Note: We could make this a template parameter to save some cycles,
    ///       but this way we can even switch the mode at runtime.
    transfer_mode_e Transfer_mode;
    
    /// Number of blocks of the currently pending transfer, if any.
    uword_t Current_allocate_blocks;

    /// Number of bytes of the currently pending transfer, if any.
    uword_t Current_method_size;
    
    /// First address currently being fetched.
    uword_t Current_fetch_address;
    
    /// Number of bytes already transferred in the currently active burst.
    uword_t Current_burst_transferred;

    /// Size of a single block to transfer, if mode is TM_NON_BLOCKING.
    uword_t Transfer_block_size;
    
    /// The methods in the cache sorted by age.
    /// The active methods are stored at indices [0..cache_entries()-1].
    /// Index 0 contains the most recently fetched method.
    /// The maximum size of the array is Methods_size;
    method_info_t *Methods;

    /// The index of the active method.
    size_t Active_method;

    /// Cache buffer.
    byte_t *Cache;

    /// The number of methods currently in the cache.
    unsigned int Num_active_methods;

    /// The sum of sizes of all method entries currently active in the cache.
    unsigned int Num_active_blocks;

    /// The current number of valid entries in the Methods array
    /// (active plus non-active disposable).
    unsigned int Num_cache_entries;
    
    
    ////// Statistics counters //////
    
    /// Number of blocks transferred from the main memory.
    unsigned int Num_blocks_allocated;

    /// Largest number of blocks transferred from the main memory for a single
    /// method.
    unsigned int Num_max_blocks_allocated;

    /// Number of bytes transferred from the main memory.
    unsigned int Num_bytes_transferred;

    /// Largest number of bytes transferred from the main memory for a single
    /// method.
    unsigned int Num_max_bytes_transferred;

    /// Number of bytes fetched from the cache.
    unsigned int Num_bytes_fetched;
    
    /// Maximum number of methods allocated in the cache.
    unsigned int Num_max_active_methods;
    
    /// Number of cache hits.
    unsigned int Num_hits;

    /// Number of cache misses.
    unsigned int Num_misses;

    /// Number of cache misses that could have been avoided due to the disposable
    /// method eviction semantic.
    unsigned int Avoidable_misses;

    /// Number of cache misses on returns.
    unsigned int Num_misses_ret;

    /// Number of cache evictions due to limited cache capacity.
    unsigned int Num_evictions_capacity;

    /// Number of cache evictions due to the limited number of tags.
    unsigned int Num_evictions_tag;

    /// Number of stall cycles caused by method cache misses.
    unsigned int Num_stall_cycles;

    /// Number of stall cycles for the current transfer, for per-method stats
    unsigned int Curr_stall_cycles;
    
    /// Number of data stall cycles for the current transfer, for per-method stats
    unsigned int Curr_data_stall_cycles;
    
    /// Number of bytes used in evicted methods.
    unsigned int Num_bytes_utilized;
    
    /// Total Number of blocks evicted but not immediately allocated.
    unsigned int Num_blocks_freed;
    
    /// Maximum number of blocks evicted but not immediately allocated.
    unsigned int Max_blocks_freed;
    
    /// Cache statistics of individual method.
    method_stats_t Method_stats;

    
    /// A simulated instruction fetch from the method cache.
    /// @param current_method The currently active method.
    /// @param address The memory address to fetch from.
    /// @param iw A pointer to store the fetched instruction word.
    /// @return True when the instruction word is available from the read port.
    bool do_fetch(simulator_t &s, method_info_t &current_method, 
                                  uword_t address, word_t iw[2]);

    /// Check whether the method at the given address is in the method cache.
    /// If the method is in the cache, the method is activated.
    /// @param address The method address.
    /// @return True if the method is in the cache.
    virtual bool lookup(simulator_t &s, uword_t address);

    void update_utilization_stats(method_info_t &method, uword_t utilized_bytes);

<<<<<<< HEAD
    enum eviction_type_e { EVICT_CAPACITY, EVICT_TAG, EVICT_FLUSH, EVICT_DISP };
=======
    virtual size_t get_active_method() const;

    void print_cache_state(simulator_t &s, std::ostream &dout, 
                           size_t active_method) const;
    
    void print_hit(simulator_t &s, std::ostream &dout, word_t address) const;
    
    void print_miss(simulator_t &s, std::ostream &dout, word_t address,
                    uword_t evicted_methods, uword_t evicted_blocks, 
                    uword_t blocks_freed, bool capacity_miss) const;
    
    enum eviction_type_e { EVICT_CAPACITY, EVICT_TAG, EVICT_FLUSH };
>>>>>>> b3145505
    
    /// Evict a given method, updating the cache state, and various statics.
    /// Also updates the utilization stats.
    /// @param method The method to be evicted.
    /// @param new_method the address of the new method causing the eviction
    /// @param capacity_miss true if the method is evicted due to a capacity miss
    void update_evict_stats(method_info_t &method, uword_t new_method, 
                                 eviction_type_e type);

    /// Evict a method from the cache array and update all statistics and 
    /// counters.
    /// The caller is responsible for bringing the Methods array into a
    /// correct order after this call, if the evicted method is not the last
    /// method in the array
    /// @param index The index of the method to evict in the Methods array.
    /// @param evictor_address Address of the method causing the eviction
    /// @return The number of evicted blocks
    unsigned int evict_method(unsigned int index, uword_t evictor_address);
    
    /// Finalize eviction and update stats.
    /// @param evicted_blocks the sum of evicted blocks
    /// @param evictor_blocks The number of blocks of the evictor method.
    void finish_eviction(unsigned int evicted_blocks, 
                         unsigned int evictor_blocks);
    
    /// Extract the size of a method and its disposable flag from the size word.
    /// @param function_base The method's base address.
    /// @param result_size The extracted size.
    /// @param disposable The extracted disposable flag.
    /// @return always returns True (TODO: Then why do we need a return value ?)
    bool peek_function_size(simulator_t &s, word_t function_base,
                            uword_t &result_size, bool &disposable);

    /// Determine some useful info for the method cache rearrangement
    /// @param insert The index where the method should be put in the method cache.
    /// @param current The index of the current method if it exists in the cache.
    void find_replacement_index(simulator_t &s, word_t address,
                                unsigned int &insert, unsigned int &current);

    uword_t get_num_blocks_for_bytes(uword_t num_bytes);

    uword_t get_transfer_start(uword_t address);
    
    uword_t get_transfer_size();
    
    /// Perform a simulated cache fill. Needs Current_fetch_address and 
    /// Current_burst_transferred to be setup correctly beforehand.
    /// Updates the Phase and bookkeeping fields when the transfer is completed.
    /// @return True if the full method has been transferred.
    bool cache_fill(simulator_t &s);
    
  public:
    /// Construct an LRU-based method cache.
    /// @param memory The memory to fetch instructions from on a cache miss.
    /// @param num_blocks The size of the cache in blocks.
    /// @param num_block_bytes The size of a single block in bytes
    /// @param max_active_methods The max number of active methods in the cache
    /// @param transfer_mode the transfer mode for cache fills
    /// @param transfer_block_size The block size for a single transfer if
    ///                            transfer_mode is TM_NON_BLOCKING.
    lru_method_cache_t(memory_t &memory, unsigned int num_blocks,
                       unsigned int num_block_bytes, 
                       unsigned int max_active_methods = 0,
                       transfer_mode_e transfer_mode = TM_BLOCKING,
                       unsigned int transfer_block_size = 0);

    /// Initialize the cache before executing the first instruction.
    /// @param address Address to fetch initial instructions.
    virtual void initialize(simulator_t &s, uword_t address);

    /// A simulated instruction fetch from the method cache.
    /// @param base The current method's base address.
    /// @param address The memory address to fetch from.
    /// @param iw A pointer to store the fetched instruction word.
    /// @return True when the instruction word is available from the read port.
    virtual bool fetch(simulator_t &s, uword_t base, uword_t address, word_t iw[2]);

    /// Assert that the method is in the method cache.
    /// If it is not available yet, initiate a transfer,
    /// evicting other methods if needed.
    /// @param address The base address of the method.
    /// @param offset Offset within the method where execution should continue.
    /// @return True when the method is available in the cache, false otherwise.
    virtual bool load_method(simulator_t &s, word_t address, word_t offset);

    /// Check whether a method is in the method cache.
    /// @param address The base address of the method.
    /// @return True when the method is available in the cache, false otherwise.
    virtual bool is_available(simulator_t &s, word_t address);

    /// Get the index of a method in the method cache.
    /// @param address The base address of the method.
    /// @param index The index of the method if found.
    /// @return The index of the method if found, -1 otherwise.
    virtual int get_index(simulator_t &s, word_t address);

    virtual uword_t get_active_method_base();
    
    /// Notify the cache that a cycle passed -- i.e., if there is an ongoing
    /// transfer of a method to the cache, advance this transfer by one cycle.
    virtual void tick(simulator_t &s);

    /// Print debug information to an output stream.
    /// @param os The output stream to print to.
    virtual void print(const simulator_t &s, std::ostream &os);

    /// Print statistics to an output stream.
    /// @param os The output stream to print to.
    /// @param symbols A mapping of addresses to symbols.
    virtual void print_stats(const simulator_t &s, std::ostream &os, 
                             const stats_options_t& options);

    virtual void reset_stats();
    
    virtual void flush_cache();
    
    /// free dynamically allocated cache memory.
    virtual ~lru_method_cache_t();
  };

  /// A direct-mapped method cache using FIFO replacement on methods.
  /// \see lru_method_cache_t
  class fifo_method_cache_t : public lru_method_cache_t
  {
  private:
    typedef lru_method_cache_t base_t;

  protected:
    
    /// Check whether the method at the given address is in the method cache.
    /// If the method is in the cache, the method is activated.
    /// @param address The method address.
    /// @return True if the method is in the cache.
    virtual bool lookup(simulator_t &s, uword_t address);

    virtual size_t get_active_method() const;
    
  public:

    /// Construct an FIFO-based method cache.
    /// @param memory The memory to fetch instructions from on a cache miss.
    /// @param num_blocks The size of the cache in blocks.
    /// @param num_block_bytes The size of a single block in bytes
    /// @param max_active_methods The max number of active methods
    /// @param transfer_mode the transfer mode for cache fills
    /// @param transfer_block_size The block size for a single transfer if
    ///                            transfer_mode is TM_NON_BLOCKING.
    fifo_method_cache_t(memory_t &memory, unsigned int num_blocks, 
                        unsigned int num_block_bytes,
                        unsigned int max_active_methods = 0,
                        transfer_mode_e transfer_mode = TM_BLOCKING,
                        unsigned int transfer_block_size = 0) :
        lru_method_cache_t(memory, num_blocks, num_block_bytes, 
                           max_active_methods, transfer_mode, 
                           transfer_block_size)
    {
    }

  };
}

#endif // PATMOS_METHOD_CACHE_H<|MERGE_RESOLUTION|>--- conflicted
+++ resolved
@@ -402,22 +402,15 @@
 
     void update_utilization_stats(method_info_t &method, uword_t utilized_bytes);
 
-<<<<<<< HEAD
-    enum eviction_type_e { EVICT_CAPACITY, EVICT_TAG, EVICT_FLUSH, EVICT_DISP };
-=======
-    virtual size_t get_active_method() const;
-
-    void print_cache_state(simulator_t &s, std::ostream &dout, 
-                           size_t active_method) const;
-    
-    void print_hit(simulator_t &s, std::ostream &dout, word_t address) const;
-    
-    void print_miss(simulator_t &s, std::ostream &dout, word_t address,
+    void print_cache_state(simulator_t &s, std::ostream &dout) const;
+    
+    void print_hit(simulator_t &s, std::ostream &dout) const;
+    
+    void print_miss(simulator_t &s, std::ostream &dout,
                     uword_t evicted_methods, uword_t evicted_blocks, 
                     uword_t blocks_freed, bool capacity_miss) const;
     
-    enum eviction_type_e { EVICT_CAPACITY, EVICT_TAG, EVICT_FLUSH };
->>>>>>> b3145505
+    enum eviction_type_e { EVICT_CAPACITY, EVICT_TAG, EVICT_FLUSH, EVICT_DISP };
     
     /// Evict a given method, updating the cache state, and various statics.
     /// Also updates the utilization stats.
@@ -440,8 +433,9 @@
     /// Finalize eviction and update stats.
     /// @param evicted_blocks the sum of evicted blocks
     /// @param evictor_blocks The number of blocks of the evictor method.
-    void finish_eviction(unsigned int evicted_blocks, 
-                         unsigned int evictor_blocks);
+    /// @return number of blocks freed
+    uword_t finish_eviction(unsigned int evicted_blocks, 
+                            unsigned int evictor_blocks);
     
     /// Extract the size of a method and its disposable flag from the size word.
     /// @param function_base The method's base address.
@@ -553,8 +547,6 @@
     /// @return True if the method is in the cache.
     virtual bool lookup(simulator_t &s, uword_t address);
 
-    virtual size_t get_active_method() const;
-    
   public:
 
     /// Construct an FIFO-based method cache.
