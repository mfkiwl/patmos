//
//  This file is part of the Patmos Simulator.
//  The Patmos Simulator is free software: you can redistribute it and/or modify
//  it under the terms of the GNU General Public License as published by
//  the Free Software Foundation, either version 3 of the License, or
//  (at your option) any later version.
//
//  The Patmos Simulator is distributed in the hope that it will be useful,
//  but WITHOUT ANY WARRANTY; without even the implied warranty of
//  MERCHANTABILITY or FITNESS FOR A PARTICULAR PURPOSE.  See the
//  GNU General Public License for more details.
//
//  You should have received a copy of the GNU General Public License
//  along with the Patmos Simulator. If not, see <http://www.gnu.org/licenses/>.
//
//
// Core simulation loop of the Patmos Simulator.
//

#include "simulation-core.h"
#include "data-cache.h"
#include "instruction.h"
#include "memory.h"
#include "method-cache.h"
#include "stack-cache.h"
#include "symbol.h"
#include "interrupts.h"
#include "instructions.h"
#include "rtc.h"

#include <ios>
#include <iostream>
#include <iomanip>
#include <limits>
#include <boost/scoped_ptr.hpp>

namespace patmos
{
  simulator_t::simulator_t(memory_t &memory, memory_t &local_memory,
                           data_cache_t &data_cache,
                           instr_cache_t &instr_cache,
                           stack_cache_t &stack_cache, symbol_map_t &symbols,
                           interrupt_handler_t &interrupt_handler)
    : Dbg_cnt_delay(0), 
      Cycle(0), Memory(memory), Local_memory(local_memory),
      Data_cache(data_cache), Instr_cache(instr_cache),
      Stack_cache(stack_cache), Symbols(symbols), Dbg_stack(*this),
      Interrupt_handler(interrupt_handler),
      BASE(0), PC(0), nPC(0), Debug_last_PC(0),
      Stall(SXX), Disable_IF(false), Is_decoupled_load_active(false), 
      Branch_counter(0), Halt(false), Interrupt_handling_counter(0),
      Flush_Cache_PC(std::numeric_limits<unsigned int>::max()), Num_NOPs(0)
  {
    // initialize one predicate register to be true, otherwise no instruction
    // will ever execute
    PRR.set(p0, true);
    // initialize negated predicates
    for (unsigned int p = pn1; p < NUM_PRRn; p++) {
	PRR.set((PRR_e)p, true);
    }

    // initialize the pipeline
    for(unsigned int i = 0; i < NUM_STAGES; i++)
    {
      Num_stall_cycles[i] = 0;
      for(unsigned int j = 0; j < NUM_SLOTS; j++)
      {
        Pipeline[i][j] = instruction_data_t();
      }
    }

    // Initialize instruction statistics
    for(unsigned int j = 0; j < NUM_SLOTS; j++)
    {
      Instruction_stats[j].resize(Decoder.get_num_instructions());

      Num_bubbles_retired[j] = 0;
    }

    // Create the interrupt instruction
    Instr_INTR       = new i_intr_t();
    Instr_INTR->ID   = -1;
    Instr_INTR->Name = "intr";
    
    Instr_HALT       = new i_halt_t();
    Instr_HALT->ID   = -2;
    Instr_HALT->Name = "halt";
  }



  simulator_t::~simulator_t()
  {
    delete Instr_INTR;
    delete Instr_HALT;
  }


  void simulator_t::pipeline_invoke(Pipeline_t pst,
                                   void (instruction_data_t::*f)(simulator_t &),
                                   bool debug, std::ostream &debug_out)
  {
    if (debug)
    {
      debug_out << pst << " : ";
    }

    // invoke simulation functions
    for(unsigned int i = 0; i < NUM_SLOTS; i++)
    {
      // debug output
      if (debug)
      {
        if (i != 0)
        {
          debug_out << " || ";
        }
        Pipeline[pst][i].print(debug_out, Symbols);
        debug_out.flush();
      }

      // simulate the respective pipeline stage of the instruction
      if (f) {
        (Pipeline[pst][i].*f)(*this);
      }
    }

    if (debug)
    {
      if (Stall == pst) debug_out << "            (stalling)";
      debug_out << "\n";
    }
  }

  void simulator_t::pipeline_stall(Pipeline_t pst)
  {
    Stall = std::max(Stall, pst);
  }

  bool simulator_t::is_stalling(Pipeline_t pst) const
  {
    return Stall >= pst;
  }

  void simulator_t::halt() 
  {
    Halt = true;
  }
  
  bool simulator_t::is_halting() const 
  {
    return Halt;
  }
  
  void simulator_t::track_retiring_instructions()
  {
    if (Stall != NUM_STAGES-1)
    {
      for(unsigned int j = 0; j < NUM_SLOTS; j++)
      {
        instruction_data_t &ops = Pipeline[NUM_STAGES-1][j];
        
        if (ops.I && ops.I->ID >= 0)
        {
          // get instruction statistics
          instruction_stat_t &stat = Instruction_stats[j][ops.I->ID];

          // update instruction statistics
          if (ops.DR_Pred)
            stat.Num_retired++;
          else
            stat.Num_discarded++;
        }
        else
          Num_bubbles_retired[j]++;
      }
    }
  }



  void simulator_t::instruction_fetch()
  {
    // we get a pointer to the instructions of the IF stage, for easier
    // reference
    instruction_data_t *instr_SIF = Pipeline[SIF];

    if (Halt) {
      // When we are halting, just fill the pipeline with halt instructions
      // halt when we flushed the whole pipeline. 
      instr_SIF[0] = instruction_data_t::mk_CFLb(*Instr_HALT, p0, 0, 0);

      for(unsigned int i = 1; i < NUM_SLOTS; i++)
      {
        instr_SIF[i] = instruction_data_t();
      }
      
      return;
    }
    
    // Fetch the instruction word from the method cache.
    // NB: We fetch in each cycle, as preparation for supporting a standard
    //     I-Cache in addition.
    word_t iw[NUM_SLOTS];
    if (!Instr_cache.fetch(BASE, PC, iw))
    {
      // Stall the whole pipeline
      pipeline_stall(SMW);
    } else {
      // Disable fetching until we filled the pipeline with a bubble at IF 
      // again. This is to prevent re-fetching an instruction while we update
      // the method cache.
      Disable_IF = true;
    }

    // Decode the next instruction, or service an interrupt,
    // only if we are not stalling.
    if (Stall == SXX)
    {

      if (Interrupt_handler.interrupt_pending() &&
          Branch_counter == 0 &&
          Interrupt_handling_counter == 0)
      {
        interrupt_t &interrupt = Interrupt_handler.get_interrupt();

        instr_SIF[0] = instruction_data_t::mk_CFLb(*Instr_INTR, p0,
                                        interrupt.Address, interrupt.Address);

        for(unsigned int i = 1; i < NUM_SLOTS; i++)
        {
          instr_SIF[i] = instruction_data_t();
        }

        // Handling interrupt, next CPU cycle no new instructions have to be decoded
        Interrupt_handling_counter = 3;

      }
      else if (Interrupt_handling_counter > 0)
      {
        // Putting more empty instrutions after an interrupt
        for(unsigned int i = 0; i < NUM_SLOTS; i++)
        {
          instr_SIF[i] = instruction_data_t();
        }
        Interrupt_handling_counter--;

      }
      else
      {
        // decode the instruction word.
        unsigned int iw_size = Decoder.decode(iw, instr_SIF);

        // unknown instruction: throw exception
        if (iw_size == 0)
        {
          simulation_exception_t::illegal(from_big_endian<big_word_t>(iw[0]));
        }

        if(instr_SIF[0].I->is_flow_control())
          Branch_counter = instr_SIF[0].I->get_delay_slots();
        else if (Branch_counter)
          Branch_counter--;


        for(unsigned int j = 0; j < NUM_SLOTS; j++)
        {
          // assign fetch address to new instructions
          instr_SIF[j].Address = PC;

          // track instructions fetched
          if (instr_SIF[j].I)
            Instruction_stats[j][instr_SIF[j].I->ID].Num_fetched++;
        }

        // Detect NOPs as "subi r0 = ...;"
        if (Decoder.is_NOP(&instr_SIF[0]) && !instr_SIF[1].I) 
        {
          Num_NOPs++;
        }

        // provide next program counter value (as incremented PC)
        nPC = PC + iw_size*4;
      }

    }
  }

  void simulator_t::run(word_t entry, uint64_t debug_cycle,
                        debug_format_e debug_fmt, std::ostream &debug_out,
<<<<<<< HEAD
                        uint64_t max_cycles,
                        bool collect_instr_stats,
                        const bool debug_gdb)
=======
                        bool debug_nopc, uint64_t max_cycles,
                        bool collect_instr_stats)
>>>>>>> 9e533cf3
  {
    // do some initializations before executing the first instruction.
    if (Cycle == 0)
    {
      BASE = PC = nPC = entry;
      Instr_cache.initialize(entry);
      Profiling.initialize(entry);
      Dbg_stack.initialize(entry);
      if (debug_gdb)
      {
        /*GdbServer *server = new GdbServer();
        server->Init();
        debugClient.reset(server);*/
      }
    }

    try
    {
      // start of main simulation loop
      for(uint64_t cycle = 0; cycle < max_cycles; cycle++, Cycle++)
      {
        bool debug = (Cycle >= debug_cycle);
<<<<<<< HEAD
        bool debug_pipline = debug && (debug_fmt >= DF_LONG);
 
        if (debug_gdb)
        {
        }
=======
        bool debug_pipeline = debug && (debug_fmt >= DF_LONG);
>>>>>>> 9e533cf3
        
        // reset the stall counter.
        Stall = SXX;

        // Simulate the instruction fetch stage first.
        // MW stage might need the nPC from instruction fetch for return info.
        if (!Disable_IF) {
          instruction_fetch();
        }

        // simulate decoupled load
        Decoupled_load.dMW(*this);

        if (debug_pipeline)
        {
          debug_out << "dMW: ";
          Decoupled_load.print(debug_out, Symbols);
          debug_out << "\n";
        }

        // invoke simulation functions
        pipeline_invoke(SMW, &instruction_data_t::MW, debug_pipeline);
        pipeline_invoke(SEX, &instruction_data_t::EX, debug_pipeline);
        pipeline_invoke(SDR, &instruction_data_t::DR, debug_pipeline);
        // invoke IF only for printing
        pipeline_invoke(SIF, NULL, debug_pipeline);
        
        // print instructions in EX stage
        if (debug && debug_fmt == DF_INSTRUCTIONS)
        {
          print_instructions(debug_out, SEX, debug_nopc);
        }

        track_retiring_instructions();

        // Move pipeline stages and insert bubbles after stalling stage.
        // If Stall == SXX, we do not stall, but a bubble is inserted in SIF,
        // which is later replaced by the fetched instruction.
        for (int i = SMW; i >= Stall+1; i--)
        {
          for (unsigned int j = 0; j < NUM_SLOTS; j++)
          {
            Pipeline[i][j] = (i==Stall+1)
                                ? instruction_data_t() // insert bubble
                                : Pipeline[i-1][j];    // get previous stage
          }
        }

        // Update the Program counter. Either nPC was updated in the fetch stage
        // or it was overwritten by a CFL instruction in EX/MW stage.
        if (!is_stalling(SIF)) {
          // As soon as we reach the flush PC, flush, so that we do not hit this
          // again when we stall.
          if (PC != nPC && nPC == Flush_Cache_PC) {
            flush_caches();
          }
          
          PC = nPC;
          // We just inserted a bubble at SIF before, enable fetching for 
          // this new instruction.
          Disable_IF = false;
        }

        // if we are stalling in MW, reset the bypass in EX so that it can be
        // filled by the stalled EX stage again (needs to be done for all
        // stalled bypasses).
        if (is_stalling(SEX)) {
          for(unsigned int i = 0; i < NUM_SLOTS; i++)
          {
            Pipeline[SEX][i].GPR_EX_Rd.reset();
          }
        }

        // track pipeline stalls
        Num_stall_cycles[Stall]++;

        // advance the time for the method cache, stack cache, and memory
        Rtc->tick();
        Memory.tick();
        Instr_cache.tick();
        Stack_cache.tick();

        if (debug)
        {
          print(debug_out, debug_fmt, debug_nopc);
        }

        // Collect stats for instructions
        if (collect_instr_stats) {
          for (unsigned int j = 0; j < NUM_SLOTS; j++)
          {
            if (Pipeline[SMW][j].I && Pipeline[SMW][j].I->ID >= 0) {
              // I am too lazy now to remove all the const's..
              instruction_t &I(Decoder.get_instruction(Pipeline[SMW][j].I->ID));
              I.collect_stats(*this, Pipeline[SMW][j]);
            }
          }
        }
      } // end of simulation loop
    }
    catch (simulation_exception_t e)
    {
      Profiling.finalize(Cycle);

      // pass on to caller
      e.set_cycle(Cycle, PC);
      throw e;
    }

    Profiling.finalize(Cycle);
  }

  void simulator_t::print_registers(std::ostream &os,
                                    debug_format_e debug_fmt, bool nopc) const
  {
    if (debug_fmt == DF_SHORT)
    {
      for(unsigned int r = r0; r < NUM_GPR; r++)
      {
        os << boost::format(" r%1$-2d: %2$08x") % r % GPR.get((GPR_e)r).get();
      }
      os << "\n";
    }
    else
    {
      if (!nopc) {
        os << boost::format("\nCyc : %1%\n PRR: ") % Cycle;
      } else {
        os << "PRR: ";
      }

      // print values of predicate registers
      unsigned int sz_value = 0;
      for(int p = NUM_PRR - 1; p >= 0; p--)
      {
        bit_t pred_value = PRR.get((PRR_e)p).get();
        sz_value |= pred_value << p;
        os << pred_value;
      }

      if (!nopc) {
        os << boost::format("  BASE: %1$08x   PC : %2$08x   ")
          % BASE % PC;

        Symbols.print(os, PC);
      }

      os << "\n ";

      // print values of general purpose registers
      for(unsigned int r = r0; r < NUM_GPR; r++)
      {
        os << boost::format("r%1$-2d: %2$08x") % r % GPR.get((GPR_e)r).get();

        if ((r & 0x7) == 7)
        {
          os << "\n ";
        }
        else
        {
          os << "   ";
        }
      }
      os << "\n ";

      // print values of special purpose registers -- special handling of SZ.
      os << boost::format("s0 : %1$08x   ") % sz_value;
      for(unsigned int s = s1; s < NUM_SPR; s++)
      {
        os << boost::format("s%1$-2d: %2$08x") % s % SPR.get((SPR_e)s).get();

        if ((s & 0x7) == 7)
        {
          os << "\n ";
        }
        else
        {
          os << "   ";
        }
      }
      os << "\n";
    }
  }

  void simulator_t::print_instructions(std::ostream &os, Pipeline_t stage, 
                                       bool nopc) const 
  {
      std::ostringstream oss;
      symbol_map_t emptymap;
      for(unsigned int i = 0; i < NUM_SLOTS; i++) {
        std::ostringstream instr;
        Pipeline[stage][i].print(instr, emptymap);
        
        if (i != 0) oss << " || ";
        oss << boost::format("%1% %|30t|") % instr.str();
      }

      if (nopc) {
        os << boost::format("%1% %|75t|") % oss.str();
      } else {
        os << boost::format("%1$08x %2$9d %3% %|75t|") 
                    % Pipeline[stage][0].Address % Cycle % oss.str();
      }

      if (is_stalling(stage)) {
        // Avoid peeking into memory while memory stage is still working by
        // not printing out operands in this case
        os << "stalling";
        if (Disable_IF) os << ", IF disabled";
      } else {
        for(unsigned int i = 0; i < NUM_SLOTS; i++) {
          if (!Pipeline[stage][i].I) continue;
          if (i != 0) os << " || ";
          Pipeline[stage][i].print_operands(*this, os, Symbols);
        }
      }

      os << "\n";      
  }
  
  /// Read a GPR register at the EX stage.
  /// @param s The parent simulator.
  /// @param op The register operand.
  /// @return The register value, considering by-passing from the EX, and MW
  /// stages.
  static inline word_t read_GPR_post_EX(const simulator_t &s, GPR_e reg)
  {
    // Note: we are between cycles, so the EX bypass has been updated, 
    // the EX instructions have been moved to MW, but the MW bypass is not yet set.
    return s.Pipeline[SMW][1].GPR_EX_Rd.get(
           s.Pipeline[SMW][0].GPR_EX_Rd.get(
              s.GPR.get(reg))).get();
  }

  void simulator_t::print(std::ostream &os, debug_format_e debug_fmt, bool nopc)
  {
    if (debug_fmt == DF_TRACE)
    {
      // CAVEAT: this trace mode is used by platin's 'analyze-trace' module
      // do not change without adapting platin
      if (!is_stalling(SIF) && !is_halting())
      {
        // Boost::format is unacceptably slow (adpcm.elf):
        //  => no debugging output:  1.6s
        //  => os with custom formatting: 2.4s
        //  => boost::format: 10.6s !!
        os << std::hex << std::setw(8) << std::setfill('0') << PC << ' '
           << std::dec << Cycle << '\n' << std::setfill(' ');
        // os << boost::format("%1$08x %2%\n") % PC % Cycle;
      }
      return;
    }
    else if (debug_fmt == DF_INSTRUCTIONS) 
    {
      // already done before
      return;
    }
    else if (debug_fmt == DF_BLOCKS) {
      if (!is_stalling(SIF) && !is_halting()) {
        // Check if we either hit a new block, or if we did some jump or return
        // somewhere into a block
        if (Symbols.contains(PC) || 
            PC < Debug_last_PC || PC > Debug_last_PC + NUM_SLOTS * 4)
        {
          if (!nopc) {
            os << boost::format("%1$08x %2$9d ") % PC % Cycle;
          }
          Symbols.print(os, PC);
          os << "\n";
        }
        // Remember the current PC to check for jumps
        Debug_last_PC = PC;
      }
      return;
    }
    else if (debug_fmt == DF_CALLS) {
      if (Dbg_cnt_delay == 1) {
        if (is_stalling(SMW)) return;
        
        if (Dbg_is_call) {
          os << " args: " << boost::format("r3 = %1$08x, r4 = %2$08x, ") 
                % read_GPR_post_EX(*this, r3) % read_GPR_post_EX(*this, r4);
          os << boost::format("r5 = %1$08x, r6 = %2$08x, r7 = %3$08x, r8 = %4$08x") 
                % read_GPR_post_EX(*this, r5) % read_GPR_post_EX(*this, r6)
                % read_GPR_post_EX(*this, r7) % read_GPR_post_EX(*this, r8);
        } else {
          os << " retval: " << boost::format("r1 = %1$08x, r2 = %2$08x") 
                % read_GPR_post_EX(*this, r1) % read_GPR_post_EX(*this, r2);
        }
        os << "\n";
        Dbg_cnt_delay = 0;
      }
      else if (Dbg_cnt_delay > 1) {
        if (!is_stalling(SMW)) {
          Dbg_cnt_delay--;
        }
      }
      else if (Pipeline[SMW][0].I && Pipeline[SMW][0].DR_Pred &&
               Pipeline[SMW][0].I->is_flow_control()) {
        std::string name = Pipeline[SMW][0].I->Name;
        Dbg_cnt_delay = 0;
        if (name == "ret") {
          Dbg_cnt_delay = 3;
          Dbg_is_call = false;
        }
        else if (name == "call" || name == "callr") {
          Dbg_cnt_delay = 3;
          Dbg_is_call = true;
        }
        if (Dbg_cnt_delay) {
          if (!nopc) {
            os << boost::format("%1$08x %2$9d ") % PC % Cycle;
          }
          os << (Dbg_is_call ? "call from " : "return from ");
          Symbols.print(os, Pipeline[SMW][0].Address, true);
          os << " to ";
          Symbols.print(os, Pipeline[SMW][0].EX_Address, true);
        }
      }
    }
    else
    {
      // print register values
      print_registers(os, debug_fmt, nopc);

      if (debug_fmt == DF_ALL)
      {
        // print state of method cache
        os << "Method Cache:\n";
        Instr_cache.print(os);

        // print state of data cache
        os << "Data Cache:\n";
        Data_cache.print(os);

        // print state of stack cache
        os << "Stack Cache:\n";
        Stack_cache.print(os);

        // print state of main memory
        os << "Memory:\n";
        Memory.print(os);

        os << "\n";
      }
    }
  }

  void simulator_t::flush_caches() 
  {
    Instr_cache.flush_cache();
    Data_cache.flush_cache();
    // TODO flush the stack cache
  }
  
  void simulator_t::reset_stats()
  {
    // TODO reset the statistics in the pipeline stages in the correct cycles.
    // Send a control signal down the pipeline, resetting statistics on the way.
    
    for(unsigned int i = 0; i < NUM_STAGES; i++)
    {
      Num_stall_cycles[i] = 0;
    }

    for(unsigned int j = 0; j < NUM_SLOTS; j++)
    {
      for (unsigned int k = 0; k < Decoder.get_num_instructions(); k++) { 
        Instruction_stats[j][k].reset();
      }

      Num_bubbles_retired[j] = 0;
    }
    
    Num_NOPs = 0;
    
    Instr_cache.reset_stats();
    Data_cache.reset_stats();
    Stack_cache.reset_stats();
    Memory.reset_stats();
    Profiling.reset_stats(Cycle);
  }
  
  void simulator_t::print_stats(std::ostream &os, bool instr_stats) const
  {
    // print register values
    print_registers(os, DF_DEFAULT);

    uint64_t num_total_fetched[NUM_SLOTS];
    uint64_t num_total_retired[NUM_SLOTS];
    uint64_t num_total_discarded[NUM_SLOTS];
    uint64_t num_total_bubbles[NUM_SLOTS];
    
    uint64_t sum_fetched = 0;
    uint64_t sum_discarded = 0;
    
    os << boost::format("\n\nInstruction Statistics:\n   %1$15s:") % "operation";
    for (unsigned int i = 0; i < NUM_SLOTS; i++) {
      num_total_fetched[i] = num_total_retired[i] = num_total_discarded[i] = 0;
      num_total_bubbles[i] = 0;
      num_total_bubbles[i] += Num_bubbles_retired[i];
    
      os << boost::format(" %1$10s %2$10s %3$10s")
          % "#fetched" % "#retired" % "#discarded";
    }
    os << "\n";
          
    for(unsigned int i = 0; i < Instruction_stats[0].size(); i++)
    {
      // get instruction and statistics on it
      const instruction_t &I(Decoder.get_instruction(i));

      os << boost::format("   %1$15s:") % I.Name;
      
      for (unsigned int j = 0; j < NUM_SLOTS; j++) {
        const instruction_stat_t &S(Instruction_stats[j][i]);

        // If we reset the statistics counters, we might have some 
        // instructions that were in flight at the reset and thus are 
        // counted as discarded but not as fetched
        //assert(S.Num_fetched >= (S.Num_retired + S.Num_discarded));
        
        os << boost::format(" %1$10d %2$10d %3$10d")
          % S.Num_fetched % S.Num_retired % S.Num_discarded;

        // collect summary
        num_total_fetched[j] += S.Num_fetched;
        num_total_retired[j] += S.Num_retired;
        num_total_discarded[j] += S.Num_discarded;
      }
      
      if (instr_stats) {
        os << "\t";
        I.print_stats(*this, os, Symbols);
      }
      
      os << "\n";
    }

    // summary over all instructions
    os << boost::format("   %1$15s:") % "all";
    for (unsigned int j = 0; j < NUM_SLOTS; j++) {
      os << boost::format(" %1$10d %2$10d %3$10d")
          % num_total_fetched[j] % num_total_retired[j] % num_total_discarded[j];
          
      sum_fetched += num_total_fetched[j];
      sum_discarded += num_total_discarded[j];
    }
    os << "\n";
    os << boost::format("   %1$15s:") % "bubbles";
    for (unsigned int j = 0; j < NUM_SLOTS; j++) {
      os << boost::format(" %1$10s %2$10d %3$10s") % "-" % num_total_bubbles[j] % "-";
    }          
    os << "\n";

    
    uint64_t sum_stalls = 0;
    
    os << "\nStall Cycles:\n";
    for (int i = SIF; i < NUM_STAGES; i++)
    {
      os << boost::format("   %1%: %2%\n")
         % (Pipeline_t)i % Num_stall_cycles[i];
         
      sum_stalls += Num_stall_cycles[i];
    }
    
    // Cycle statistics
    
    // Note that by definition of a NOP it is not bundled
    uint64_t num_operations = sum_fetched - Num_NOPs;
    uint64_t num_instructions = num_total_fetched[0] - Num_NOPs;

    // Should we count only retired instructions?
    float cpo_nops = (float)Cycle / (float)sum_fetched;
    float cpi_nops = (float)Cycle / (float)num_total_fetched[0];
    float cpo = (float)Cycle / (float)num_operations;
    float cpi = (float)Cycle / (float)num_instructions;
    
    os << boost::format("\nCycles per Instruction (w/  NOPs): %1$8.4f"
                        "\nCycles per Operation   (w/  NOPs): %2$8.4f"
                        "\nCycles per Instruction (w/o NOPs): %3$8.4f"
                        "\nCycles per Operation   (w/o NOPs): %4$8.4f")
        % cpi_nops % cpo_nops % cpi % cpo;

    os << "\n\n                   total     % cycles";
    os << boost::format("\nInstructions: %1$10d  %2$10.2f%%"
                        "\nNOPs:         %3$10d  %4$10.2f%%"
                        "\nStalls:       %5$10d  %6$10.2f%%")
          % num_instructions % (100.0 * (float)num_instructions / (float)Cycle)
          % Num_NOPs % (100.0 * (float)Num_NOPs / (float)Cycle)
          % sum_stalls % (100.0 * (float)sum_stalls / (float)Cycle);
    
    os << "\n\n                   total        % ops";
    os << boost::format("\nOperations:   %1$10d  %2$10.2f%%"
                        "\nNOPs:         %3$10d  %4$10.2f%%"
                        "\nBundled:      %5$10d  %6$10.2f%%"
                        "\nDiscarded:    %7$10d  %8$10.2f%%")
          % num_operations % (100.0 * (float)num_operations / (float)sum_fetched)
          % Num_NOPs % (100.0 * (float)Num_NOPs / (float)sum_fetched)
          % (sum_fetched - num_total_fetched[0])
                     % (100.0 * (float)(sum_fetched - num_total_fetched[0]) / 
                                                            (float)sum_fetched)
          % sum_discarded % (100.0 * (float)sum_discarded / (float)sum_fetched);

    os << "\n\n                            ";
    for (int i = 0; i < NUM_SLOTS; i++) {
      os << "      slot " << i;
    }
    os << "\nSlot utilization (w/ NOPs): ";
    for (int i = 0; i < NUM_SLOTS; i++) {
      os << boost::format(" %1$10.2f%%") 
         % (100.0 * (float)num_total_fetched[i] / (float)num_total_fetched[0] );
    }
          
    // print statistics of method cache
    os << "\n\nInstruction Cache Statistics:\n";
    Instr_cache.print_stats(*this, os);

    // print statistics of data cache
    os << "\n\nData Cache Statistics:\n";
    Data_cache.print_stats(*this, os);

    // print statistics of stack cache
    os << "\n\nStack Cache Statistics:\n";
    Stack_cache.print_stats(*this, os);

    // print statistics of main memory
    os << "\n\nMain Memory Statistics:\n";
    Memory.print_stats(*this, os);

    // print profiling information
    Profiling.print(os, Symbols);

    os << "\n";
  }


  std::ostream &operator<<(std::ostream &os, Pipeline_t p)
  {
    if (p == SXX) {
      return os;
    }
    
    const static char* names[NUM_STAGES] = {"IF", "DR", "EX", "MW"};
    assert(names[p] != NULL);

    os << names[p];

    return os;
  }
}<|MERGE_RESOLUTION|>--- conflicted
+++ resolved
@@ -288,14 +288,9 @@
 
   void simulator_t::run(word_t entry, uint64_t debug_cycle,
                         debug_format_e debug_fmt, std::ostream &debug_out,
-<<<<<<< HEAD
-                        uint64_t max_cycles,
+                        bool debug_nopc, uint64_t max_cycles,
                         bool collect_instr_stats,
                         const bool debug_gdb)
-=======
-                        bool debug_nopc, uint64_t max_cycles,
-                        bool collect_instr_stats)
->>>>>>> 9e533cf3
   {
     // do some initializations before executing the first instruction.
     if (Cycle == 0)
@@ -318,15 +313,11 @@
       for(uint64_t cycle = 0; cycle < max_cycles; cycle++, Cycle++)
       {
         bool debug = (Cycle >= debug_cycle);
-<<<<<<< HEAD
-        bool debug_pipline = debug && (debug_fmt >= DF_LONG);
+        bool debug_pipeline = debug && (debug_fmt >= DF_LONG);
  
         if (debug_gdb)
         {
         }
-=======
-        bool debug_pipeline = debug && (debug_fmt >= DF_LONG);
->>>>>>> 9e533cf3
         
         // reset the stall counter.
         Stall = SXX;
