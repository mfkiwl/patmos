/*
   Copyright 2012 Technical University of Denmark, DTU Compute.
   All rights reserved.

   This file is part of the Patmos simulator.

   Redistribution and use in source and binary forms, with or without
   modification, are permitted provided that the following conditions are met:

      1. Redistributions of source code must retain the above copyright notice,
         this list of conditions and the following disclaimer.

      2. Redistributions in binary form must reproduce the above copyright
         notice, this list of conditions and the following disclaimer in the
         documentation and/or other materials provided with the distribution.

   THIS SOFTWARE IS PROVIDED BY THE COPYRIGHT HOLDER ``AS IS'' AND ANY EXPRESS
   OR IMPLIED WARRANTIES, INCLUDING, BUT NOT LIMITED TO, THE IMPLIED WARRANTIES
   OF MERCHANTABILITY AND FITNESS FOR A PARTICULAR PURPOSE ARE DISCLAIMED. IN
   NO EVENT SHALL THE COPYRIGHT HOLDER OR CONTRIBUTORS BE LIABLE FOR ANY
   DIRECT, INDIRECT, INCIDENTAL, SPECIAL, EXEMPLARY, OR CONSEQUENTIAL DAMAGES
   (INCLUDING, BUT NOT LIMITED TO, PROCUREMENT OF SUBSTITUTE GOODS OR SERVICES;
   LOSS OF USE, DATA, OR PROFITS; OR BUSINESS INTERRUPTION) HOWEVER CAUSED AND
   ON ANY THEORY OF LIABILITY, WHETHER IN CONTRACT, STRICT LIABILITY, OR TORT
   (INCLUDING NEGLIGENCE OR OTHERWISE) ARISING IN ANY WAY OUT OF THE USE OF
   THIS SOFTWARE, EVEN IF ADVISED OF THE POSSIBILITY OF SUCH DAMAGE.

   The views and conclusions contained in the software and documentation are
   those of the authors and should not be interpreted as representing official
   policies, either expressed or implied, of the copyright holder.
 */

//
// Core simulation loop of the Patmos Simulator.
//

#include "simulation-core.h"
#include "data-cache.h"
#include "instruction.h"
#include "memory.h"
#include "method-cache.h"
#include "stack-cache.h"
#include "symbol.h"
#include "excunit.h"
#include "instructions.h"
#include "rtc.h"

#include <ios>
#include <iostream>
#include <iomanip>
#include <limits>

namespace patmos
{
  simulator_t::simulator_t(memory_t &memory, memory_t &local_memory,
                           data_cache_t &data_cache,
                           instr_cache_t &instr_cache,
                           stack_cache_t &stack_cache, symbol_map_t &symbols,
                           excunit_t &excunit)
    : Dbg_cnt_delay(0), 
      Cycle(0), Memory(memory), Local_memory(local_memory),
      Data_cache(data_cache), Instr_cache(instr_cache),
      Stack_cache(stack_cache), Symbols(symbols), Dbg_stack(*this),
      Exception_handler(excunit),
      BASE(0), PC(0), nPC(0), Debug_last_PC(0),
      Stall(SXX), Disable_IF(false),
      Delay_counter(0), Halt(false), 
      Exception_handling_counter(0),
      Flush_Cache_PC(std::numeric_limits<unsigned int>::max()), Num_NOPs(0)
  {
    // initialize the pipeline
    for(unsigned int i = 0; i < NUM_STAGES; i++)
    {
      Num_stall_cycles[i] = 0;
      for(unsigned int j = 0; j < NUM_SLOTS; j++)
      {
        Pipeline[i][j] = instruction_data_t();
      }
    }

    // Initialize instruction statistics
    for(unsigned int j = 0; j < NUM_SLOTS; j++)
    {
      Instruction_stats[j].resize(Decoder.get_num_instructions());

      Num_bubbles_retired[j] = 0;
    }

    // Create the interrupt instruction
    Instr_INTR       = new i_intr_t();
    Instr_INTR->ID   = -1;
    Instr_INTR->Name = "intr";
    
    Instr_HALT       = new i_halt_t();
    Instr_HALT->ID   = -2;
    Instr_HALT->Name = "halt";
  }

  simulator_t::~simulator_t()
  {
    delete Instr_INTR;
    delete Instr_HALT;
  }

  uword_t simulator_t::get_next_method_base(uword_t pc)
  {
    //return ((pc + 15)/16)*16 + 4;
    
    // No alignment, just skip size word.
    return pc + 4;
  }
  
  void simulator_t::pipeline_invoke(Pipeline_t pst,
                                   void (instruction_data_t::*f)(simulator_t &),
                                   bool debug, std::ostream &debug_out)
  {
    if (debug)
    {
      debug_out << pst << " : ";
    }

    // invoke simulation functions
    for(unsigned int i = 0; i < NUM_SLOTS; i++)
    {
      // debug output
      if (debug)
      {
        if (i != 0)
        {
          debug_out << " || ";
        }
        Pipeline[pst][i].print(debug_out, Symbols);
        debug_out.flush();
      }

      // simulate the respective pipeline stage of the instruction
      if (f) {
        (Pipeline[pst][i].*f)(*this);
      }
    }

    if (debug)
    {
      if (Stall == pst) debug_out << "            (stalling)";
      debug_out << "\n";
    }
  }

  void simulator_t::pipeline_flush(Pipeline_t pst)
  {
    for (unsigned int i = 0; i < pst; i++)
    {
      for(unsigned int j = 0; j < NUM_SLOTS; j++)
      {
        Pipeline[i][j] = instruction_data_t();
      }
    }
  }

  void simulator_t::pipeline_stall(Pipeline_t pst)
  {
    Stall = std::max(Stall, pst);
  }

  bool simulator_t::is_stalling(Pipeline_t pst) const
  {
    return Stall >= pst;
  }

  void simulator_t::halt() 
  {
    Halt = true;
  }
  
  bool simulator_t::is_halting() const 
  {
    return Halt;
  }
  
  void simulator_t::track_retiring_instructions()
  {
    if (Stall != NUM_STAGES-1)
    {
      for(unsigned int j = 0; j < NUM_SLOTS; j++)
      {
        instruction_data_t &ops = Pipeline[NUM_STAGES-1][j];
        
        if (ops.I && ops.I->ID >= 0)
        {
          // get instruction statistics
          instruction_stat_t &stat = Instruction_stats[j][ops.I->ID];

          // update instruction statistics
          if (ops.DR_Pred)
            stat.Num_retired++;
          else
            stat.Num_discarded++;
        }
        else
          Num_bubbles_retired[j]++;
      }
    }
  }



  void simulator_t::instruction_fetch()
  {
    // we get a pointer to the instructions of the IF stage, for easier
    // reference
    instruction_data_t *instr_SIF = Pipeline[SIF];

    if (Halt) {
      // When we are halting, just fill the pipeline with halt instructions
      // halt when we flushed the whole pipeline. 
      instr_SIF[0] = instruction_data_t::mk_CFLrt(*Instr_HALT, p0, 1, r0, r0);

      for(unsigned int i = 1; i < NUM_SLOTS; i++)
      {
        instr_SIF[i] = instruction_data_t();
      }
      
      return;
    }
    
    // Fetch the instruction word from the method cache.
    // NB: We fetch in each cycle, as preparation for supporting a standard
    //     I-Cache in addition.
    word_t iw[NUM_SLOTS];
    if (!Instr_cache.fetch(*this, BASE, PC, iw))
    {
      // Stall the whole pipeline
      pipeline_stall(SMW);
    } else {
      // Disable fetching until we filled the pipeline with a bubble at IF 
      // again. This is to prevent re-fetching an instruction while we update
      // the method cache.
      Disable_IF = true;
    }

    // Decode the next instruction, or service an interrupt,
    // only if we are not stalling.
    if (Stall == SXX)
    {

      if (Exception_handler.pending() &&
          Delay_counter == 0 &&
          Exception_handling_counter == 0)
      {
        exception_t exception = Exception_handler.next();

        instr_SIF[0] = instruction_data_t::mk_CFLi(*Instr_INTR, p0, 0,
                                                   exception.Address, exception.Address);
        instr_SIF[0].Address = PC;

        for(unsigned int i = 1; i < NUM_SLOTS; i++)
        {
          instr_SIF[i] = instruction_data_t();
        }

        // Handling interrupt, next CPU cycle no new instructions have to be decoded
        Exception_handling_counter = 3;

      }
      else if (Exception_handling_counter > 0)
      {
        // Putting more empty instrutions after an interrupt
        for(unsigned int i = 0; i < NUM_SLOTS; i++)
        {
          instr_SIF[i] = instruction_data_t();
        }
        Exception_handling_counter--;

      }
      else
      {
        // decode the instruction word.
        unsigned int iw_size = Decoder.decode(iw, instr_SIF);

        // unknown instruction: throw exception
        if (iw_size == 0)
        {
          simulation_exception_t::illegal(from_big_endian<big_word_t>(iw[0]));
        }

        // First pipeline is special.. handle branches and loads.
        const instruction_t *i0 = instr_SIF[0].I;
        
        // Track branch delay slots
        unsigned intr_delay = i0->get_intr_delay_slots(instr_SIF[0]);
        if(intr_delay >= Delay_counter)
          Delay_counter = intr_delay;
        else if (Delay_counter)
          Delay_counter--;

        for(unsigned int j = 0; j < NUM_SLOTS; j++)
        {
          // assign fetch address to new instructions
          instr_SIF[j].Address = PC;

          // track instructions fetched
          if (instr_SIF[j].I)
            Instruction_stats[j][instr_SIF[j].I->ID].Num_fetched++;
        }

        // Detect NOPs as "subi r0 = ...;"
        if (Decoder.is_NOP(&instr_SIF[0]) && !instr_SIF[1].I) 
        {
          Num_NOPs++;
        }

        // provide next program counter value (as incremented PC)
        nPC = PC + iw_size*4;
      }
    }
  }

  void simulator_t::run(word_t entry, uint64_t debug_cycle,
                        debug_format_e debug_fmt, std::ostream &debug_out,
                        bool debug_nopc, uint64_t max_cycles,
                        bool collect_instr_stats)
  {

    // do some initializations before executing the first instruction.
    if (Cycle == 0)
    {
      BASE = PC = nPC = entry;
      Instr_cache.initialize(*this, entry);
      Profiling.initialize(entry);
      Dbg_stack.initialize(entry);
    }

    try
    {
      // start of main simulation loop
      for(uint64_t cycle = 0; cycle < max_cycles; cycle++, Cycle++)
      {
        bool debug = (Cycle >= debug_cycle);
        bool debug_pipeline = debug && (debug_fmt >= DF_LONG);
        
        // reset the stall counter.
        Stall = SXX;

        // Simulate the instruction fetch stage first.
        // MW stage might need the nPC from instruction fetch for return info.
        if (!Disable_IF) {
          instruction_fetch();
        }

        // invoke simulation functions
        pipeline_invoke(SMW, &instruction_data_t::MW, debug_pipeline);
        pipeline_invoke(SEX, &instruction_data_t::EX, debug_pipeline);
        pipeline_invoke(SDR, &instruction_data_t::DR, debug_pipeline);
        // invoke IF only for printing
        pipeline_invoke(SIF, NULL, debug_pipeline);
        
        // print instructions in EX stage
        if (debug && debug_fmt == DF_INSTRUCTIONS)
        {
          print_instructions(debug_out, SEX, debug_nopc);
        }

        track_retiring_instructions();

        // Check for load hazards ..
        if (!is_stalling(SMW)) {
          const instruction_t *mem_instr = Pipeline[SMW][0].I;
          
          if (mem_instr && mem_instr->is_load()) {  
            GPR_e dst = mem_instr->get_dst_reg(Pipeline[SMW][0]);
            
            if (dst != r0) {
              for (unsigned int j = 0; j < NUM_SLOTS; j++) {
                const instruction_t *ex_instr = Pipeline[SEX][j].I;
                
                if (ex_instr && (ex_instr->get_src1_reg(Pipeline[SEX][j]) == dst || 
                                ex_instr->get_src2_reg(Pipeline[SEX][j]) == dst)) 
                {
                  simulation_exception_t::illegal("Use of load result without delay slot!");
                }
              }
            }
          }
        }
        
        // Move pipeline stages and insert bubbles after stalling stage.
        // If Stall == SXX, we do not stall, but a bubble is inserted in SIF,
        // which is later replaced by the fetched instruction.
        for (int i = SMW; i >= Stall+1; i--)
        {
          for (unsigned int j = 0; j < NUM_SLOTS; j++)
          {
            Pipeline[i][j] = (i==Stall+1)
                                ? instruction_data_t() // insert bubble
                                : Pipeline[i-1][j];    // get previous stage
          }
        }

        // Update the Program counter. Either nPC was updated in the fetch stage
        // or it was overwritten by a CFL instruction in EX/MW stage.
        if (!is_stalling(SIF)) {
          // As soon as we reach the flush PC, flush, so that we do not hit this
          // again when we stall.
          if (PC != nPC && nPC == Flush_Cache_PC) {
            flush_caches();
          }
          
          PC = nPC;
          // We just inserted a bubble at SIF before, enable fetching for 
          // this new instruction.
          Disable_IF = false;
        }

        // if we are stalling in MW, reset the bypass in EX so that it can be
        // filled by the stalled EX stage again (needs to be done for all
        // stalled bypasses).
        if (is_stalling(SEX)) {
          for(unsigned int i = 0; i < NUM_SLOTS; i++)
          {
            Pipeline[SEX][i].GPR_EX_Rd.reset();
          }
        }

        // track pipeline stalls
        Num_stall_cycles[Stall]++;

        // advance the time for the method cache, stack cache, and memory
        Rtc->tick();
        Memory.tick();
        Instr_cache.tick();
        Stack_cache.tick();

        if (debug)
        {
          print(debug_out, debug_fmt, debug_nopc);
        }

        // Collect stats for instructions
        if (collect_instr_stats && !is_stalling(SMW)) {
          for (unsigned int j = 0; j < NUM_SLOTS; j++)
          {
            if (Pipeline[SMW][j].I && Pipeline[SMW][j].I->ID >= 0) {
              // I am too lazy now to remove all the const's..
              instruction_t &I(Decoder.get_instruction(Pipeline[SMW][j].I->ID));
              I.collect_stats(*this, Pipeline[SMW][j]);
            }
          }
        }
      } // end of simulation loop
    }
    catch (simulation_exception_t e)
    {
      Profiling.finalize(Cycle);

      // pass on to caller
      e.set_cycle(Cycle, PC);
      throw e;
    }

    Profiling.finalize(Cycle);
  }

  void simulator_t::print_registers(std::ostream &os,
                                    debug_format_e debug_fmt, bool nopc) const
  {
    if (debug_fmt == DF_SHORT)
    {
      for(unsigned int r = r0; r < NUM_GPR; r++)
      {
        os << boost::format(" r%1$-2d: %2$08x") % r % GPR.get((GPR_e)r).get();
      }
      os << "\n";
    }
    else
    {
      if (!nopc) {
        os << boost::format("\nCyc : %1%\n PRR: ") % Cycle;
      } else {
        os << "PRR: ";
      }

      // print values of predicate registers
      unsigned int sz_value = 0;
      for(int p = NUM_PRR - 1; p >= 0; p--)
      {
        bit_t pred_value = PRR.get((PRR_e)p).get();
        sz_value |= pred_value << p;
        os << pred_value;
      }

      if (!nopc) {
        os << boost::format("  BASE: %1$08x   PC : %2$08x   ")
          % BASE % PC;

        Symbols.print(os, PC);
      }

      os << "\n ";

      // print values of general purpose registers
      for(unsigned int r = r0; r < NUM_GPR; r++)
      {
        os << boost::format("r%1$-2d: %2$08x") % r % GPR.get((GPR_e)r).get();

        if ((r & 0x7) == 7)
        {
          os << "\n ";
        }
        else
        {
          os << "   ";
        }
      }
      os << "\n ";

      // print values of special purpose registers -- special handling of SZ.
      os << boost::format("s0 : %1$08x   ") % sz_value;
      for(unsigned int s = s1; s < NUM_SPR; s++)
      {
        os << boost::format("s%1$-2d: %2$08x") % s % SPR.get((SPR_e)s).get();

        if ((s & 0x7) == 7)
        {
          os << "\n ";
        }
        else
        {
          os << "   ";
        }
      }
      os << "\n";
    }
  }

  void simulator_t::print_instructions(std::ostream &os, Pipeline_t stage, 
                                       bool nopc) const 
  {
      std::ostringstream oss;
      symbol_map_t emptymap;
      for(unsigned int i = 0; i < NUM_SLOTS; i++) {
        std::ostringstream instr;
        Pipeline[stage][i].print(instr, emptymap);
        
        if (i != 0) oss << " || ";
        oss << boost::format("%1% %|30t|") % instr.str();
      }

      if (nopc) {
        os << boost::format("%1% %|75t|") % oss.str();
      } else {
        os << boost::format("%1$08x %2$9d %3% %|75t|") 
                    % Pipeline[stage][0].Address % Cycle % oss.str();
      }

      if (is_stalling(stage)) {
        // Avoid peeking into memory while memory stage is still working by
        // not printing out operands in this case
        os << "stalling";
        if (Disable_IF) os << ", IF disabled";
      } else {
        for(unsigned int i = 0; i < NUM_SLOTS; i++) {
          if (!Pipeline[stage][i].I) continue;
          if (i != 0) os << " || ";
          Pipeline[stage][i].print_operands(*this, os, Symbols);
        }
      }

      os << "\n";      
  }
  
  /// Read a GPR register at the EX stage.
  /// @param s The parent simulator.
  /// @param op The register operand.
  /// @return The register value, considering by-passing from the EX, and MW
  /// stages.
  static inline word_t read_GPR_post_EX(const simulator_t &s, GPR_e reg)
  {
    // Note: we are between cycles, so the EX bypass has been updated, 
    // the EX instructions have been moved to MW, but the MW bypass is not yet set.
    return s.Pipeline[SMW][1].GPR_EX_Rd.get(
           s.Pipeline[SMW][0].GPR_EX_Rd.get(
              s.GPR.get(reg))).get();
  }

  void simulator_t::print(std::ostream &os, debug_format_e debug_fmt, bool nopc)
  {
    if (debug_fmt == DF_TRACE)
    {
      // CAVEAT: this trace mode is used by platin's 'analyze-trace' module
      // do not change without adapting platin
      if (!is_stalling(SIF) && !is_halting())
      {
        // Boost::format is unacceptably slow (adpcm.elf):
        //  => no debugging output:  1.6s
        //  => os with custom formatting: 2.4s
        //  => boost::format: 10.6s !!
        uword_t addr = Pipeline[SMW][0].Address;
        if (addr) {
          os << std::hex << std::setw(8) << std::setfill('0') << addr << ' '
             << std::dec << Cycle << '\n' << std::setfill(' ');
        }
        // os << boost::format("%1$08x %2%\n") % PC % Cycle;
      }
      return;
    }
    else if (debug_fmt == DF_INSTRUCTIONS) 
    {
      // already done before
      return;
    }
    else if (debug_fmt == DF_BLOCKS) {
      if (!is_stalling(SIF) && !is_halting()) {
        // Check if we either hit a new block, or if we did some jump or return
        // somewhere into a block
        if (Symbols.contains(PC) || 
            PC < Debug_last_PC || PC > Debug_last_PC + NUM_SLOTS * 4)
        {
          if (!nopc) {
            os << boost::format("%1$08x %2$9d ") % PC % Cycle;
          }
          Symbols.print(os, PC);
          os << "\n";
        }
        // Remember the current PC to check for jumps
        Debug_last_PC = PC;
      }
      return;
    }
    else if (debug_fmt == DF_CALLS || debug_fmt == DF_CALLS_INDENT) {
      if (Dbg_cnt_delay == 1) {
        if (is_stalling(SMW)) return;
        
        if (Dbg_is_intr) {
          // Anything operands we can print for an interrupt call?
        } else if (Dbg_is_call) {
          os << " args: " << boost::format("r3 = %1$08x, r4 = %2$08x, ") 
                % read_GPR_post_EX(*this, r3) % read_GPR_post_EX(*this, r4);
          os << boost::format("r5 = %1$08x, r6 = %2$08x, r7 = %3$08x, r8 = %4$08x") 
                % read_GPR_post_EX(*this, r5) % read_GPR_post_EX(*this, r6)
                % read_GPR_post_EX(*this, r7) % read_GPR_post_EX(*this, r8);
        } else {
          os << " retval: " << boost::format("r1 = %1$08x, r2 = %2$08x") 
                % read_GPR_post_EX(*this, r1) % read_GPR_post_EX(*this, r2);
        }
        os << "\n";
        Dbg_cnt_delay = 0;
      }
      else if (Dbg_cnt_delay > 1) {
        if (!is_stalling(SMW)) {
          Dbg_cnt_delay--;
        }
      }
      else if (Pipeline[SMW][0].I && Pipeline[SMW][0].DR_Pred &&
               Pipeline[SMW][0].I->is_flow_control()) {
        std::string name = Pipeline[SMW][0].I->Name;
        Dbg_cnt_delay = 0;
        Dbg_is_intr = false;
<<<<<<< HEAD
        if (name == "ret" || name == "xret") {
          Dbg_cnt_delay = 3;
          Dbg_is_call = false;
        }
        if (name == "retnd" || name == "xretnd") {
          Dbg_cnt_delay = 1;
          Dbg_is_call = false;
        }
        else if (name == "call" || name == "callr" || 
                 name == "callsb" || name == "callrsb") 
        {
          Dbg_cnt_delay = 3;
          Dbg_is_call = true;
        }
        else if (name == "callnd" || name == "callrnd" || 
                 name == "callsbnd" || name == "callrsbnd") 
        {
=======
        if (name == "ret"  || name == "xret") {
          Dbg_cnt_delay = 3;
          Dbg_is_call = false;
        }
        else if (name == "retnd" || name == "xretnd")
        {
          Dbg_cnt_delay = 1;
          Dbg_is_call = false;
        }
        else if (name == "call" || name == "callr") {
          Dbg_cnt_delay = 3;
          Dbg_is_call = true;
        }
        else if (name == "callnd" || name == "callrnd") {
>>>>>>> f93bdd28
          Dbg_cnt_delay = 1;
          Dbg_is_call = true;
        }
        else if (name == "intr") {
          Dbg_cnt_delay = 3;
          Dbg_is_intr = true;
        }
        if (Dbg_cnt_delay) {
          if (!nopc) {
            os << boost::format("%1$08x %2$9d ") % PC % Cycle;
          }
          
          if (debug_fmt == DF_CALLS_INDENT) {
            for (unsigned i = 0; i < Dbg_stack.size(); i++) { 
              os << "  ";
            }
          }
          os << (Dbg_is_intr ? "interrupt" : (Dbg_is_call ? "call" : "return"));
          if (Dbg_cnt_delay == 1) os << " (nd)";
          os << " from ";
          Symbols.print(os, Pipeline[SMW][0].Address, true);
          os << " to ";
          Symbols.print(os, Pipeline[SMW][0].EX_Address, true);
        }
      }
    }
    else
    {
      // print register values
      print_registers(os, debug_fmt, nopc);

      if (debug_fmt == DF_ALL)
      {
        // print state of method cache
        os << "Method Cache:\n";
        Instr_cache.print(os);

        // print state of data cache
        os << "Data Cache:\n";
        Data_cache.print(os);

        // print state of stack cache
        os << "Stack Cache:\n";
        Stack_cache.print(os);

        // print state of main memory
        os << "Memory:\n";
        Memory.print(os);

        os << "\n";
      }
    }
  }

  void simulator_t::flush_caches() 
  {
    Instr_cache.flush_cache();
    Data_cache.flush_cache();
    // TODO flush the stack cache
  }
  
  void simulator_t::reset_stats()
  {
    // TODO reset the statistics in the pipeline stages in the correct cycles.
    // Send a control signal down the pipeline, resetting statistics on the way.
    
    for(unsigned int i = 0; i < NUM_STAGES; i++)
    {
      Num_stall_cycles[i] = 0;
    }

    for(unsigned int j = 0; j < NUM_SLOTS; j++)
    {
      for (unsigned int k = 0; k < Decoder.get_num_instructions(); k++) { 
        Instruction_stats[j][k].reset();
      }

      Num_bubbles_retired[j] = 0;
    }
    
    Num_NOPs = 0;
    
    Instr_cache.reset_stats();
    Data_cache.reset_stats();
    Stack_cache.reset_stats();
    Memory.reset_stats();
    Profiling.reset_stats(Cycle);
  }
  
  void simulator_t::print_stats(std::ostream &os) const
  {
    print_stats(os, Dbg_stack.get_stats_options());
  }
  
  void simulator_t::print_stats(std::ostream &os, 
                                const stats_options_t &options) const
  {
    // print register values
    if (!options.short_stats) {
      print_registers(os, DF_DEFAULT);
    }

    uint64_t num_total_fetched[NUM_SLOTS];
    uint64_t num_total_retired[NUM_SLOTS];
    uint64_t num_total_discarded[NUM_SLOTS];
    uint64_t num_total_bubbles[NUM_SLOTS];
    
    uint64_t sum_fetched = 0;
    uint64_t sum_discarded = 0;
    
    if (!options.short_stats) {
      os << boost::format("\n\nInstruction Statistics:\n   %1$15s:") % "operation";
    }
    
    for (unsigned int i = 0; i < NUM_SLOTS; i++) {
      num_total_fetched[i] = num_total_retired[i] = num_total_discarded[i] = 0;
      num_total_bubbles[i] = 0;
      num_total_bubbles[i] += Num_bubbles_retired[i];
    
      if (!options.short_stats) {
        os << boost::format(" %1$10s %2$10s %3$10s")
            % "#fetched" % "#retired" % "#discarded";
      }
    }
    os << "\n";
          
    for(unsigned int i = 0; i < Instruction_stats[0].size(); i++)
    {
      // get instruction and statistics on it
      const instruction_t &I(Decoder.get_instruction(i));

      if (!options.short_stats) {
        os << boost::format("   %1$15s:") % I.Name;
      }
      
      for (unsigned int j = 0; j < NUM_SLOTS; j++) {
        const instruction_stat_t &S(Instruction_stats[j][i]);

        // If we reset the statistics counters, we might have some 
        // instructions that were in flight at the reset and thus are 
        // counted as discarded but not as fetched
        //assert(S.Num_fetched >= (S.Num_retired + S.Num_discarded));
       
        if (!options.short_stats) {
          os << boost::format(" %1$10d %2$10d %3$10d")
            % S.Num_fetched % S.Num_retired % S.Num_discarded;
        }

        // collect summary
        num_total_fetched[j] += S.Num_fetched;
        num_total_retired[j] += S.Num_retired;
        num_total_discarded[j] += S.Num_discarded;
      }
      
      if (!options.short_stats && options.instruction_stats) {
        os << "\t";
        I.print_stats(*this, os, Symbols);
      }
      
      if (!options.short_stats) {
        os << "\n";
      }
    }

    // summary over all instructions
    if (!options.short_stats) {
      os << boost::format("   %1$15s:") % "all";
    }
    for (unsigned int j = 0; j < NUM_SLOTS; j++) {
      if (!options.short_stats) {
        os << boost::format(" %1$10d %2$10d %3$10d")
         % num_total_fetched[j] % num_total_retired[j] % num_total_discarded[j];
      }
          
      sum_fetched += num_total_fetched[j];
      sum_discarded += num_total_discarded[j];
    }
    if (!options.short_stats) {
      os << "\n";
      os << boost::format("   %1$15s:") % "bubbles";
      for (unsigned int j = 0; j < NUM_SLOTS; j++) {
        os << boost::format(" %1$10s %2$10d %3$10s") % "-" % num_total_bubbles[j] % "-";
      }          
      os << "\n";
    }

    
    uint64_t sum_stalls = 0;
    
    if (!options.short_stats) {
      os << "\nStall Cycles:\n";
    }
    for (int i = SIF; i < NUM_STAGES; i++)
    {
      if (!options.short_stats) {
        os << boost::format("   %1%: %2%\n")
          % (Pipeline_t)i % Num_stall_cycles[i];
      }
         
      sum_stalls += Num_stall_cycles[i];
    }
    
    // Cycle statistics
    
    // Note that by definition of a NOP it is not bundled
    uint64_t num_operations = sum_fetched - Num_NOPs;
    uint64_t num_instructions = num_total_fetched[0] - Num_NOPs;

    // Should we count only retired instructions?
    float cpo_nops = (float)Cycle / (float)sum_fetched;
    float cpi_nops = (float)Cycle / (float)num_total_fetched[0];
    float cpo = (float)Cycle / (float)num_operations;
    float cpi = (float)Cycle / (float)num_instructions;
    
    os << boost::format("\nCycles per Instruction (w/  NOPs): %1$8.4f"
                        "\nCycles per Operation   (w/  NOPs): %2$8.4f"
                        "\nCycles per Instruction (w/o NOPs): %3$8.4f"
                        "\nCycles per Operation   (w/o NOPs): %4$8.4f")
        % cpi_nops % cpo_nops % cpi % cpo;

    os << "\n\n                   total     % cycles";
    os << boost::format("\nCycles:       %1$10d") 
          % Cycle;
    os << boost::format("\nInstructions: %1$10d  %2$10.2f%%"
                        "\nNOPs:         %3$10d  %4$10.2f%%"
                        "\nStalls:       %5$10d  %6$10.2f%%")
          % num_instructions % (100.0 * (float)num_instructions / (float)Cycle)
          % Num_NOPs % (100.0 * (float)Num_NOPs / (float)Cycle)
          % sum_stalls % (100.0 * (float)sum_stalls / (float)Cycle);
    
    os << "\n\n                   total        % ops";
    os << boost::format("\nOperations:   %1$10d  %2$10.2f%%"
                        "\nNOPs:         %3$10d  %4$10.2f%%"
                        "\nBundled:      %5$10d  %6$10.2f%%"
                        "\nDiscarded:    %7$10d  %8$10.2f%%")
          % num_operations % (100.0 * (float)num_operations / (float)sum_fetched)
          % Num_NOPs % (100.0 * (float)Num_NOPs / (float)sum_fetched)
          % (sum_fetched - num_total_fetched[0])
                     % (100.0 * (float)(sum_fetched - num_total_fetched[0]) / 
                                                            (float)sum_fetched)
          % sum_discarded % (100.0 * (float)sum_discarded / (float)sum_fetched);

    os << "\n\n                            ";
    for (int i = 0; i < NUM_SLOTS; i++) {
      os << "      slot " << i;
    }
    os << "\nSlot utilization (w/ NOPs): ";
    for (int i = 0; i < NUM_SLOTS; i++) {
      os << boost::format(" %1$10.2f%%") 
         % (100.0 * (float)num_total_fetched[i] / (float)num_total_fetched[0] );
    }
          
    // print statistics of method cache
    os << "\n\nInstruction Cache Statistics:\n";
    Instr_cache.print_stats(*this, os, options);

    // print statistics of data cache
    os << "\n\nData Cache Statistics:\n";
    Data_cache.print_stats(*this, os, options);

    // print statistics of stack cache
    os << "\n\nStack Cache Statistics:\n";
    Stack_cache.print_stats(*this, os, options);

    // print statistics of main memory
    os << "\n\nMain Memory Statistics:\n";
    Memory.print_stats(*this, os, options);

    // print profiling information
    if (options.profiling_stats) {
      Profiling.print(os, Symbols, options);
    }

    os << "\n";
  }


  std::ostream &operator<<(std::ostream &os, Pipeline_t p)
  {
    if (p == SXX) {
      return os;
    }
    
    const static char* names[NUM_STAGES] = {"IF", "DR", "EX", "MW"};
    assert(names[p] != NULL);

    os << names[p];

    return os;
  }
}<|MERGE_RESOLUTION|>--- conflicted
+++ resolved
@@ -655,12 +655,11 @@
         std::string name = Pipeline[SMW][0].I->Name;
         Dbg_cnt_delay = 0;
         Dbg_is_intr = false;
-<<<<<<< HEAD
         if (name == "ret" || name == "xret") {
           Dbg_cnt_delay = 3;
           Dbg_is_call = false;
         }
-        if (name == "retnd" || name == "xretnd") {
+        else if (name == "retnd" || name == "xretnd") {
           Dbg_cnt_delay = 1;
           Dbg_is_call = false;
         }
@@ -673,22 +672,6 @@
         else if (name == "callnd" || name == "callrnd" || 
                  name == "callsbnd" || name == "callrsbnd") 
         {
-=======
-        if (name == "ret"  || name == "xret") {
-          Dbg_cnt_delay = 3;
-          Dbg_is_call = false;
-        }
-        else if (name == "retnd" || name == "xretnd")
-        {
-          Dbg_cnt_delay = 1;
-          Dbg_is_call = false;
-        }
-        else if (name == "call" || name == "callr") {
-          Dbg_cnt_delay = 3;
-          Dbg_is_call = true;
-        }
-        else if (name == "callnd" || name == "callrnd") {
->>>>>>> f93bdd28
           Dbg_cnt_delay = 1;
           Dbg_is_call = true;
         }
