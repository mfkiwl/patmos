/*
   Copyright 2012 Technical University of Denmark, DTU Compute.
   All rights reserved.

   This file is part of the Patmos simulator.

   Redistribution and use in source and binary forms, with or without
   modification, are permitted provided that the following conditions are met:

      1. Redistributions of source code must retain the above copyright notice,
         this list of conditions and the following disclaimer.

      2. Redistributions in binary form must reproduce the above copyright
         notice, this list of conditions and the following disclaimer in the
         documentation and/or other materials provided with the distribution.

   THIS SOFTWARE IS PROVIDED BY THE COPYRIGHT HOLDER ``AS IS'' AND ANY EXPRESS
   OR IMPLIED WARRANTIES, INCLUDING, BUT NOT LIMITED TO, THE IMPLIED WARRANTIES
   OF MERCHANTABILITY AND FITNESS FOR A PARTICULAR PURPOSE ARE DISCLAIMED. IN
   NO EVENT SHALL THE COPYRIGHT HOLDER OR CONTRIBUTORS BE LIABLE FOR ANY
   DIRECT, INDIRECT, INCIDENTAL, SPECIAL, EXEMPLARY, OR CONSEQUENTIAL DAMAGES
   (INCLUDING, BUT NOT LIMITED TO, PROCUREMENT OF SUBSTITUTE GOODS OR SERVICES;
   LOSS OF USE, DATA, OR PROFITS; OR BUSINESS INTERRUPTION) HOWEVER CAUSED AND
   ON ANY THEORY OF LIABILITY, WHETHER IN CONTRACT, STRICT LIABILITY, OR TORT
   (INCLUDING NEGLIGENCE OR OTHERWISE) ARISING IN ANY WAY OUT OF THE USE OF
   THIS SOFTWARE, EVEN IF ADVISED OF THE POSSIBILITY OF SUCH DAMAGE.

   The views and conclusions contained in the software and documentation are
   those of the authors and should not be interpreted as representing official
   policies, either expressed or implied, of the copyright holder.
 */

//
// Main file of the Patmos Simulator.
//

#include "command-line.h"
#include "loader.h"
#include "dbgstack.h"
#include "data-cache.h"
#include "instruction.h"
#include "instr-cache.h"
#include "instr-spm.h"
#include "method-cache.h"
#include "simulation-core.h"
#include "stack-cache.h"
#include "streams.h"
#include "symbol.h"
#include "memory-map.h"
#include "noc.h"
#include "uart.h"
#include "rtc.h"
#include "excunit.h"

#include <unistd.h>
#include <termios.h>
#include <signal.h>

#include <cstdlib>
#include <fstream>
#include <iostream>
#include <limits>

#include <boost/program_options.hpp>


/// Construct a global memory for the simulation.
/// @param burst_time Access time in cycles for memory accesses.
/// @param size The requested size of the memory in bytes.
/// @return An instance of the requested memory.
static patmos::memory_t &create_global_memory(unsigned int cores,
                                              unsigned int cpu_id,
                                              unsigned int size,
                                              unsigned int burst_size,
                                              unsigned int page_size,
                                              unsigned int posted,
                                              unsigned int burst_time,
                                              unsigned int read_delay,
                                              unsigned int refresh_cycles,
                                              bool randomize_mem, 
                                              patmos::mem_check_e chkreads)
{
  if (cores > 1) {
    return *new patmos::tdm_memory_t(size, burst_size, posted, cores, cpu_id,
                                     burst_time, read_delay, refresh_cycles,
                                     randomize_mem, chkreads);
  } 
  else if (cores == 1) {
    if (burst_time == 0 && read_delay == 0)
      return *new patmos::ideal_memory_t(size, randomize_mem, chkreads);
    else if (page_size == 0)
      return *new patmos::fixed_delay_memory_t(size, burst_size, posted, 
                                              burst_time, read_delay,
                                              randomize_mem, chkreads);
    else
      return *new patmos::variable_burst_memory_t(size, burst_size, page_size,
                                              posted, burst_time, read_delay,
                                              randomize_mem, chkreads);
  } 
  else {
    std::cerr << "Invalid number of cores.\n";
    abort();
  }
}

/// Construct a data cache for the simulation.
/// @param dck The kind of the data cache requested.
/// @param size The requested size of the data cache in bytes.
/// @param line_size The size of one cache line.
/// @param gm Global memory accessed on a cache miss.
/// @return An instance of a data cache.
static patmos::data_cache_t &create_data_cache(patmos::set_assoc_cache_type dck,
                                               unsigned int size,
                                               unsigned int line_size,
                                               patmos::memory_t &gm)
{
  unsigned int num_blocks = (size - 1)/line_size + 1;
  // Make it fully-associative?
  unsigned int assoc = dck.associativity > 0 ? dck.associativity : num_blocks;

  switch (dck.policy)
  {
    case patmos::SAC_IDEAL:
      return *new patmos::ideal_data_cache_t(gm);
    case patmos::SAC_NO:
      return *new patmos::no_data_cache_t(gm);
    case patmos::SAC_DM:
      assert(dck.associativity == 1);
      // Fallthrough to LRU with 1-way assoc to model direct mapped cache      
    case patmos::SAC_LRU:
      return *new patmos::set_assoc_data_cache_t<true>(gm, assoc, num_blocks, line_size);
    case patmos::SAC_FIFO:
      return *new patmos::set_assoc_data_cache_t<false>(gm, assoc, num_blocks, line_size);
  };
}

/// Construct a method cache for the simulation.
/// @param mck The kind of the method cache requested.
/// @param size The requested size of the method cache in bytes.
/// @param block_size The size of one cache block in bytes.
/// @param assoc Associativity of the method cache.
/// @param gm Global memory accessed on a cache miss.
/// @return An instance of the requested method  cache kind.
static patmos::instr_cache_t &create_method_cache(patmos::method_cache_e mck,
                                                 unsigned int size,
                                                 unsigned int block_size,
                                                 unsigned int max_methods,
                                                 patmos::transfer_mode_e mcmode,
                                                 unsigned int mc_burst_size,
                                                 patmos::memory_t &gm)
{
  // convert size to number of blocks
  unsigned int num_blocks = ((size - 1)/block_size) + 1;
  
  switch(mck)
  {
    case patmos::MC_IDEAL:
      return *new patmos::ideal_method_cache_t(gm);
    case patmos::MC_LRU:
      return *new patmos::lru_method_cache_t(gm, num_blocks, block_size, 
                                             max_methods, mcmode, mc_burst_size);
    case patmos::MC_FIFO:
      return *new patmos::fifo_method_cache_t(gm, num_blocks, block_size, 
                                              max_methods, mcmode, mc_burst_size);
  }

  assert(false);
  abort();
}

static patmos::instr_cache_t &create_iset_cache(patmos::set_assoc_cache_type isck,
       unsigned int size, unsigned int line_size,
       patmos::memory_t &gm)
{
  unsigned int num_blocks = ((size - 1)/line_size) + 1;
  // Make it fully-associative?
  unsigned int assoc = isck.associativity > 0 ? isck.associativity : num_blocks;

  
  switch (isck.policy) {
    case patmos::SAC_IDEAL:
      return *new patmos::instr_cache_wrapper_t<true>(new patmos::ideal_data_cache_t(gm));
    case patmos::SAC_NO:
      return *new patmos::no_instr_cache_t(gm);
    case patmos::SAC_DM:
      assert(isck.associativity == 1);
      // Fallthrough to LRU with 1-way assoc to model direct mapped cache
    case patmos::SAC_LRU:
    {
      patmos::data_cache_t *lru =
        new patmos::set_assoc_data_cache_t<true>(gm, assoc, num_blocks, line_size);

      return *new patmos::instr_cache_wrapper_t<true>(lru);
    }
    case patmos::SAC_FIFO:
    {
      patmos::data_cache_t *fifo =
        new patmos::set_assoc_data_cache_t<false>(gm, assoc, num_blocks, line_size);

      return *new patmos::instr_cache_wrapper_t<true>(fifo);
    }
  }
}

static patmos::instr_cache_t &create_instr_cache(patmos::instr_cache_e ick, 
       patmos::set_assoc_cache_type isck, patmos::method_cache_e mck,
       unsigned int size, unsigned int line_size, unsigned int block_size,
       unsigned int mcmethods, patmos::transfer_mode_e mcmode,
       unsigned int mc_burst_size, unsigned int ispm_size, patmos::memory_t &gm)
{
  patmos::instr_cache_t *icache;
  switch (ick) {
    case patmos::IC_MCACHE:
      icache = &create_method_cache(mck, size, block_size, mcmethods, mcmode, 
                                    mc_burst_size, gm);
      break;
    case patmos::IC_ICACHE:
      icache = &create_iset_cache(isck, size, line_size, gm);
      break;
    default:
      abort();
  }
  
  if (ispm_size > 0) {
    icache = new patmos::instr_spm_t(gm, icache, ispm_size);
  }
  
  return *icache;
}

/// Construct a stack cache for the simulation.
/// @param sck The kind of the stack cache requested.
/// @param size The requested size of the stack cache in bytes.
/// @param bsize The size of burst transfers in bytes.
/// @param gm Global memory accessed on stack cache fills/spills.
/// @param dc Data cache to use if the stack cache type is dcache.
/// @return An instance of the requested stack cache kind.
static patmos::stack_cache_t &create_stack_cache(patmos::stack_cache_e sck,
                                                 unsigned int size,
                                                 unsigned int bsize,
                                                 patmos::memory_t &gm, 
                                                 patmos::memory_t &dc)
{
  switch(sck)
  {
    case patmos::SC_IDEAL:{

      return *new patmos::ideal_stack_cache_t(gm);
}
    case patmos::SC_BLOCK:
    {
      // The stack cache always uses a granularity of words for allocation
      unsigned int num_blocks = (size - 1) / 4 + 1;

      return *new patmos::block_stack_cache_t(gm, num_blocks, 4);
    }
    case patmos::SC_ABLOCK:
    {
      // convert size to number of blocks
      unsigned int num_blocks = (size - 1) / bsize + 1;
        
      return *new patmos::block_aligned_stack_cache_t(gm, num_blocks, bsize);
    }
    case patmos::SC_LBLOCK:
    {
      // convert size to number of blocks
      unsigned int num_blocks = (size - 1) / 4 + 1;
        
      return *new patmos::block_lazy_stack_cache_t(gm, num_blocks, 4);
    }
    case patmos::SC_DCACHE:
    {

      return *new patmos::proxy_stack_cache_t(dc);
    }
  }

  assert(false);
  abort();
}

/// Disable the line buffering 
void disable_line_buffering()
{
  // is it a regular stream anyways?
  if (isatty(STDIN_FILENO))
  {
    struct termios tio;

    // ignore SIGTTOU (which would stop background process)
    signal(SIGTTOU, SIG_IGN);

    // get the termios flags for stdin
    tcgetattr(STDIN_FILENO, &tio);

    // disable buffering
    tio.c_lflag &=(~ICANON);

    // reset the termios flags
    tcsetattr(STDIN_FILENO, TCSANOW, &tio);
  }
}

int main(int argc, char **argv)
{
  // the UART simulation may invoke cin.rdbuf()->in_avail(), which does not work
  // properly when cin is synced with stdio. we thus disable it here, since we
  // are not using stdio anyway.
  disable_line_buffering();
  std::cin.sync_with_stdio(false);

  // define command-line options
  boost::program_options::options_description generic_options(
    "Generic options:\n for memory/cache sizes the following units are allowed:"
    " k, m, g, or kb, mb, gb");
  generic_options.add_options()
    ("help,h", "produce help message")
    ("maxc,c", boost::program_options::value<unsigned int>()->default_value(0, "inf."), "stop simulation after the given number of cycles")
    ("binary,b", boost::program_options::value<std::string>(), "binary or elf-executable file (stdin: -)")
    ("debug", boost::program_options::value<unsigned int>()->implicit_value(0), "enable step-by-step debug tracing after cycle")
    ("debug-fmt", boost::program_options::value<patmos::debug_format_e>()->default_value(patmos::DF_DEFAULT), 
                  "format of the debug trace (short, trace, instr, blocks, calls, calls-indent, default, long, all)")
    ("debug-file", boost::program_options::value<std::string>()->default_value(""), "output debug trace in file (stdout: -)")
    ("debug-cache", boost::program_options::value<patmos::debug_cache_e>()->default_value(patmos::DC_NONE),
                  "Print all cache updates (=none,miss,all)")
    ("debug-intrs", "print out all status changes of the exception unit.")
    ("debug-nopc", "do not print PC and cycles counter in debug output")
    ("debug-access", boost::program_options::value<patmos::address_t>(), "print accesses to the given address or symbol.")
    ("stats-file,o", boost::program_options::value<std::string>()->default_value(""), "write statistics to a file (stdout: -)")
    ("print-stats", boost::program_options::value<patmos::address_t>(), "print statistics for a given function only.")
    ("flush-caches", boost::program_options::value<patmos::address_t>(), "flush all caches when reaching the given address (can be a symbol name).")
    ("hitmiss-stats", "Print hit/miss cache accesses (requires '--full')")
    ("stall-stats", "Print more detailed cache stall statistics (requires '--full')")
    ("full,V", "full statistics output")
    ("verbose,v", "enable short statistics output");

  boost::program_options::options_description memory_options("Memory options");
  memory_options.add_options()
    ("gsize,g",  boost::program_options::value<patmos::byte_size_t>()->default_value(patmos::NUM_MEMORY_BYTES), "global memory size in bytes.")
    ("gtime,G",  boost::program_options::value<unsigned int>()->default_value(patmos::NUM_MEMORY_TRANSFER_LATENCY), 
                 "global memory transfer time per burst in cycles")
    ("tdelay,t", boost::program_options::value<int>()->default_value(0), "read delay to global memory per request in cycles.")
    ("trefresh", boost::program_options::value<unsigned int>()->default_value(0), "refresh cycles per TDM round.")
    ("bsize",    boost::program_options::value<unsigned int>()->default_value(patmos::NUM_MEMORY_BLOCK_BYTES), "burst size (and alignment) of the memory system.")
    ("psize",    boost::program_options::value<patmos::byte_size_t>()->default_value(0), "Memory page size. Enables variable burst lengths for single-core.")
    ("posted,p", boost::program_options::value<unsigned int>()->default_value(0), "Enable posted writes (sets max queue size)")
    ("ispmsize", boost::program_options::value<patmos::byte_size_t>()->default_value(patmos::NUM_ISPM_MEMORY_BYTES), "instruction SPM size in bytes, 0 to disable.")
    ("lsize,l",  boost::program_options::value<patmos::byte_size_t>()->default_value(patmos::NUM_LOCAL_MEMORY_BYTES), "local data memory size in bytes.")
    ("mem-rand", boost::program_options::value<unsigned int>()->default_value(0), "Initialize memories with random data.")
    ("chkreads", boost::program_options::value<patmos::mem_check_e>()->default_value(patmos::MCK_NONE), 
                 "Check for reads of uninitialized data, either per byte (warn, err) or per access (warn-addr, err-addr). Disables the data cache.");

  boost::program_options::options_description noc_options("Network-on-chip options");
  noc_options.add_options()
    ("nocbase",          boost::program_options::value<patmos::address_t>()->default_value(patmos::NOC_BASE_ADDRESS), "base address of the NOC device map address range")
    ("noc_route_offset", boost::program_options::value<patmos::address_t>()->default_value(patmos::NOC_DMA_P_OFFSET), "offset of the NOC routing information device map")
    ("noc_st_offset",    boost::program_options::value<patmos::address_t>()->default_value(patmos::NOC_DMA_ST_OFFSET), "offset of the NOC slot table device map")
    ("noc_spm_offset",   boost::program_options::value<patmos::address_t>()->default_value(patmos::NOC_SPM_OFFSET), "offset of the NOC SPM")
    ("nocsize",          boost::program_options::value<patmos::byte_size_t>()->default_value(patmos::NOC_SPM_SIZE),   "size of the NOC SPM");
    
  boost::program_options::options_description cache_options("Cache options");
  cache_options.add_options()
    ("dcsize,d", boost::program_options::value<patmos::byte_size_t>()->default_value(patmos::NUM_DATA_CACHE_BYTES), "data cache size in bytes")
    ("dckind,D", boost::program_options::value<patmos::set_assoc_cache_type>()->default_value(patmos::set_assoc_cache_type(patmos::SAC_DM,1)), 
                 "kind of direct mapped/fully-/set-associative data cache, defaults to lru2 (ideal, no, dm, lru[N], fifo[N])")
    ("dlsize",   boost::program_options::value<patmos::byte_size_t>()->default_value(0), "size of a data cache line in bytes, defaults to burst size if set to 0")

    ("scsize,s", boost::program_options::value<patmos::byte_size_t>()->default_value(patmos::NUM_STACK_CACHE_BYTES), "stack cache size in bytes")
    ("sckind,S", boost::program_options::value<patmos::stack_cache_e>()->default_value(patmos::SC_BLOCK), "kind of stack cache (ideal, block, ablock, lblock, dcache)")

    ("icache,C", boost::program_options::value<patmos::instr_cache_e>()->default_value(patmos::IC_MCACHE), "kind of instruction cache (mcache, icache)")
    ("ickind,K", boost::program_options::value<patmos::set_assoc_cache_type>()->default_value(patmos::set_assoc_cache_type(patmos::SAC_LRU,2)), 
                 "kind of direct mapped/fully-/set-associative I-cache (ideal, no, dm, lru[N], fifo[N]")
    ("ilsize",   boost::program_options::value<patmos::byte_size_t>()->default_value(0), "size of an I-cache line in bytes, defaults to burst size if set to 0")

    ("mcsize,m", boost::program_options::value<patmos::byte_size_t>()->default_value(patmos::NUM_METHOD_CACHE_BYTES), 
                 "method cache / instruction cache size in bytes")
    ("mckind,M", boost::program_options::value<patmos::method_cache_e>()->default_value(patmos::MC_FIFO), "kind of method cache (ideal, lru, fifo)")
    ("mcmode",   boost::program_options::value<patmos::transfer_mode_e>()->default_value(patmos::TM_BLOCKING),
                 "Transfer mode to use for method cache fills (block,noblock,burst)")
    ("mcmethods",boost::program_options::value<unsigned int>()->default_value(patmos::NUM_METHOD_CACHE_MAX_METHODS), 
                 "Maximum number of methods in the method cache, defaults to number of blocks if zero")
    ("mtsize",   boost::program_options::value<unsigned int>()->default_value(1),
                 "Transfer size for method cache non-blocking or burst fills, in multiples of burst size, or zero for unlimited transfer size. Ignored for blocking mode.")
    ("mbsize",   boost::program_options::value<patmos::byte_size_t>()->default_value(patmos::NUM_METHOD_CACHE_BLOCK_BYTES), 
                 "method cache block size in bytes, defaults to burst size if zero");

  boost::program_options::options_description sim_options("Simulator options");
  sim_options.add_options()
    ("cpuid",  boost::program_options::value<unsigned int>()->default_value(0), "Set CPU ID in the simulator")
    ("cores,N", boost::program_options::value<unsigned int>()->default_value(1), "Set number of CPUs (enables memory TDM)")
    ("freq",   boost::program_options::value<double>()->default_value(80.0), "Set CPU Frequency in Mhz")
    ("mmbase", boost::program_options::value<patmos::address_t>()->default_value(patmos::IOMAP_BASE_ADDRESS), "base address of the IO device map address range")
    ("mmhigh", boost::program_options::value<patmos::address_t>()->default_value(patmos::IOMAP_HIGH_ADDRESS), "highest address of the IO device map address range")
    ("cpuinfo_offset", boost::program_options::value<patmos::address_t>()->default_value(patmos::CPUINFO_OFFSET), "offset where the cpuinfo device is mapped")
    ("excunit_offset", boost::program_options::value<patmos::address_t>()->default_value(patmos::EXCUNIT_OFFSET), "offset where the exception unit is mapped")
    ("timer_offset", boost::program_options::value<patmos::address_t>()->default_value(patmos::TIMER_OFFSET), "offset where the timer device is mapped")
    ("perfcounters_offset", boost::program_options::value<patmos::address_t>()->default_value(patmos::PERFCOUNTERS_OFFSET), "offset where the performance counters device is mapped")
    ("uart_offset", boost::program_options::value<patmos::address_t>()->default_value(patmos::UART_OFFSET), "offset where the UART device is mapped")
    ("led_offset", boost::program_options::value<patmos::address_t>()->default_value(patmos::LED_OFFSET), "offset where the LED device is mapped");
  
  boost::program_options::options_description uart_options("UART options");
  uart_options.add_options()
    ("in,I", boost::program_options::value<std::string>()->default_value("-"), "input file for UART simulation (stdin: -)")
    ("out,O", boost::program_options::value<std::string>()->default_value("-"), "output file for UART simulation (stdout: -)");

  boost::program_options::options_description interrupt_options("Interrupt options");
  interrupt_options.add_options()
    ("interrupt", boost::program_options::value<int>()->default_value(1), "enable or disable interrupts");

  boost::program_options::positional_options_description pos;
  pos.add("binary", 1);

  boost::program_options::options_description cmdline_options;
  cmdline_options.add(generic_options).add(memory_options).add(cache_options)
                 .add(noc_options).add(sim_options).add(uart_options)
                 .add(interrupt_options);

  // process command-line options
  boost::program_options::variables_map vm;
  try
  {
    boost::program_options::store(
                          boost::program_options::command_line_parser(argc, argv)
                            .options(cmdline_options).positional(pos).run(), vm);
    boost::program_options::notify(vm);

    // help message
    if (vm.count("help")) {
      std::cout << cmdline_options << "\n";
      return 1;
    }
  }
  catch(boost::program_options::error &e)
  {
    std::cerr << cmdline_options << "\n" << e.what() << "\n\n";
    return 1;
  }

  // get some command-line  options
  std::string binary;
  if (vm.count("binary")) {
    binary = (vm["binary"].as<std::string>());
  } else {
    std::cout << "No program to simulate specified. Use --help for more options.\n";
    return 1;
  }
  std::string stats_out(vm["stats-file"].as<std::string>());

  std::string uart_in(vm["in"].as<std::string>());
  std::string uart_out(vm["out"].as<std::string>());

  std::string debug_out(vm["debug-file"].as<std::string>());

  unsigned int cores = vm["cores"].as<unsigned int>();
  unsigned int cpuid = vm["cpuid"].as<unsigned int>();
  double       freq = vm["freq"].as<double>();
  unsigned int mmbase = vm["mmbase"].as<patmos::address_t>().value();
  unsigned int mmhigh = vm["mmhigh"].as<patmos::address_t>().value();
  
  unsigned int nocbase = vm["nocbase"].as<patmos::address_t>().value();
  unsigned int noc_route_offset = vm["noc_route_offset"].as<patmos::address_t>().value();
  unsigned int noc_st_offset = vm["noc_st_offset"].as<patmos::address_t>().value();
  unsigned int noc_spm_offset = vm["noc_spm_offset"].as<patmos::address_t>().value();
  unsigned int nocsize = vm["nocsize"].as<patmos::byte_size_t>().value();
  
  unsigned int cpuinfo_offset = vm["cpuinfo_offset"].as<patmos::address_t>().value();
  unsigned int excunit_offset = vm["excunit_offset"].as<patmos::address_t>().value();
  unsigned int timer_offset = vm["timer_offset"].as<patmos::address_t>().value();
  unsigned int perfcounters_offset = vm["perfcounters_offset"].as<patmos::address_t>().value();
  unsigned int uart_offset = vm["uart_offset"].as<patmos::address_t>().value();
  unsigned int led_offset = vm["led_offset"].as<patmos::address_t>().value();

  unsigned int gsize = vm["gsize"].as<patmos::byte_size_t>().value();
  unsigned int ispmsize = vm["ispmsize"].as<patmos::byte_size_t>().value();
  unsigned int lsize = vm["lsize"].as<patmos::byte_size_t>().value();
  unsigned int dcsize = vm["dcsize"].as<patmos::byte_size_t>().value();
  unsigned int dlsize = vm["dlsize"].as<patmos::byte_size_t>().value();
  unsigned int scsize = vm["scsize"].as<patmos::byte_size_t>().value();
  unsigned int mcsize = vm["mcsize"].as<patmos::byte_size_t>().value();
  unsigned int mbsize = vm["mbsize"].as<patmos::byte_size_t>().value();
  unsigned int mtsize = vm["mtsize"].as<unsigned int>();
  unsigned int ilsize = vm["ilsize"].as<patmos::byte_size_t>().value();
  unsigned int mcmethods= vm["mcmethods"].as<unsigned int>();

  unsigned int gtime = vm["gtime"].as<unsigned int>();
  unsigned int bsize = vm["bsize"].as<unsigned int>();
  unsigned int psize = vm["psize"].as<patmos::byte_size_t>().value();
  unsigned int posted = vm["posted"].as<unsigned int>();
           int tdelay = vm["tdelay"].as<int>();
  unsigned int trefresh = vm["trefresh"].as<unsigned int>();

  patmos::set_assoc_cache_type dck = vm["dckind"].as<patmos::set_assoc_cache_type>();
  patmos::stack_cache_e sck = vm["sckind"].as<patmos::stack_cache_e>();
  patmos::instr_cache_e ick = vm["icache"].as<patmos::instr_cache_e>();
  patmos::method_cache_e mck = vm["mckind"].as<patmos::method_cache_e>();
  patmos::set_assoc_cache_type isck = vm["ickind"].as<patmos::set_assoc_cache_type>();
<<<<<<< HEAD
  patmos::transfer_mode_e mcmode = vm["mcmode"].as<patmos::transfer_mode_e>();
  
  patmos::debug_format_e debug_fmt= vm["debug-fmt"].as<patmos::debug_format_e>();
=======

  patmos::debug_format_e debug_fmt = vm["debug-fmt"].as<patmos::debug_format_e>();
  patmos::debug_cache_e debug_cache= vm["debug-cache"].as<patmos::debug_cache_e>();
>>>>>>> b3145505
  bool debug_nopc = vm.count("debug-nopc") > 0;
  bool debug_intrs = vm.count("debug-intrs") > 0;
  uint64_t debug_cycle = vm.count("debug") ?
                                vm["debug"].as<unsigned int>() :
                                std::numeric_limits<uint64_t>::max();
  uint64_t max_cycle = vm["maxc"].as<unsigned int>();
  if (!max_cycle) {
    max_cycle = std::numeric_limits<uint64_t>::max();
  }
  
  // TODO make the option accept a list of addresses/symbol names
  bool debug_accesses = vm.count("debug-access") > 0;
  patmos::address_t debug_access_addr;
  if (debug_accesses) {
    debug_access_addr = vm["debug-access"].as<patmos::address_t>();
  }
  
  bool print_stats = vm.count("print-stats") > 0;
  patmos::address_t print_stats_func;
  if (print_stats) {
    print_stats_func = vm["print-stats"].as<patmos::address_t>();
  }

  bool flush_caches = vm.count("flush-caches") > 0;
  patmos::address_t flush_caches_addr;
  if (flush_caches) {
    flush_caches_addr = vm["flush-caches"].as<patmos::address_t>();
  }
  
  bool excunit_enabled = vm["interrupt"].as<int>() > 0;

  bool randomize_mem = vm["mem-rand"].as<unsigned int>() > 0;
  patmos::mem_check_e chkreads = vm["chkreads"].as<patmos::mem_check_e>();
  
  bool hitmiss_stats = (vm.count("hitmiss-stats") != 0);
  bool stall_stats = (vm.count("stall-stats") != 0);
  bool long_stats = (vm.count("full") != 0);
  bool verbose = (vm.count("verbose") != 0) || long_stats;

  if (!mbsize) mbsize = bsize;
  
  if (chkreads != patmos::MCK_NONE) {
    // Disable the data cache with --chkreads
    // TODO we should warn about this / abort if the user sets -D .. need to make
    // -D have an implicit_value instead of default_value for this.
    dck.policy = patmos::SAC_NO;
  }
  
  // the exit code, initialized by default to signal an error.
  int exit_code = -1;

  // input/output streams
  std::istream *in = NULL;
  std::istream *uin = NULL;

  std::ostream *sout = NULL;
  std::ostream *uout = NULL;

  std::ostream *dout = NULL;

  // Seed rand with a fixed value so that every simulation run produces the same
  // results.
  srand(0);
  
  // setup simulation framework
  patmos::memory_t &gm = create_global_memory(cores, cpuid, gsize, 
                                              bsize, psize,
                                              posted, gtime, tdelay, trefresh,
                                              randomize_mem, chkreads);
  patmos::instr_cache_t &ic = create_instr_cache(ick, isck, mck, mcsize, 
                                                 ilsize ? ilsize : bsize, 
                                                 mbsize, mcmethods, mcmode, 
                                                 mtsize * bsize, ispmsize, gm);
  patmos::data_cache_t &dc = create_data_cache(dck, dcsize, 
                                               dlsize ? dlsize : bsize, gm);
  patmos::stack_cache_t &sc = create_stack_cache(sck, scsize, bsize, gm, dc);

  try
  {
    // open streams
    in = patmos::get_stream<std::ifstream>(binary, std::cin);

    uin = patmos::get_stream<std::ifstream>(uart_in, std::cin);
    uout = patmos::get_stream<std::ofstream>(uart_out, std::cout);

    dout = patmos::get_stream<std::ofstream>(debug_out, std::cerr);
    sout = patmos::get_stream<std::ofstream>(stats_out, std::cerr);

    // check if the uart input stream is a tty.
    bool uin_istty = (uin == &std::cin) && isatty(STDIN_FILENO);

    assert(in && sout && uin && uout && dout);

    // finalize simulation framework
    // setup exception unit
    patmos::excunit_t excunit(mmbase+excunit_offset);
    excunit.enable_interrupts(excunit_enabled);
    excunit.enable_debug(debug_intrs);

    // TODO initialize the SPM with random data as well?
    patmos::ideal_memory_t lm(lsize, false, chkreads);
    patmos::ideal_memory_t nm(nocsize, false, patmos::MCK_NONE);
    patmos::memory_map_t mm(lm, std::min(mmbase,nocbase), mmhigh);
    
    patmos::symbol_map_t sym;

    patmos::simulator_t s(gm, mm, dc, ic, sc, sym, excunit);

    // setup statistics printing
    patmos::stats_options_t &stats_options = s.Dbg_stack.get_stats_options();
    stats_options.short_stats = !long_stats;
    stats_options.instruction_stats = long_stats;
    stats_options.profiling_stats = long_stats;
    stats_options.hitmiss_stats = hitmiss_stats;
<<<<<<< HEAD
    stats_options.extended_stall_stats = stall_stats;
=======
    stats_options.debug_cache = debug_cache;
    stats_options.debug_out = dout;
>>>>>>> b3145505
    
    // set up timer device
    patmos::rtc_t rtc(s, mmbase+timer_offset, freq);
    rtc.enable_debug(debug_intrs);
    
    // setup IO mapped devices
    patmos::cpuinfo_t cpuinfo(mmbase+cpuinfo_offset, cpuid, freq, cores);
    patmos::perfcounters_t perfcounters(mmbase+perfcounters_offset);
    patmos::uart_t uart(mmbase+uart_offset, *uin, uin_istty, *uout);
    patmos::led_t leds(mmbase+led_offset, *uout);
    patmos::noc_t noc(nocbase, nocbase+noc_route_offset, nocbase+noc_st_offset,
                      nocbase+noc_spm_offset, nocsize, nm);

    mm.add_device(cpuinfo);
    mm.add_device(excunit);
    mm.add_device(perfcounters);
    mm.add_device(uart);
    mm.add_device(leds);
    mm.add_device(rtc);
    mm.add_device(noc);

    // load input program
    patmos::section_list_t text;
    patmos::loader_t *loader = patmos::create_loader(*in);
    patmos::uword_t entry = loader->get_program_entry();
    
    if (!loader->is_ELF()) {
      // some output for compatibility
      std::cerr << boost::format("Loaded: %1% bytes\n") 
                   % loader->get_binary_size();
    }

    try
    {
      loader->load_symbols(sym, text);
      loader->load_to_memory(s, gm);
    }
    catch (patmos::simulation_exception_t e) 
    {
      switch(e.get_kind()) {
        case patmos::simulation_exception_t::UNMAPPED:
          // Unmapped access during loading of code
          if (e.get_cycle() == 0) {
            std::cerr << boost::format("Unmapped access to 0x%x while loading program.\n") % e.get_info();
            break;
          }
          // intended fallthrough to default
        default:
          std::cerr << e.to_string(sym);
      }
      goto _cleanup;
    }
    
    if (debug_accesses) {
      debug_access_addr.parse(sym);
      s.Debug_mem_address.insert(debug_access_addr.value());
    }
    
    // setup stats reset trigger
    if (print_stats) {
      print_stats_func.parse(sym);
      s.Dbg_stack.print_function_stats(print_stats_func.value(), *sout);
    }
  
    if (flush_caches) {
      flush_caches_addr.parse(sym);
      s.flush_caches_at(flush_caches_addr.value());
    }
  
    // start execution
    bool success = false;
    try
    {
      s.run(entry, debug_cycle, debug_fmt, *dout, debug_nopc, 
            max_cycle, long_stats);
      success = true;
    }
    catch (patmos::simulation_exception_t e)
    {
      switch(e.get_kind())
      {
        case patmos::simulation_exception_t::HALT:
          // get the exit code
          exit_code = e.get_info();
          success = true;
          break;
        default:
          std::cerr << e.to_string(sym);
	  std::cerr << s.Dbg_stack;
      }
    }
    
    if (success) {
      if (verbose && !print_stats) {
        s.print_stats(*sout);
      }
      if (verbose) {
        *sout << "Pasim options:\n  ";
        
        // TODO make this more generic.. somehow.
        
        if (vm["maxc"].as<unsigned int>())
          *sout << " --maxc=" << max_cycle;
        if (flush_caches)
          *sout << " --flush-caches=" << flush_caches_addr;
        *sout << " --cpuid=" << cpuid << " --cores=" << cores;
        *sout << " --freq=" << freq;
        *sout << " --interrupt=" << excunit_enabled;            

        *sout << "\n  ";
        *sout << " --mmbase=" << mmbase << " --mmhigh=" << mmhigh;
        *sout << " --cpuinfo_offset=" << cpuinfo_offset;
        *sout << " --excunit_offset=" << excunit_offset;
        *sout << " --timer_offset=" << timer_offset;
        *sout << " --perfcounters_offset=" << perfcounters_offset;
        *sout << " --uart_offset=" << uart_offset;
        *sout << " --led_offset=" << led_offset;
        
        *sout << "\n  ";
        *sout << " --gsize=" << gsize;
        *sout << " --gtime=" << gtime;
        *sout << " --tdelay=" << tdelay << " --trefresh=" << trefresh;
        *sout << " --bsize=" << bsize << " --psize=" << psize;
        *sout << " --posted=" << posted; 
        
        *sout << "\n  ";
        *sout << " --nocbase=" << nocbase;
        *sout << " --noc_route_offset=" << noc_route_offset;
        *sout << " --noc_st_offset=" << noc_st_offset;
        *sout << " --noc_spm_offset=" << noc_spm_offset;
        *sout << " --nocsize=" << nocsize;
        
        *sout << "\n  ";
        *sout << " --lsize=" << lsize;
        *sout << " --dckind=" << dck;
        *sout << " --dcsize=" << dcsize << " --dlsize=" << dlsize;
        *sout << " --sckind=" << sck;
        *sout << " --scsize=" << scsize;
        
        *sout << "\n  ";
        *sout << " --icache=" << ick << " --ickind=" << isck;
        *sout << " --ilsize=" << ilsize;
        *sout << " --mckind=" << mck;
        *sout << " --mcsize=" << mcsize << " --mbsize=" << mbsize;
        *sout << " --mcmethods=" << mcmethods;
        
        *sout << "\n\n";
      }
    }
  }
  catch(std::ios_base::failure f)
  {
    std::cerr << f.what() << "\n";
  }

_cleanup:
  // free memory/cache instances
  // note: no need to free the local memory here.
  delete &gm;
  delete &dc;
  delete &ic;
  delete &sc;

  // free streams
  patmos::free_stream(in);

  patmos::free_stream(uin);
  patmos::free_stream(uout);

  patmos::free_stream(dout);
  patmos::free_stream(sout);

  return exit_code;
}<|MERGE_RESOLUTION|>--- conflicted
+++ resolved
@@ -495,15 +495,10 @@
   patmos::instr_cache_e ick = vm["icache"].as<patmos::instr_cache_e>();
   patmos::method_cache_e mck = vm["mckind"].as<patmos::method_cache_e>();
   patmos::set_assoc_cache_type isck = vm["ickind"].as<patmos::set_assoc_cache_type>();
-<<<<<<< HEAD
   patmos::transfer_mode_e mcmode = vm["mcmode"].as<patmos::transfer_mode_e>();
   
-  patmos::debug_format_e debug_fmt= vm["debug-fmt"].as<patmos::debug_format_e>();
-=======
-
   patmos::debug_format_e debug_fmt = vm["debug-fmt"].as<patmos::debug_format_e>();
   patmos::debug_cache_e debug_cache= vm["debug-cache"].as<patmos::debug_cache_e>();
->>>>>>> b3145505
   bool debug_nopc = vm.count("debug-nopc") > 0;
   bool debug_intrs = vm.count("debug-intrs") > 0;
   uint64_t debug_cycle = vm.count("debug") ?
@@ -618,12 +613,9 @@
     stats_options.instruction_stats = long_stats;
     stats_options.profiling_stats = long_stats;
     stats_options.hitmiss_stats = hitmiss_stats;
-<<<<<<< HEAD
     stats_options.extended_stall_stats = stall_stats;
-=======
     stats_options.debug_cache = debug_cache;
     stats_options.debug_out = dout;
->>>>>>> b3145505
     
     // set up timer device
     patmos::rtc_t rtc(s, mmbase+timer_offset, freq);
