--- conflicted
+++ resolved
@@ -71,15 +71,9 @@
       hitReg := Bool(false)
       posReg := (next_index_tag << Bits(log2Up(METHOD_BLOCK_SIZE)))
       for (i <- 0 until METHOD_COUNT) {
-<<<<<<< HEAD
         when (io.exmcache.callRetBase === mcache_addr_vec(i) && mcache_valid_vec(i)) {
           hitReg := Bool(true)
-          posReg := Bits(i << log2Up(METHOD_BLOCK_SIZE)) //makes no sence to start writing at odd position
-=======
-        when (io.exmcache.callRetBase === mcache_addr_vec(i) && mcache_valid_vec(i) === Bits(1)) {
-          hitReg := Bits(1)
           posReg := Bits(i << log2Up(METHOD_BLOCK_SIZE))
->>>>>>> dbbbd092
         }
       }
     }
@@ -150,69 +144,37 @@
 /*
  MCacheReplLru: LRU replacement strategy for the method cache
  */
-<<<<<<< HEAD
-class MCacheReplLru(method_count : Int = METHOD_COUNT) extends Module {
+class MCacheReplLru() extends Module {
   val io = new MCacheReplIO()
 
   //tag field and address translation table
-  val mcache_addr_vec = { Vec.fill(method_count) { Reg(init = Bits(0, width = ADDR_WIDTH)) } }
-  val mcache_mmu_vec = { Vec.fill(method_count * method_count) { Reg(init = Bits(0, width = log2Up(method_count))) } }
-  val mcache_mmu_size = { Vec.fill(method_count) { Reg(init = Bits(0, width = log2Up(method_count))) } }
+  val mcache_addr_vec = { Vec.fill(METHOD_COUNT) { Reg(init = Bits(0, width = ADDR_WIDTH)) } }
+
+  val mcache_mmu_vec = { Vec.fill(METHOD_COUNT*METHOD_COUNT) { Reg(init = Bits(0, width = log2Up(METHOD_COUNT))) } }
+  val mcache_mmu_size = { Vec.fill(METHOD_COUNT) { Reg(init = Bits(0, width = log2Up(METHOD_COUNT))) } }
   //linked list for lru replacement
-  val lru_list_prev = Vec.fill(method_count) { Reg(init = Bits(0, width = log2Up(method_count))) }
-  val lru_list_next = Vec.fill(method_count) { Reg(init = Bits(0, width = log2Up(method_count))) }
-  val lru_tag = Reg(init = Bits(0, width = log2Up(method_count)))
-  val mru_tag = Reg(init = Bits(method_count - 1, width = log2Up(method_count)))
+  val init_prev = Array(Reg(init = Bits(1)), Reg(init = Bits(2)), Reg(init = Bits(3)), Reg(init = Bits(0)))
+  val init_next = Array(Reg(init = Bits(3)), Reg(init = Bits(0)), Reg(init = Bits(1)), Reg(init = Bits(2)))
+  val lru_list_prev = Vec(init_prev)
+  val lru_list_next = Vec(init_next)
+  val lru_tag = Reg(init = Bits(0, width = log2Up(METHOD_COUNT)))
+  val mru_tag = Reg(init = Bits(METHOD_COUNT - 1, width = log2Up(METHOD_COUNT)))
   //val lru_pos = Reg(init = Bits(0, width = log2Up(method_count)))
   //registers for splitting up
   val split_msize_cnt = Reg(init = Bits(0, width = MCACHE_SIZE_WIDTH))
-  val mmu_offset_cnt = Reg(init = Bits(0, width = log2Up(method_count)))
-  val update_cnt = Reg(init = Bits(0, width = log2Up(method_count)))
+  val mmu_offset_cnt = Reg(init = Bits(0, width = log2Up(METHOD_COUNT)))
+  val update_cnt = Reg(init = Bits(0, width = log2Up(METHOD_COUNT)))
   //variables when call/return occurs to check and set tag fields
+  val posReg = Reg(init = Bits(0, width = MCACHE_SIZE_WIDTH))
   val hitReg = Reg(init = Bool(true))
-  val currPosReg = Reg(init = Bits(0, width = method_count))
-  val posReg = Reg(init = Bits(0, width = 32))
+  val wrPosReg = Reg(init = Bits(0, width = MCACHE_SIZE_WIDTH))
+  val currPosReg = Reg(init = Bits(0, width = METHOD_COUNT))
   val callRetBaseReg = Reg(init = UInt(1, DATA_WIDTH))
   val callAddrReg = Reg(init = UInt(1, DATA_WIDTH))
   val selIspmReg = Reg(init = Bool(false))
   val selMCacheReg = Reg(init = Bool(false))
-  // val rdPosReg = Reg(init = Bits(0)) 
-  // val wrPosReg = Reg(init = Bits(0))
 
   def update_tag(tag : UInt) = {
-=======
-class MCacheReplLru() extends Component {
-  val io = new MCacheReplIO()
-
-  //tag field and address translation table
-  val mcache_addr_vec = { Vec(METHOD_COUNT) { Reg(resetVal = Bits(0, width = ADDR_WIDTH)) } }
-
-  val mcache_mmu_vec = { Vec(METHOD_COUNT*METHOD_COUNT) { Reg(resetVal = Bits(0, width = log2Up(METHOD_COUNT))) } }
-  val mcache_mmu_size = { Vec(METHOD_COUNT) { Reg(resetVal = Bits(0, width = log2Up(METHOD_COUNT))) } }
-  //linked list for lru replacement
-  val init_prev = Array(Reg(resetVal = Bits(1)), Reg(resetVal = Bits(2)), Reg(resetVal = Bits(3)), Reg(resetVal = Bits(0)))
-  val init_next = Array(Reg(resetVal = Bits(3)), Reg(resetVal = Bits(0)), Reg(resetVal = Bits(1)), Reg(resetVal = Bits(2)))
-  val lru_list_prev = Vec(init_prev) { Reg(Bits(width = log2Up(METHOD_COUNT))) }
-  val lru_list_next = Vec(init_next) { Reg(Bits(width = log2Up(METHOD_COUNT))) }
-  val lru_tag = Reg(resetVal = Bits(0, width = log2Up(METHOD_COUNT)))
-  val mru_tag = Reg(resetVal = Bits(METHOD_COUNT - 1, width = log2Up(METHOD_COUNT)))
-  //val lru_pos = Reg(resetVal = Bits(0, width = log2Up(method_count)))
-  //registers for splitting up
-  val split_msize_cnt = Reg(resetVal = Bits(0, width = MCACHE_SIZE_WIDTH))
-  val mmu_offset_cnt = Reg(resetVal = Bits(0, width = log2Up(METHOD_COUNT)))
-  val update_cnt = Reg(resetVal = Bits(0, width = log2Up(METHOD_COUNT)))
-  //variables when call/return occurs to check and set tag fields
-  val posReg = Reg(resetVal = Bits(0, width = MCACHE_SIZE_WIDTH))
-  val hitReg = Reg(resetVal = Bits(1, width = 1))
-  val wrPosReg = Reg(resetVal = Bits(0, width = MCACHE_SIZE_WIDTH))
-  val currPosReg = Reg(resetVal = Bits(0, width = METHOD_COUNT))
-  val callRetBaseReg = Reg(resetVal = UFix(1, DATA_WIDTH))
-  val callAddrReg = Reg(resetVal = UFix(1, DATA_WIDTH))
-  val selIspmReg = Reg(resetVal = Bits(0))
-  val selMCacheReg = Reg(resetVal = Bits(0))
-
-  def update_tag(tag : Bits) = {
->>>>>>> dbbbd092
     when (tag === lru_tag) {
       lru_tag := lru_list_prev(tag)
       mru_tag := tag
@@ -229,29 +191,7 @@
     }
   }
 
-<<<<<<< HEAD
-  // def search_tag(tag : Bits) = {
-  //     for (i <- 0 until method_count) {
-  //       when (mcache_shift_tag === tag) {
-
-  //        }
-  //     }
-  // }
-  //implementation with shift registers
-  // val mcache_shift_tag = { Vec.fill(method_count) {Reg(init = Bits(0, width = log2Up(method_count)))} }
-  // def update_shift_tag(tag : Bits) = {
-  //   for (i <- 0 until method_count) {
-  //     when (mcache_shift_tag(i) != tag) {
-  //       mcache_shift_tag(i) := mcache_shift_tag(i)
-  //     }
-  //   }
-  //   mcache_shift_tag(0) := tag
-  // }
-
-  when (io.exmcache.doCallRet) {
-=======
   when (io.exmcache.doCallRet && io.ena_in) {
->>>>>>> dbbbd092
 
     callRetBaseReg := io.exmcache.callRetBase
     callAddrReg := io.exmcache.callRetAddr
@@ -259,22 +199,13 @@
     selMCacheReg := io.exmcache.callRetBase(DATA_WIDTH - 1,15) >= Bits(0x1)
 
     when (io.exmcache.callRetBase(DATA_WIDTH - 1,15) >= Bits(0x1)) {
-<<<<<<< HEAD
       hitReg := Bool(false)
-      for (i <- 0 until method_count) {
-        when (io.exmcache.callRetBase === mcache_addr_vec(i)) {
-          hitReg := Bool(true)
-          currPosReg := Bits(i << log2Up(method_count))
-          posReg:= Bits(i << (log2Up(method_count)+METHOD_BLOCK_SIZE_WIDTH))
-=======
-      hitReg := Bits(0)
       posReg := (lru_tag << Bits(log2Up(METHOD_BLOCK_SIZE)))
       for (i <- 0 until METHOD_COUNT) {
         when (io.exmcache.callRetBase === mcache_addr_vec(i)) {
-          hitReg := Bits(1)
+          hitReg := Bool(true)
           currPosReg := Bits(i << log2Up(METHOD_COUNT)) //pos in mmu
           posReg := Bits(i << log2Up(METHOD_BLOCK_SIZE)) //pos in cache
->>>>>>> dbbbd092
         }
       }
     }
@@ -311,13 +242,8 @@
 
   //insert new tags
   when (io.mcache_ctrlrepl.w_tag) {
-<<<<<<< HEAD
-     //we have again a hit!
     hitReg := Bool(true)
-=======
-    hitReg := Bits(1)
     wrPosReg := posReg
->>>>>>> dbbbd092
     //start splitting into more blocks if current method size > method block size
     split_msize_cnt := io.mcache_ctrlrepl.w_data(METHOD_BLOCK_SIZE_WIDTH+log2Up(METHOD_COUNT), METHOD_BLOCK_SIZE_WIDTH)
     mmu_offset_cnt := Bits(1)
@@ -336,23 +262,6 @@
     update_tag(lru_tag)
   }
 
-<<<<<<< HEAD
-  val wr_parity = wrPos(0)
-  val mcachemem_w_address = (wrPos)(11,1)
-  val rd_parity = rdPos(0)
-  val mcachemem_in_address = (rdPos)(11,1)
-  val addr_parity_reg = Reg(next = rd_parity)
-  //save value till address translation found the right place where to write
-  // val wr_enaReg = Reg(io.mcache_ctrlrepl.w_enable)
-  // val wr_dataReg = Reg(io.mcache_ctrlrepl.w_data)
-  val wr_ena = io.mcache_ctrlrepl.w_enable
-  val wr_data = io.mcache_ctrlrepl.w_data
-
-  //read/write to mcachemem
-  io.mcachemem_in.w_even := Mux(wr_parity, Bool(false), wr_ena)
-  io.mcachemem_in.w_odd := Mux(wr_parity, wr_ena, Bool(false))
-  io.mcachemem_in.w_data := wr_data
-=======
   val wr_parity = io.mcache_ctrlrepl.w_addr(0)
   val mcachemem_w_address = (wrPosReg + io.mcache_ctrlrepl.w_addr)(MCACHE_SIZE_WIDTH-1,1)
   val rd_parity = io.mcache_ctrlrepl.address(0)
@@ -360,16 +269,15 @@
   val addr_parity_reg = Reg(rd_parity)
 
   //read/write to mcachemem
-  io.mcachemem_in.w_even := Mux(wr_parity, Bits(0), io.mcache_ctrlrepl.w_enable)
-  io.mcachemem_in.w_odd := Mux(wr_parity, io.mcache_ctrlrepl.w_enable, Bits(0))
+  io.mcachemem_in.w_even := Mux(wr_parity, Bool(false), io.mcache_ctrlrepl.w_enable)
+  io.mcachemem_in.w_odd := Mux(wr_parity, io.mcache_ctrlrepl.w_enable, Bool(false))
   io.mcachemem_in.w_data := io.mcache_ctrlrepl.w_data
->>>>>>> dbbbd092
   io.mcachemem_in.w_addr := mcachemem_w_address
   io.mcachemem_in.addr_even := Mux(rd_parity, mcachemem_in_address + Bits(1), mcachemem_in_address)
   io.mcachemem_in.addr_odd := mcachemem_in_address
 
-  val instr_aReg = Reg(resetVal = Bits(0, width = INSTR_WIDTH))
-  val instr_bReg = Reg(resetVal = Bits(0, width = INSTR_WIDTH))
+  val instr_aReg = Reg(init = Bits(0, width = INSTR_WIDTH))
+  val instr_bReg = Reg(init = Bits(0, width = INSTR_WIDTH))
   val instr_a = Mux(addr_parity_reg, io.mcachemem_out.instr_odd, io.mcachemem_out.instr_even)
   val instr_b = Mux(addr_parity_reg, io.mcachemem_out.instr_even, io.mcachemem_out.instr_odd)
   when (io.mcache_ctrlrepl.instr_stall === Bits(0)) {
