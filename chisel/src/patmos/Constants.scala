/*
   Copyright 2013 Technical University of Denmark, DTU Compute. 
   All rights reserved.
   
   This file is part of the time-predictable VLIW processor Patmos.

   Redistribution and use in source and binary forms, with or without
   modification, are permitted provided that the following conditions are met:

      1. Redistributions of source code must retain the above copyright notice,
         this list of conditions and the following disclaimer.

      2. Redistributions in binary form must reproduce the above copyright
         notice, this list of conditions and the following disclaimer in the
         documentation and/or other materials provided with the distribution.

   THIS SOFTWARE IS PROVIDED BY THE COPYRIGHT HOLDER ``AS IS'' AND ANY EXPRESS
   OR IMPLIED WARRANTIES, INCLUDING, BUT NOT LIMITED TO, THE IMPLIED WARRANTIES
   OF MERCHANTABILITY AND FITNESS FOR A PARTICULAR PURPOSE ARE DISCLAIMED. IN
   NO EVENT SHALL THE COPYRIGHT HOLDER OR CONTRIBUTORS BE LIABLE FOR ANY
   DIRECT, INDIRECT, INCIDENTAL, SPECIAL, EXEMPLARY, OR CONSEQUENTIAL DAMAGES
   (INCLUDING, BUT NOT LIMITED TO, PROCUREMENT OF SUBSTITUTE GOODS OR SERVICES;
   LOSS OF USE, DATA, OR PROFITS; OR BUSINESS INTERRUPTION) HOWEVER CAUSED AND
   ON ANY THEORY OF LIABILITY, WHETHER IN CONTRACT, STRICT LIABILITY, OR TORT
   (INCLUDING NEGLIGENCE OR OTHERWISE) ARISING IN ANY WAY OUT OF THE USE OF
   THIS SOFTWARE, EVEN IF ADVISED OF THE POSSIBILITY OF SUCH DAMAGE.

   The views and conclusions contained in the software and documentation are
   those of the authors and should not be interpreted as representing official
   policies, either expressed or implied, of the copyright holder.
 */

/*
 * Constants for Patmos.
 * 
 * Authors: Martin Schoeberl (martin@jopdesign.com)
 *          Wolfgang Puffitsch (wpuffitsch@gmail.com)
 * 
 */

package patmos

import Chisel._
import Node._

object Constants {

<<<<<<< HEAD
  // TODO: this should come from some configuration file
  val CLOCK_FREQ = 80000000

  val UART_BAUD = 115200
  val LED_COUNT = 8
  val KEY_COUNT = 4

  // Exceptions/interrupts
  val EXC_SRC_BITS = 5
  val EXC_COUNT  = 1 << EXC_SRC_BITS
  val INTR_COUNT = 16

//  val SPM_MAX_BITS = 21
  // MS: maybe better use sizes in bytes and use log2Up() to
  // get the number of bits.
  // XX_BITS might confuse as the ISPM is origanized in words,
  // even in 2 times words, which results in other number of
  // bits.
  val ISPM_BITS = 15
  val DSPM_BITS = 14
=======
  val CLOCK_FREQ = util.Config.conf.frequency

  val PIPE_COUNT = util.Config.conf.pipeCount

  val ISPM_SIZE = util.Config.conf.ISPM.size
  val DSPM_SIZE = util.Config.conf.DSPM.size
  val BOOTSPM_SIZE = util.Config.conf.BootSPM.size
>>>>>>> 41651494
  
  val MCACHE_SIZE = util.Config.conf.MCache.size
  // maximum width between ISPM size and MCACHE size
  val MAX_OFF_WIDTH = math.max(log2Up(MCACHE_SIZE / 4), log2Up(ISPM_SIZE / 4))
  val METHOD_COUNT = util.Config.conf.MCache.blocks

  val DCACHE_SIZE = util.Config.conf.DCache.size

  // we use a very simple decoding of ISPM at address 0x00010000
  val ISPM_ONE_BIT = 16
  // The boot ROM is at 0x80000000 and the boot SPM at 0x80010000,
  // both in the global address space
  val BOOTMEM_ONE_BIT = 16

  val EXTMEM_ADDR_WIDTH = log2Up(util.Config.conf.ExtMem.size)
  val BURST_LENGTH = 4 // For SSRAM on DE2-70 board max. 4

  // The PC counts in words. 30 bits are enough for the 4 GB address space.
  // We might cut that down to what we actually really support (16 MB)
  val PC_SIZE = 30

  val REG_BITS = 5
  val REG_COUNT = 1 << REG_BITS

  val PRED_BITS = 3
  val PRED_COUNT = 1 << PRED_BITS

  val INSTR_WIDTH = 32
  val DATA_WIDTH = 32
  val ADDR_WIDTH = 32

  val BYTE_WIDTH = 8
  val BYTES_PER_WORD = DATA_WIDTH/BYTE_WIDTH

  val OPCODE_ALUI     = Bits("b00")
  val OPCODE_ALU      = Bits("b01000")
  val OPCODE_SPC      = Bits("b01001")
  val OPCODE_LDT      = Bits("b01010")
  val OPCODE_STT      = Bits("b01011")

  val OPCODE_STC      = Bits("b01100")

  val OPCODE_CFL_TRAP = Bits("b10011")
  val OPCODE_CFL_CALL = Bits("b10100")
  val OPCODE_CFL_BR   = Bits("b10101")
  val OPCODE_CFL_BRCF = Bits("b10110")
  val OPCODE_CFL_CFLR = Bits("b11000")

  val OPCODE_ALUL     = Bits("b11111")

  val OPC_ALUR = Bits("b000")
  val OPC_ALUU = Bits("b001")
  val OPC_ALUM = Bits("b010")
  val OPC_ALUC = Bits("b011")
  val OPC_ALUP = Bits("b100")

  val OPC_MTS  = Bits("b010")
  val OPC_MFS  = Bits("b011")

  val MSIZE_W  = Bits("b000")
  val MSIZE_H  = Bits("b001")
  val MSIZE_B  = Bits("b010")
  val MSIZE_HU = Bits("b011")
  val MSIZE_BU = Bits("b100")

  val MTYPE_S  = Bits("b00")
  val MTYPE_L  = Bits("b01")
  val MTYPE_C  = Bits("b10")
  val MTYPE_M  = Bits("b11")

  val FUNC_ADD    = Bits("b0000")
  val FUNC_SUB    = Bits("b0001")
  val FUNC_XOR    = Bits("b0010")
  val FUNC_SL     = Bits("b0011")
  val FUNC_SR     = Bits("b0100")
  val FUNC_SRA    = Bits("b0101")
  val FUNC_OR     = Bits("b0110")
  val FUNC_AND    = Bits("b0111")
  val FUNC_NOR    = Bits("b1011")
  val FUNC_SHADD  = Bits("b1100")
  val FUNC_SHADD2 = Bits("b1101")

  val MFUNC_MUL   = Bits("b0000")
  val MFUNC_MULU  = Bits("b0001")

  val CFUNC_EQ    = Bits("b0000")
  val CFUNC_NEQ   = Bits("b0001")
  val CFUNC_LT    = Bits("b0010")
  val CFUNC_LE    = Bits("b0011")
  val CFUNC_ULT   = Bits("b0100")
  val CFUNC_ULE   = Bits("b0101")
  val CFUNC_BTEST = Bits("b0110")

  val PFUNC_OR    = Bits("b00")
  val PFUNC_AND   = Bits("b01")
  val PFUNC_XOR   = Bits("b10")
  val PFUNC_NOR   = Bits("b11")

  val JFUNC_RET   = Bits("b0000")
  val JFUNC_XRET  = Bits("b0001")
  val JFUNC_CALL  = Bits("b0100")
  val JFUNC_BR    = Bits("b0101")
  val JFUNC_BRCF  = Bits("b1010")

  val SPEC_FL  = Bits("b0000")
  val SPEC_SL  = Bits("b0010")
  val SPEC_SH  = Bits("b0011")
  val SPEC_SS  = Bits("b0101")
  val SPEC_ST  = Bits("b0110")

  val SPEC_SRB = Bits("b0111")
  val SPEC_SRO = Bits("b1000")
  val SPEC_SXB = Bits("b1001")
  val SPEC_SXO = Bits("b1010")

  val STC_SRES   = Bits("b0000")
  val STC_SENS   = Bits("b0100")
  val STC_SFREE  = Bits("b1000")
  val STC_SSPILL = Bits("b1100")

  val STC_SENSR   = Bits("b0101")
  val STC_SSPILLR = Bits("b1101")
}<|MERGE_RESOLUTION|>--- conflicted
+++ resolved
@@ -45,28 +45,6 @@
 
 object Constants {
 
-<<<<<<< HEAD
-  // TODO: this should come from some configuration file
-  val CLOCK_FREQ = 80000000
-
-  val UART_BAUD = 115200
-  val LED_COUNT = 8
-  val KEY_COUNT = 4
-
-  // Exceptions/interrupts
-  val EXC_SRC_BITS = 5
-  val EXC_COUNT  = 1 << EXC_SRC_BITS
-  val INTR_COUNT = 16
-
-//  val SPM_MAX_BITS = 21
-  // MS: maybe better use sizes in bytes and use log2Up() to
-  // get the number of bits.
-  // XX_BITS might confuse as the ISPM is origanized in words,
-  // even in 2 times words, which results in other number of
-  // bits.
-  val ISPM_BITS = 15
-  val DSPM_BITS = 14
-=======
   val CLOCK_FREQ = util.Config.conf.frequency
 
   val PIPE_COUNT = util.Config.conf.pipeCount
@@ -74,8 +52,7 @@
   val ISPM_SIZE = util.Config.conf.ISPM.size
   val DSPM_SIZE = util.Config.conf.DSPM.size
   val BOOTSPM_SIZE = util.Config.conf.BootSPM.size
->>>>>>> 41651494
-  
+
   val MCACHE_SIZE = util.Config.conf.MCache.size
   // maximum width between ISPM size and MCACHE size
   val MAX_OFF_WIDTH = math.max(log2Up(MCACHE_SIZE / 4), log2Up(ISPM_SIZE / 4))
@@ -91,6 +68,11 @@
 
   val EXTMEM_ADDR_WIDTH = log2Up(util.Config.conf.ExtMem.size)
   val BURST_LENGTH = 4 // For SSRAM on DE2-70 board max. 4
+
+  // Exceptions/interrupts
+  val EXC_SRC_BITS = 5
+  val EXC_COUNT  = 1 << EXC_SRC_BITS
+  val INTR_COUNT = 16
 
   // The PC counts in words. 30 bits are enough for the 4 GB address space.
   // We might cut that down to what we actually really support (16 MB)
