--- conflicted
+++ resolved
@@ -295,13 +295,8 @@
   val data = Bits(width = DATA_WIDTH)
 }
 
-<<<<<<< HEAD
 class FeEx() extends Bundle() {
   val pc = UFix(width = PC_SIZE)
-=======
-class FeMem() extends Bundle() {
-  val pc = UFix(width = MAX_OFF_WIDTH)
->>>>>>> 41651494
 }
 
 class MemWb() extends Bundle() {
@@ -372,67 +367,11 @@
   val exfe = new ExFe().asOutput
 }
 
-<<<<<<< HEAD
-class UartPinIO() extends Bundle() {
-  val tx = Bits(OUTPUT, 1)
-  val rx = Bits(INPUT, 1)  
-}
-
-class UartIO() extends Bundle() {
-  val ocp = new OcpCoreSlavePort(3, DATA_WIDTH)
-  val pins = new UartPinIO()
-}
-
-class LedPinIO() extends Bundle() {
-  val led = Bits(OUTPUT, LED_COUNT)
-}
-
-class LedIO() extends Bundle() {
-  val ocp = new OcpCoreSlavePort(0, DATA_WIDTH)
-  val pins = new LedPinIO()
-}
-
-class TimerIO() extends Bundle() {
-  val ocp = new OcpCoreSlavePort(4, DATA_WIDTH)
-}
-
-class KeyPinIO() extends Bundle() {
-  val keys = Bits(INPUT, KEY_COUNT)
-}
-
-class KeyIO() extends Bundle() {
-  val ocp = new OcpCoreSlavePort(0, DATA_WIDTH)
-  val pins = new KeyPinIO()
-  val intrs = Vec(KEY_COUNT) { Bool(OUTPUT) }
-}
-
-class InOutIO() extends Bundle() {
-  val memInOut = new OcpCoreSlavePort(ADDR_WIDTH, DATA_WIDTH)
-  val excInOut = new OcpCoreMasterPort(ADDR_WIDTH, DATA_WIDTH)
-  val intrs = Vec(INTR_COUNT) { Bool(OUTPUT) }
-  val uartPins = new UartPinIO()
-  val ledPins = new LedPinIO()
-  val keyPins = new KeyPinIO()
-}
-
-class MemExc() extends Bundle() {
-  val call = Bool()
-  val ret = Bool()
-  val src = Bits(width = EXC_SRC_BITS)
-
-  val exc = Bool()
-  val excAddr = UFix(width = PC_SIZE)
-}
-
-class MemoryIO() extends Bundle() {
-  val ena = Bool(OUTPUT)
-  val mc_ena = Bool(INPUT)
-  val flush = Bool(OUTPUT)
-=======
 class InOutIO() extends Bundle() {
   val memInOut = new OcpCoreSlavePort(ADDR_WIDTH, DATA_WIDTH)
   val comConf = new OcpIOMasterPort(ADDR_WIDTH, DATA_WIDTH)
   val comSpm = new OcpCoreMasterPort(ADDR_WIDTH, DATA_WIDTH)
+  val intrs = Vec(INTR_COUNT) { Bool(OUTPUT) }
 }
 
 class BootMemIO() extends Bundle() {
@@ -443,7 +382,7 @@
 class MemoryIO() extends Bundle() {
   val ena_out = Bool(OUTPUT)
   val ena_in = Bool(INPUT)
->>>>>>> 41651494
+  val flush = Bool(OUTPUT)
   val exmem = new ExMem().asInput
   val memwb = new MemWb().asOutput
   val memfe = new MemFe().asOutput
@@ -465,13 +404,13 @@
   val memResult =  Vec(PIPE_COUNT) { new Result().asOutput }
 }
 
-<<<<<<< HEAD
 class ExcIO() extends Bundle() {
   val ocp = new OcpCoreSlavePort(ADDR_WIDTH, DATA_WIDTH)
   val intrs = Vec(INTR_COUNT) { Bool(INPUT) }
   val excdec = new ExcDec().asOutput
   val memexc = new MemExc().asInput
-=======
+}
+
 class PatmosCoreIO() extends Bundle() {
   val dummy = Bits(OUTPUT, 32)
   val comConf = new OcpIOMasterPort(ADDR_WIDTH, DATA_WIDTH)
@@ -486,5 +425,4 @@
   val comSpm = new OcpCoreMasterPort(ADDR_WIDTH, DATA_WIDTH)
   val sramPins = new RamOutPinsIO(EXTMEM_ADDR_WIDTH-2)
   //val rfDebug = Vec(REG_COUNT) { Bits(OUTPUT, DATA_WIDTH) }
->>>>>>> 41651494
 }