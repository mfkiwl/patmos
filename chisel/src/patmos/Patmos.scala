--- conflicted
+++ resolved
@@ -54,21 +54,9 @@
 /**
  * Component for one Patmos core.
  */
-<<<<<<< HEAD
-class Patmos(fileName: String) extends Component {
-  val io = new Bundle {
-    val dummy = Bits(OUTPUT, 32)
-    val led = Bits(OUTPUT, 9)
-    val key = Bits(INPUT, 4)
-    val uartPins = new UartPinIO()
-    val sramPins = new RamOutPinsIO() 
-    //val rfDebug = Vec(REG_COUNT) { Bits(OUTPUT, DATA_WIDTH) }
-  }
-=======
 class PatmosCore(binFile: String, datFile: String) extends Component {
 
   val io = Config.getPatmosCoreIO()
->>>>>>> 41651494
 
   val mcache = new MCache()
 
@@ -112,17 +100,12 @@
 
   memory.io.localInOut <> iocomp.io.memInOut
 
-<<<<<<< HEAD
   // Connect exception unit
   exc.io.ocp <> iocomp.io.excInOut
   exc.io.intrs <> iocomp.io.intrs
   exc.io.excdec <> decode.io.exc
   exc.io.memexc <> memory.io.exc
 
-  // TODO: to be replaced with a connection to external memory
-  val globMem = new Spm(1 << DSPM_BITS)
-  memory.io.globalInOut <> globMem.io
-=======
   // The boot memories intercept accesses before they are translated to bursts
   val bootMem = new BootMem(datFile)
   memory.io.globalInOut <> bootMem.io.memInOut
@@ -133,7 +116,6 @@
   val burstBus = new OcpBurstBus(ADDR_WIDTH, DATA_WIDTH, BURST_LENGTH)
   val burstJoin = new OcpBurstJoin(mcache.io.ocp_port, dcache.io.slave,
                                    burstBus.io.slave)
->>>>>>> 41651494
 
   // Enable signal
   val enable = memory.io.ena_out & mcache.io.ena_out
@@ -149,11 +131,6 @@
   execute.io.flush := flush
 
   // The inputs and outputs
-<<<<<<< HEAD
-  io.uartPins <> iocomp.io.uartPins
-  io.led <> Cat(memory.io.ena, iocomp.io.ledPins.led)
-  io.key <> iocomp.io.keyPins.keys
-=======
   io.comConf <> iocomp.io.comConf
   io.comSpm <> iocomp.io.comSpm
   io.memPort <> burstBus.io.master
@@ -162,7 +139,6 @@
   // Dummy output, which is ignored in the top level VHDL code, to
   // force Chisel keep some unused signals alive
   io.dummy := Reg(memory.io.memwb.pc) | enableReg // | decode.rf.io.rfDebug.toBits)
->>>>>>> 41651494
 
 }
 
@@ -204,16 +180,11 @@
   io.sramPins.ram_in <> ssram.io.ram_in
 
   // Dummy output, which is ignored in the top level VHDL code, to
-<<<<<<< HEAD
-  // keep Chisel keep some unused signals alive
-  io.dummy := Reg(memory.io.memwb.relPc | decode.rf.io.rfDebug.toBits())
-=======
   // force Chisel keep some unused signals alive
   io.dummy <> core.io.dummy
 
   // Print out the configuration
   Utility.printConfig(configFile)
->>>>>>> 41651494
 }
 
 // this testing and main file should go into it's own folder
@@ -233,11 +204,7 @@
       vars.clear
       step(vars, ovars, false) // false as third argument disables printout
       // The PC printout is a little off on a branch
-<<<<<<< HEAD
-      val pc = ovars(pat.memory.io.memwb.relPc).litValue() - 2
-=======
       val pc = ovars(pat.core.memory.io.memwb.pc).litValue() - 2
->>>>>>> 41651494
       // println(ovars(pat.io.led).litValue())
       print(pc + " - ")
       for (j <- 0 until 32)
