\documentclass[a4paper,fontsize=10pt,twoside,DIV15,BCOR12mm,headinclude=true,footinclude=false,pagesize,bibtotoc]{scrbook}

\usepackage[utf8]{inputenc}
\usepackage[T1]{fontenc}

\usepackage{pslatex} % -- times instead of computer modern
\usepackage[scaled=.84]{beramono} % a sane monospace font
\usepackage{microtype}

\usepackage{url}
\usepackage{booktabs}
\usepackage{graphicx}
\usepackage{textcomp}
\usepackage{xspace}
\usepackage[usenames,dvipsnames]{xcolor}
\usepackage{colortbl}
\usepackage{multicol}
\usepackage{rotating}
\usepackage{subfig}
\usepackage{ulem}
\usepackage{enumerate}

% avoid clubs and widows
\clubpenalty=10000
\widowpenalty=10000

% tweak float placement
%% \renewcommand{\textfraction}{.15}
\renewcommand{\topfraction}{.75}
%% \renewcommand{\bottomfraction}{.7}
\renewcommand{\floatpagefraction}{.75}
%% \renewcommand{\dbltopfraction}{.66}
%% \renewcommand{\dblfloatpagefraction}{.66}
\setcounter{topnumber}{4}
%% \setcounter{bottomnumber}{4}
%% \setcounter{totalnumber}{16}
%% \setcounter{dbltopnumber}{4}

\newcommand{\code}[1]{{\texttt{#1}}}
\newcommand{\codefoot}[1]{{\textsf{#1}}}
\def\figref#1{Figure~\ref{fig:#1}}

% ulem package, otherwise emphasized text becomes underlined
\normalem


\newcommand{\todo}[1]{{\emph{TODO: #1}}}
%\renewcommand{\todo}[1]{}

%
% generic command to comment something
%
\newcommand{\comment}[3]{

\textsf{\textbf{#1}} {\color{#3}#2}}

%
% commentators
%
\newcommand{\tommy}[1]{\comment{Tommy}{#1}{Red}}
\newcommand{\wolf}[1]{\comment{Wolfgang}{#1}{OliveGreen}}
\newcommand{\martin}[1]{\comment{Martin}{#1}{Blue}}
\newcommand{\stefan}[1]{\comment{Stefan}{#1}{RoyalPurple}}
\newcommand{\daniel}[1]{\comment{Daniel}{#1}{RoyalBlue}}
\newcommand{\cullmann}[1]{\comment{Christoph}{#1}{Maroon}}
\newcommand{\gebhard}[1]{\comment{Gernot}{#1}{RedOrange}}
\newcommand{\fb}[1]{\comment{Florian}{#1}{Emerald}}
\newcommand{\jack}[1]{\comment{Jack}{#1}{Magenta}}
\newcommand{\sahar}[1]{\comment{Sahar}{#1}{Green}}
\newcommand{\rasmus}[1]{\comment{Rasmus}{#1}{Mahogany}}

% uncomment to get rid of comments
\renewcommand{\tommy}[1]{}
\renewcommand{\wolf}[1]{}
\renewcommand{\martin}[1]{}
\renewcommand{\stefan}[1]{}
\renewcommand{\daniel}[1]{}
\renewcommand{\cullmann}[1]{}
\renewcommand{\gebhard}[1]{}
\renewcommand{\fb}[1]{}
\renewcommand{\jack}[1]{}
\renewcommand{\sahar}[1]{}
\renewcommand{\rasmus}[1]{}

%
% custom colors
%
\definecolor{lightgray}{gray}{0.8}
\definecolor{gray}{gray}{0.5}

\usepackage{listings}

% general style for listings
\lstset{basicstyle=\ttfamily,keywordstyle=\ttfamily}

% listings style for Java
\lstnewenvironment{Java} {\lstset{
  xleftmargin=12pt,
  language=Java
}}{}

\usepackage[endianness=big]{bytefield}

% long immediate in second slot
\newcommand{\lconst}{\texttt{const}_{32}}
% short immediate in ALU instruction
\newcommand{\sconst}{\texttt{Constant}_{12}}
% constant in Rs2 field
\newcommand{\rconst}{\texttt{Constant}_{5}}

% SH: to be used in text mode .. maybe we should change this to math mode?
\newcommand{\XOR}{\textasciicircum\xspace}
\newcommand{\OR}{\textbar\xspace}
\newcommand{\AND}{\&\xspace}
\newcommand{\NOT}{\texttildelow}
\newcommand{\shl}{\textless$\!$\textless\xspace}
\newcommand{\shr}{\textgreater$\!$\textgreater$\!$\textgreater\xspace}
\newcommand{\ashr}{\textgreater$\!$\textgreater\xspace}

\newcommand{\bitsunused}{\rule{\width}{\height}}
\newcommand{\bitssubclass}{\color{lightgray}\rule{\width}{\height}}

%
% allow click-able links
%
\usepackage[open]{bookmark}
\usepackage[all]{hypcap}

%
% hyperref setup (depends on bookmark/hyperref}
%
\hypersetup{
    pdftitle = {Patmos Reference Handbook},
    pdfsubject = {Technical Report},
    colorlinks = {true},
    citecolor = {black},
    filecolor = {black},
    linkcolor = {black},
    urlcolor = {black},
    final
}

%
% document contents
%
\begin{document}

\title{Patmos Reference Handbook}

\author{Martin Schoeberl, Florian Brandner, Stefan Hepp,\\Wolfgang Puffitsch, Daniel Prokesch}

\lowertitleback{\todo{Copyright and license terms come here.}}

\frontmatter

\maketitle

\chapter{Preface}

This handbook shall evolve to the documentation of the Patmos processor and the
Patmos compiler. In the mean time it is intended to collect design notes and discussions.
Especially ISA design notes now.

The latest version of this handbook is contained as LaTeX source in the Patmos repository in directory
\code{patmos/doc/handbook} and can be built with \code{make}.

\section*{Acknowledgment}

We would like to thank Tommy Thorn for the always intense and enjoyable
discussions of the Patmos ISA and processor design in general.
Jack Whitham offered his experience with RISC
ISA design and trade-offs.
Gernot Gebhard and Christoph Cullmann gave valuable feedback on the ISA
relative to WCET analysis.
Sahar Abbaspourseyedi is working on the stack
cache and verifies the ideas and concepts presented here. We thank
Rasmus Bo S{\o}rensen for fixing some documentation errors.

This work was partially funded under the
European Union's 7th Framework Programme
under grant agreement no. 288008:
Time-predictable Multi-Core Architecture for Embedded
Systems (T-CREST).

\tableofcontents

\begingroup
\let\cleardoublepage\clearpage
\listoffigures
\listoftables
%\lstlistoflistings
\endgroup

\mainmatter

\chapter{Introduction}

Real-time systems need a time-predictable execution platform so that the worst-case execution time (WCET) can be statically estimated. It has been argued that we have to rethink computer architecture for real-time systems instead of trying to catch up with new processors in the WCET analysis tools~\cite{tpca:jes, pret:dac2007}.

We present the time-predictable processor Patmos as one approach to attack the complexity issue of WCET analysis. Patmos is a static scheduled, dual-issue RISC processor that is optimized for real-time systems.

\martin{This report shall converge towards a real manual. At the moment it serves
discussion well, but we shall keep this in mind. Here a starting list of TODOs:

\begin{itemize}
\item Send an email to all and ask about cleanup of some discussion points
\item Convert some discussion text into readable sections and argue why we
did what we did
\item Get a nice introduction and a good architecture section written
\end{itemize}

}

%\chapter{Related Work}
%\label{sec:related}


\fb{Martin wishes that Patmos will not require more than 3000 LC ;-)}
\martin{And fmax shall not be below 80\% of NIOS or MicroBlaze.
And performance (also average case ;-) shall be better, compared to NIOS/MB.
And we could compare against Tommy's YARI.}

\martin{TODO: The instruction description with the individual pipeline stages shall be
rewritten to reflect the actual simulator and hardware implementation of Patmos.
E.g. predicate registers are *not* read in the decode stage, but directly in EX.
Reading in decode would mean a one cycle generate use delay.}


\chapter{The Architecture of Patmos}
\label{sec:arch}

\section{Pipeline}

Figure~\ref{fig:pipeline} shows an overview of Patmos' pipeline. The pipeline
consist of 5 stages: (1) instruction fetch (\texttt{FE}), (2) decode and
register read (\texttt{DEC}), (3) execute (\texttt{EX}), (4) memory access (\texttt{MEM}), and (5) register write  back (\texttt{WB}).

\begin{figure}
    \centering
    \includegraphics[width=\textwidth]{fig/pipeline}
    \caption{Pipeline of Patmos with fetch, decode, execute, memory, and write back stages.}\label{fig:pipeline}
\end{figure}

Some instructions define additional pipeline stages. Multiplication instructions
are executed, starting from the \texttt{EX} stage, in a parallel pipeline with
fixed-length (see the instruction definition). The respective stages are
referred to by \texttt{EX$_1$}, \dots, \texttt{EX$_n$}.

\martin{\todo{A more detailed description of the pipeline stages, as the individual
4 stage description is gone.} Here a start:}

\subsection{Fetch}

Fetch one or two words of instruction from the ROM or method cache.
Calculate next PC depending on the length of the instruction bundle.

\subsection{Decode}

Decode the instruction and generate control signals for the following stages.
Read register operands. Sign or zero extend immediate operands.

\subsection{Execute}

Read predicate registers. Conditional execute (ALU) instructions.
Write predicate register. Calculate effective address for memory operations.

\subsection{Memory}

Read or write memory. This is the only pipeline stage that might
stall the pipeline.

\subsection{Write Back}

Write result into destination register.

\stefan{Note that in the \texttt{pasim} simulator the Memory and Write Back stages are merged into a single MW stage at the time of writing,
and the stages are simulated from back to front.
While this has no effect on the timing and hazards of the instructions, there is only a single bypass from MW to EX (per pipeline). Apart
from that, all implementations of all instructions in the simulator should adhere to the above description of the stages.}

\section{Local Memories}

Patmos contains several on-chip memories, as sketched in Figure~\ref{fig:pipeline}.
We apply the idea of split caches~\cite{jop:dcache:rts} to simplify and enhance
the cache analysis. Instructions are fetched from the method cache that caches
whole methods. Patmos also supports instruction and data scratchpad memories.
Stack allocated data is cached in a stack cache and we envision also a normal
data cache with LRU replacement. Accesses to data that are hard to analyze can
bypass the data cache.

% \cite{jop:ocwcet:ccpe}



\section{Register Files}

The register files available in Patmos are depicted by
Figure~\ref{fig:registers}. In short, Patmos offers:
\begin{itemize}
  \item 32, 32-bit general-purpose registers (\texttt{R}) : \texttt{r0}, \ldots, \texttt{r31} \\
    \texttt{r0} is read-only, set to zero (\texttt{0}).
  \item 8, single-bit predicate registers (\texttt{P}): \texttt{p0}, \ldots, \texttt{p7}, \\
    \texttt{p0} is read-only, set to \texttt{true} (\texttt{1}).
  \item 16, 32-bit special-purpose registers (\texttt{S}): \texttt{s0}, \ldots, \texttt{s15}
\end{itemize}

The general-purpose registers \texttt{R} are read in the \code{DEC} stage
and written in the \code{WB} stage. Full forwarding makes them available
in the \code{EX} stage before written into the register file.

The predicate registers are single bits that are set and read in the \code{EX}
stage.

The special registers \code{S} is just a collection of various `special'
processor registers. These registers might be used by different units/stages
in the pipeline and are not physically collected in a `register file'.
The pipeline stage where those registers are read and written by the
\code{mfs} and \code{mts} are dependent on the type of the special
register.

\martin{The three `register' files shall constitute the state of the processor.
Every non-obvious register, such as method base, shall be mapped to a
`special' register. Even the current PC on an interrupt shall end up in a
register that is mapped into the special register domain.}

\stefan{Umm .. it would be really good to define somewhere in which stages which special register is actually read or written by mfs/mts
;).}

So all-in-all the recoverable process state is: general-purpose registers
\code{R}, the predicates \code{P}, and a collection of various processor
registers mapped to the `special' register files \code{S}.

Concurrently writing and reading the same register in the same cycle
will, for the read, yield the old value of the register. Reads in
subsequent cycles return the result most recently written to the
register, i.e., the pipeline implements full forwarding.

When writing concurrently to the same register, the result is
undefined. If two instructions of the current bundle have the same
destination register, the result is only defined if the predicate of
at most one instruction in the bundle evaluates to \texttt{true} (1).

\wolf{In practice, the result is even defined if both instructions
  write to the same register, but I would not make this a feature of
  the ISA.}

The predicate registers are usually encoded as $4$-bit operands, where the most
significant bit indicates that the value read from the register file should be
inverted before it is used. For operands that are written, this additional bit
is omitted.

The special-purpose registers of \texttt{S} allow access to some dedicated
registers:
\begin{itemize}
  \item The lower $8$ bits of \texttt{s0} can be used to save/restore
    \emph{all} predicate registers at once. The other bits of that
    register are currently reserved, but not used. Setting the reserved
	bits has no effect.
  \item \texttt{s1} can also be accessed through the name \texttt{sm} and
    represents the result of a decoupled load operation. The value is
    already sign-/zero-extended according to the load instruction.
  \item \texttt{s2} and \texttt{s3} can also be accessed through the names
    \texttt{sl} and \texttt{sh} and represent the lower and upper
    32-bits a multiplication.
  \item \texttt{s5} can also be accessed through the name \texttt{ss} and
    represents the register pointing to the top of the saved stack
	content in the main memory (i.e., the current stack spill pointer).
	Updating \texttt{s5} does not change \texttt{s6} or spill the stack cache.
  \item \texttt{s6} can also be accessed through the name \texttt{st} and
    represents a pointer to the top-most element of the content of the
    stack cache.
	Updating \texttt{s6} does not change \texttt{s5} or spill the stack cache.
\end{itemize}

\stefan{None of the registers should be read-only, as they need to be restored when
we switch contexts.}

\begin{figure}[p]

  \begin{multicols}{2}
    \centering

    \subfloat[\label{fig:registers:r}General-Purpose Registers (\texttt{R})]{
      \begin{bytefield}[bitwidth=.59em]{32}
        \bitheader{0-31} \\
        \bitbox{32}{r0 (zero, read-only)} \\
        \bitbox{32}{r1 (result, scratch)} \\
        \bitbox{32}{r2 (result 64-bit, scratch)} \\
        \bitbox{32}{r3 (argument 1, scratch)} \\
        \bitbox{32}{r4 (argument 2, scratch)} \\
        \bitbox{32}{r5 (argument 3, scratch)} \\
        \bitbox{32}{r6 (argument 4, scratch)} \\
        \bitbox{32}{r7 (argument 5, scratch)} \\
        \bitbox{32}{r8 (argument 6, scratch)} \\ \bitbox{32}{r9 (scratch)} \\
        \bitbox{32}{r10 (scratch)} \\ \bitbox{32}{r11 (scratch)} \\
        \bitbox{32}{r12 (scratch)} \\ \bitbox{32}{r13 (scratch)} \\
        \bitbox{32}{r14 (scratch)} \\ \bitbox{32}{r15 (scratch)} \\
        \bitbox{32}{r16 (scratch)} \\ \bitbox{32}{r17 (scratch)} \\
        \bitbox{32}{r18 (scratch)} \\ \bitbox{32}{r19 (scratch)} \\
        \bitbox{32}{r20 (saved)} \\ \bitbox{32}{r21 (saved)} \\
        \bitbox{32}{r22 (saved)} \\ \bitbox{32}{r23 (saved)} \\
        \bitbox{32}{r24 (saved)} \\ \bitbox{32}{r25 (saved)} \\
        \bitbox{32}{r26 (saved)} \\
        \bitbox{32}{r27 (temp.\ register, saved)} \\
        \bitbox{32}{r28 (frame pointer, saved)} \\
        \bitbox{32}{r29 (stack pointer, saved)} \\
        \bitbox{32}{r30 (function base, saved)} \\
        \bitbox{32}{r31 (function offset, saved)} \\
      \end{bytefield}
    }

    \newpage

    \vspace*{\stretch{1}}

    \subfloat[\label{fig:registers:pr}Predicate Registers (\texttt{P})]{
      \newcommand{\bitlabel}[1]{
        \bitbox[]{1}{\raisebox{0pt}[5ex][1pt]{\turnbox{45}{\fontsize{7}{7}\selectfont#1}}}
      }
      \begin{bytefield}[bitwidth=1.5em]{8}
        \bitlabel{p7} \bitlabel{p6} \bitlabel{p5} \bitlabel{p4}
        \bitlabel{p3} \bitlabel{p2} \bitlabel{p1} \bitlabel{p0 -- Read only, always \texttt{1}} \\
        \bitheader{0-7} \\
        \bitbox{1}{} \bitbox{1}{} \bitbox{1}{} \bitbox{1}{}
        \bitbox{1}{} \bitbox{1}{} \bitbox{1}{} \bitbox{1}{} \\
      \end{bytefield}
    }

    \vspace*{\stretch{2}}

    \subfloat[\label{fig:registers:s}Special-Purpose Registers (\texttt{S})]{
      \begin{bytefield}[bitwidth=.59em]{32}
        \bitheader{0-31} \\
        \bitbox{24}{reserved} \bitbox{8}{p7 \dots p0} \bitbox[]{4}{s0} \\
        \bitbox{32}{sm (load result)} \bitbox[]{4}{s1} \\
        \bitbox{32}{sl (mul low)} \bitbox[]{4}{s2} \\
        \bitbox{32}{sh (mul high)} \bitbox[]{4}{s3} \\
        \bitbox{32}{s4} \\
        \bitbox{32}{ss (spill pointer)} \bitbox[]{4}{s5} \\
        \bitbox{32}{st (stack pointer)} \bitbox[]{4}{s6} \\
        \bitbox{32}{s7} \\ \bitbox{32}{s8} \\
        \bitbox{32}{s9} \\ \bitbox{32}{s10} \\ \bitbox{32}{s11} \\
        \bitbox{32}{s12} \\ \bitbox{32}{s13} \\ \bitbox{32}{s14} \\ \bitbox{32}{s15} \\
      \end{bytefield}
    }

    \vspace*{\stretch{4}}~

  \end{multicols}

  \caption{General-purpose register file, predicate registers, and
           special-purpose registers of Patmos.}
  \label{fig:registers}
\end{figure}

\section{Bundle Formats}

All Patmos instructions are 32 bits wide and are structured according to
one of the instruction formats defined in the following section. Up to two
instructions can be combined to form an instruction bundle; Patmos bundles are
thus either 32 or 64 bits wide. The bundles sizes are recognized by the value of
the most significant bit, where $0$ indicates a short, 32-bit bundle and $1$ a
long, 64-bit bundle.

The following figures illustrate these two bundle variants:
\begin{itemize}
 \item 32-bit bundle format\\[2ex]
   \begin{bytefield}{32}
     \bitheader{0-31} \\
     \bitbox{1}{0} & \bitbox{31}{\bitssubclass} \\
   \end{bytefield}

 \item 64-bit bundle format \\[2ex]
   \begin{bytefield}[lsb=32]{32} \bitheader{32-63} \\
     \bitbox{1}{1} & \bitbox{31}{\bitssubclass} \\
   \end{bytefield}
   \hspace{.5em}
   \begin{bytefield}{32} \bitheader{0-31} \\
     \bitbox{1}{x} & \bitbox{31}{\bitssubclass} \\
   \end{bytefield}
\end{itemize}

\section{Instruction Formats}

This section gives an overview of all instruction formats defined in the Patmos
ISA. Individual instructions of the various formats are defined in the next
section. Gray fields indicate bits whose function is determined by a sub-class
of the instruction format. Black fields are not used.

\begin{itemize}
  \item ALUi -- Arithmetic Immediate \\[2ex]
    \begin{bytefield}{32}
      \bitheader{0-31} \\
      \bitbox{1}{x} & \bitbox{4}{Pred} & \bitbox{2}{00} & \bitbox{3}{Func} &
      \bitbox{5}{Rd} & \bitbox{5}{Rs1} & \bitbox{12}{Immediate} \\
    \end{bytefield}
  \item ALUl -- Long Immediate \\[2ex]
    \begin{bytefield}{32}
      \bitheader{0-31} \\
      \bitbox{1}{1} & \bitbox{4}{Pred} & \bitbox{5}{11111} &
      \bitbox{5}{Rd} & \bitbox{5}{Rs1} & \bitbox{5}{\bitsunused} &
      \bitbox{3}{000} & \bitbox{4}{Func} \\
      \bitheader{0-31} \\
      \bitbox{32}{Long Immediate} \\
    \end{bytefield}
  \item ALU -- Arithmetic \\[2ex]
        \begin{bytefield}{32}
          \bitheader{0-31} \\
          \bitbox{1}{x} & \bitbox{4}{Pred} & \bitbox{5}{01000} &
          \bitbox{15}{\bitssubclass} &
          \bitbox{3}{Opc} & \bitbox{4}{Func} \\
        \end{bytefield}

        \begin{bytefield}[leftcurly=.]{32}
          \begin{leftwordgroup}{\parbox{8em}{ALUr -- Register}}
            \bitheader{0-31} \\
            \bitbox{1}{x} & \bitbox{4}{Pred} & \bitbox{5}{01000} &
            \bitbox{5}{Rd} & \bitbox{5}{Rs1} & \bitbox{5}{Rs2} &
            \bitbox{3}{000} & \bitbox{4}{Func}
          \end{leftwordgroup} \\
          \begin{leftwordgroup}{\parbox{8em}{ALUm -- Multiply}}
            \bitheader{0-31} \\
            \bitbox{1}{x} & \bitbox{4}{Pred} & \bitbox{5}{01000} &
            \bitbox{5}{\bitsunused} & \bitbox{5}{Rs1} & \bitbox{5}{Rs2} &
            \bitbox{3}{010} & \bitbox{4}{Func}
          \end{leftwordgroup} \\
          \begin{leftwordgroup}{\parbox{8em}{ALUc -- Compare}}
            \bitheader{0-31} \\
            \bitbox{1}{x} & \bitbox{4}{Pred} & \bitbox{5}{01000} &
            \bitbox{2}{\bitsunused} & \bitbox{3}{Pd} & \bitbox{5}{Rs1} & \bitbox{5}{Rs2} &
            \bitbox{3}{011} & \bitbox{4}{Func}
          \end{leftwordgroup} \\
          \begin{leftwordgroup}{\parbox{8em}{ALUci -- Compare immediate}}
            \bitheader{0-31} \\
            \bitbox{1}{x} & \bitbox{4}{Pred} & \bitbox{5}{01000} &
            \bitbox{2}{\bitsunused} & \bitbox{3}{Pd} & \bitbox{5}{Rs1} & \bitbox{5}{Imm} &
            \bitbox{3}{110} & \bitbox{4}{Func}
          \end{leftwordgroup} \\
          \begin{leftwordgroup}{\parbox{8em}{ALUp -- Predicate}}
            \bitheader{0-31} \\
            \bitbox{1}{x} & \bitbox{4}{Pred} & \bitbox{5}{01000} &
            \bitbox{2}{\bitsunused} & \bitbox{3}{Pd} & \bitbox{1}{\bitsunused} & \bitbox{4}{Ps1} & \bitbox{1}{\bitsunused} & \bitbox{4}{Ps2} &
            \bitbox{3}{100} & \bitbox{4}{Func}
          \end{leftwordgroup} \\
          \begin{leftwordgroup}{\parbox{8em}{ALUb -- Bitmove}}
            \bitheader{0-31} \\
            \bitbox{1}{x} & \bitbox{4}{Pred} & \bitbox{5}{01000} &
            \bitbox{5}{Rd} & \bitbox{1}{\bitsunused} & \bitbox{4}{Ps1} & \bitbox{5}{Rs2} &
            \bitbox{3}{001} & \bitbox{4}{Func}
          \end{leftwordgroup} \\
          \begin{leftwordgroup}{\parbox{8em}{ALUbi -- Bitmove immediate}}
            \bitheader{0-31} \\
            \bitbox{1}{x} & \bitbox{4}{Pred} & \bitbox{5}{01000} &
            \bitbox{5}{Rd} & \bitbox{1}{\bitsunused} & \bitbox{4}{Ps1} & \bitbox{5}{Imm} &
            \bitbox{3}{101} & \bitbox{4}{Func}
          \end{leftwordgroup} \\
          %% \begin{leftwordgroup}{\parbox{8em}{Unused}}
          %%   \bitheader{0-31} \\
          %%   \bitbox{1}{x} & \bitbox{4}{Pred} & \bitbox{5}{01000} &
          %%   \bitbox{15}{\bitssubclass} &
          %%   \bitbox{3}{111} & \bitbox{4}{Func}
          %% \end{leftwordgroup} \\
        \end{bytefield}

  \item SPC -- Special \\[2ex]
        \begin{bytefield}{32}
          \bitheader{0-31} \\
          \bitbox{1}{x} & \bitbox{4}{Pred} & \bitbox{5}{01001} &
          \bitbox{15}{\bitssubclass} &
          \bitbox{3}{Opc} & \bitbox{4}{I/R/F} \\
        \end{bytefield}

        \begin{bytefield}[leftcurly=.]{32}
          \begin{leftwordgroup}{\parbox{11em}{SPCw -- Wait}}
            \bitheader{0-31} \\
            \bitbox{1}{x} & \bitbox{4}{Pred} & \bitbox{5}{01001} &
            \bitbox{15}{\bitsunused} &
            \bitbox{3}{001} & \bitbox{4}{Func}
          \end{leftwordgroup} \\
          \begin{leftwordgroup}{\parbox{11em}{SPCt -- Move To Special}}
            \bitheader{0-31} \\
            \bitbox{1}{x} & \bitbox{4}{Pred} & \bitbox{5}{01001} &
            \bitbox{5}{\bitsunused} & \bitbox{5}{Rs1} & \bitbox{5}{\bitsunused} &
            \bitbox{3}{010} & \bitbox{4}{Sd}
          \end{leftwordgroup} \\
          \begin{leftwordgroup}{\parbox{11em}{SPCf -- Move From Special}}
            \bitheader{0-31} \\
            \bitbox{1}{x} & \bitbox{4}{Pred} & \bitbox{5}{01001} &
            \bitbox{5}{Rd} & \bitbox{10}{\bitsunused} &
            \bitbox{3}{011} & \bitbox{4}{Ss}
          \end{leftwordgroup} \\
          %% \begin{leftwordgroup}{\parbox{11em}{Unused}}
          %%   \bitheader{0-31} \\
          %%   \bitbox{1}{x} & \bitbox{4}{Pred} & \bitbox{5}{01001} &
          %%   \bitbox{15}{\bitssubclass} &
          %%   \bitbox{3}{000} & \bitbox{4}{I/R/F}
          %% \end{leftwordgroup} \\
          %% \begin{leftwordgroup}{\parbox{11em}{Unused}}
          %%   \bitheader{0-31} \\
          %%   \bitbox{1}{x} & \bitbox{4}{Pred} & \bitbox{5}{01001} &
          %%   \bitbox{15}{\bitssubclass} &
          %%   \bitbox{3}{100} & \bitbox{4}{I/R/F}
          %% \end{leftwordgroup} \\
          %% \begin{leftwordgroup}{\parbox{11em}{Unused}}
          %%   \bitheader{0-31} \\
          %%   \bitbox{1}{x} & \bitbox{4}{Pred} & \bitbox{5}{01001} &
          %%   \bitbox{15}{\bitssubclass} &
          %%   \bitbox{3}{101} & \bitbox{4}{I/R/F}
          %% \end{leftwordgroup} \\
          %% \begin{leftwordgroup}{\parbox{11em}{Unused}}
          %%   \bitheader{0-31} \\
          %%   \bitbox{1}{x} & \bitbox{4}{Pred} & \bitbox{5}{01001} &
          %%   \bitbox{15}{\bitssubclass} &
          %%   \bitbox{3}{110} & \bitbox{4}{I/R/F}
          %% \end{leftwordgroup} \\
          %% \begin{leftwordgroup}{\parbox{11em}{Unused}}
          %%   \bitheader{0-31} \\
          %%   \bitbox{1}{x} & \bitbox{4}{Pred} & \bitbox{5}{01001} &
          %%   \bitbox{15}{\bitssubclass} &
          %%   \bitbox{3}{111} & \bitbox{4}{I/R/F}
          %% \end{leftwordgroup}
        \end{bytefield}

  \item LDT -- Load Typed \\[2ex]
        \begin{bytefield}{32}
          \bitheader{0-31} \\
          \bitbox{1}{x} & \bitbox{4}{Pred} & \bitbox{5}{01010} &
          \bitbox{5}{Rd} & \bitbox{5}{Ra} & \bitbox{5}{Type} & \bitbox{7}{Offset} \\
        \end{bytefield}
  \item STT -- Store Typed \\[2ex]
        \begin{bytefield}{32}
          \bitheader{0-31} \\
          \bitbox{1}{x} & \bitbox{4}{Pred} & \bitbox{5}{01011} &
          \bitbox{5}{Type} & \bitbox{5}{Ra} & \bitbox{5}{Rs} & \bitbox{7}{Offset} \\
        \end{bytefield}

  \item STC -- Stack Control \\[2ex]
        \begin{bytefield}{32}
          \bitheader{0-31} \\
          \bitbox{1}{x} & \bitbox{4}{Pred} & \bitbox{5}{01100} &
          \bitbox{2}{Op} & \bitbox{2}{F} & \bitbox{18}{\bitssubclass} \\
        \end{bytefield}

        \begin{bytefield}[leftcurly=.]{32}
          \begin{leftwordgroup}{\parbox{13em}{STCi -- Stack Control Immediate}}
            \bitheader{0-31} \\
            \bitbox{1}{x} & \bitbox{4}{Pred} & \bitbox{5}{01100} &
            \bitbox{2}{Op} & \bitbox{2}{00} &
            \bitbox{18}{Immediate}
          \end{leftwordgroup} \\
          \begin{leftwordgroup}{\parbox{13em}{STCr -- Stack Control Register}}
            \bitheader{0-31} \\
            \bitbox{1}{x} & \bitbox{4}{Pred} & \bitbox{5}{01100} &
            \bitbox{2}{Op} & \bitbox{2}{01} &
            \bitbox{1}{\bitsunused} & \bitbox{5}{Rs} & \bitbox{12}{\bitsunused}
          \end{leftwordgroup}
        \end{bytefield}

  \item CFL -- Control Flow \\[2ex]
        \begin{bytefield}{32}
          \bitheader{0-31} \\
          \bitbox{1}{x} & \bitbox{4}{Pred} & \bitbox{3}{11x} & \bitbox{2}{Op} &
          \bitbox{22}{\bitssubclass} \\
        \end{bytefield}

        \begin{bytefield}[leftcurly=.]{32}
          \begin{leftwordgroup}{\parbox{12em}{CFLb -- Call / Branch}}
            \bitheader{0-31} \\
            \bitbox{1}{x} & \bitbox{4}{Pred} & \bitbox{3}{110} & \bitbox{2}{Op} &
            \bitbox{22}{Immediate}
          \end{leftwordgroup} \\
          \begin{leftwordgroup}{\parbox{12em}{CFLi -- Call / Branch Indirect}}
            \bitheader{0-31} \\
            \bitbox{1}{x} & \bitbox{4}{Pred} & \bitbox{3}{111} & \bitbox{2}{00} &
            \bitbox{5}{\bitsunused} & \bitbox{5}{Rs1} & \bitbox{8}{\bitsunused} & \bitbox{4}{Op}
          \end{leftwordgroup} \\
          \begin{leftwordgroup}{\parbox{12em}{CFLr -- Return}}
            \bitheader{0-31} \\
            \bitbox{1}{x} & \bitbox{4}{Pred} & \bitbox{3}{111} & \bitbox{2}{10} &
            \bitbox{5}{\bitsunused} & \bitbox{5}{Rb} & \bitbox{5}{Ro} & \bitbox{3}{\bitsunused} &\bitbox{4}{Op}
          \end{leftwordgroup} \\
          \begin{leftwordgroup}{\parbox{12em}{Reserved}}
            \bitheader{0-31} \\
            \bitbox{1}{x} & \bitbox{4}{Pred} & \bitbox{3}{111} & \bitbox{2}{11} &
            \bitbox{22}{\bitssubclass}
          \end{leftwordgroup} \\
        \end{bytefield}
\end{itemize}

\clearpage
\section{Instruction Opcodes}
\label{sec:instruction_opcodes}

This section defines the instruction set architecture, the instruction opcodes,
and the behavior of the respective instructions of Patmos. This section should
be less used for discussions and should slowly converge to a final definition
of the instruction set.

\subsection{Binary Arithmetic}

Applies to the ALUr, ALUi, and ALUl formats.  Operand \texttt{Op2}
denotes either the \texttt{Rs2}, or the \texttt{Immediate} operand, or
the \texttt{Long Immediate}. The immediate operand is zero-extended.  For
shift and rotate operations, only the lower $5$ bits of the operand
are considered. Table~\ref{tab:alufunc} shows the encoding of the
\texttt{func} field; for ALUi instructions, only functions in the
upper half of that table are available.

\begin{itemize}
  \item ALUr -- Register \\[2ex]
    \begin{bytefield}{32}
      \bitheader{0-31} \\
      \bitbox{1}{x} & \bitbox{4}{Pred} & \bitbox{5}{01000} &
      \bitbox{5}{Rd} & \bitbox{5}{Rs1} & \bitbox{5}{Rs2} &
      \bitbox{3}{000} & \bitbox{4}{Func} \\
    \end{bytefield}
  \item ALUi -- Arithmetic Immediate \\[2ex]
    \begin{bytefield}{32}
      \bitheader{0-31} \\
      \bitbox{1}{x} & \bitbox{4}{Pred} & \bitbox{2}{00} & \bitbox{3}{Func} &
      \bitbox{5}{Rd} & \bitbox{5}{Rs1} & \bitbox{12}{Immediate} \\
    \end{bytefield}
  \item ALUl -- Long Immediate\\[2ex]
    \begin{bytefield}{32}
      \bitheader{0-31} \\
      \bitbox{1}{1} & \bitbox{4}{Pred} & \bitbox{5}{11111} &
      \bitbox{5}{Rd} & \bitbox{5}{Rs1} & \bitbox{5}{\bitsunused} &
      \bitbox{3}{000} & \bitbox{4}{Func} \\
      \bitheader{0-31} \\
      \bitbox{32}{Long Immediate} \\
   \end{bytefield}
\end{itemize}

\begin{table}[hb]
  \centering
  \begin{tabular}{lll}
    \toprule
    Func & Name   & Semantics \\
    \midrule
    0000 & add    & \texttt{Rd = Rs1 + Op2} \\
    0001 & sub    & \texttt{Rd = Rs1 - Op2} \\
    0010 & xor    & \texttt{Rd = Rs1 \XOR Op2} \\
    0011 & sl     & \texttt{Rd = Rs1 \shl Op2$_{[0:4]}$} \\
    0100 & sr     & \texttt{Rd = Rs1 \shr Op2$_{[0:4]}$} \\
    0101 & sra    & \texttt{Rd = Rs1 \ashr Op2$_{[0:4]}$} \\
    0110 & or     & \texttt{Rd = Rs1 \OR Op2} \\
    0111 & and    & \texttt{Rd = Rs1 \AND Op2} \\
    \cmidrule{1-3}
    1000 & ---	& unused \\
    1001 & ---    & unused \\
    1010 & ---    & unused \\
    1011 & nor    & \texttt{Rd = \NOT (Rs1 \OR Op2)} \\
    1100 & shadd  & \texttt{Rd = (Rs1 \shl 1) + Op2} \\
    1101 & shadd2 & \texttt{Rd = (Rs1 \shl 2) + Op2} \\
    1110 & ---    & unused \\
    1111 & ---    & unused \\
    \bottomrule
  \end{tabular}
  \caption{General ALU functions}
  \label{tab:alufunc}
\end{table}

\paragraph{Pseudo Instructions}
\begin{itemize}
  \item \texttt{mov Rd = Rs}~\dots~\texttt{add Rd = Rs + 0}
  \item \texttt{clr Rd}~\dots~\texttt{add Rd = r0 + 0}
  \item \texttt{neg Rd = -Rs}~\dots~\texttt{sub Rd = 0 - Rs}
  \item \texttt{not Rd = \NOT Rs}~\dots~\texttt{nor Rd = \NOT (Rs \OR R0)}
  \item \texttt{li Rd = Immediate}~\dots~\texttt{add Rd = r0 + Immediate}
  \item \texttt{li Rd = Immediate}~\dots~\texttt{sub Rd = r0 - Immediate}
  \item \texttt{nop}~\dots~\texttt{sub r0 = r0 - 0}
\end{itemize}


\paragraph{Note}
The use of \texttt{sub r0 = r0 - 0} to encode a \texttt{nop}
pseudo-instruction results in a value of \texttt{0x00400000} in the
binary instruction stream. This helps in distinguishing the execution
of compiler-generated \texttt{nops} from executing instructions from
memory that happens to be zero.

\clearpage
\subsection{Multiply}

Applies to the ALUm format only. Multiplications are executed in
parallel with the regular pipeline and finish within a fixed number of
cycles \todo{how many?}. Table~\ref{tab:mulfunc} shows the encoding of
the \texttt{func} field for the ALUm instruction format.

\begin{itemize}
  \item ALUm -- Multiply \\[2ex]
    \begin{bytefield}{32}
      \bitheader{0-31} \\
      \bitbox{1}{x} & \bitbox{4}{Pred} & \bitbox{5}{01000} &
      \bitbox{5}{\bitsunused} & \bitbox{5}{Rs1} & \bitbox{5}{Rs2} &
      \bitbox{3}{010} & \bitbox{4}{Func} \\
    \end{bytefield}
\end{itemize}

\begin{table}[hb]
  \centering
  \begin{tabular}{lll}
    \toprule
    Func & Name   & Semantics \\
    \midrule
    0000 & mul    & \texttt{sl = Rs1 * Rs2;}\\
         &        & \texttt{sh = (Rs1 * Rs2) \shr 32} \\
    0001 & mulu   & \texttt{sl = (uint32\_t)Rs1 * (uint32\_t)Rs2;} \\
         &        & \texttt{sh = ((uint32\_t)Rs1 * (uint32\_t)Rs2) \shr 32} \\
    0010 & ---    & unused \\
    \dots& \dots  & \dots \\
    1111 & ---    & unused \\
    \bottomrule
  \end{tabular}
  \caption{Multiplication functions}
  \label{tab:mulfunc}
\end{table}


\paragraph{Behavior}

Perform multiplication in multiple cycles and write the result into
destination registers \texttt{sl} and \texttt{sh}.

\paragraph{Note}

Multiplications are pipelined, it is thus possible to issue one multiplication on
every cycles. Multiplications can only be issued in the first slot.

\stefan{Not yet final. 64bit support and the special registers for multiply might
vanish. Maybe merge mul and mulu into the ALU Func field somehow to kill off the ALUm format?
We could keep the special register to access the high word and write the low
word into a GPR when using ALUl format, so we save one mfs per mul.
(remove this comment when multiply ISA is (somewhat) finalized)}

\clearpage
\subsection{Compare}

Applies to the ALUc and ALUci formats only. Tables~\ref{tab:cmpfunc} and
\ref{tab:cmpifunc} show the encoding of the \texttt{func} field for the ALUc
and ALUci formats, respectively.

\begin{itemize}
  \item ALUc -- Compare \\[2ex]
    \begin{bytefield}{32}
      \bitheader{0-31} \\
      \bitbox{1}{x} & \bitbox{4}{Pred} & \bitbox{5}{01000} &
      \bitbox{2}{\bitsunused} & \bitbox{3}{Pd} & \bitbox{5}{Rs1} & \bitbox{5}{Rs2} &
      \bitbox{3}{011} & \bitbox{4}{Func} \\
    \end{bytefield}
  \item ALUci -- Compare immediate \\[2ex]
    \begin{bytefield}{32}
      \bitheader{0-31} \\
      \bitbox{1}{x} & \bitbox{4}{Pred} & \bitbox{5}{01000} &
      \bitbox{2}{\bitsunused} & \bitbox{3}{Pd} & \bitbox{5}{Rs1} & \bitbox{5}{Imm} &
      \bitbox{3}{110} & \bitbox{4}{Func} \\
    \end{bytefield}
\end{itemize}

\begin{table}[hb]
  \centering
  \begin{tabular}{lll}
    \toprule
    Func & Name   & Semantics \\
    \midrule
    0000 & cmpeq  & \texttt{Pd = Rs1 ==  Rs2} \\
    0001 & cmpneq & \texttt{Pd = Rs1 !=  Rs2} \\
    0010 & cmplt  & \texttt{Pd = Rs1 \textless\ Rs2} \\
    0011 & cmple  & \texttt{Pd = Rs1 \textless= Rs2} \\
    0100 & cmpult & \texttt{Pd = Rs1 \textless\ Rs2, unsigned} \\
    0101 & cmpule & \texttt{Pd = Rs1 \textless= Rs2, unsigned} \\
    0110 & btest  & \texttt{Pd = (Rs1 \AND (1 \shl Rs2)) != 0} \\
    0111 & ---    & unused \\
    \dots& \dots  & \dots \\
    1111 & ---    & unused \\
    \bottomrule
  \end{tabular}
  \caption{Compare functions}
  \label{tab:cmpfunc}
\end{table}

\begin{table}[hb]
  \centering
  \begin{tabular}{lll}
    \toprule
    Func & Name   & Semantics \\
    \midrule
    0000 & ---    & unused \\
    \dots& \dots  & \dots \\
    0101 & ---    & unused \\
    0110 & btest  & \texttt{Pd = (Rs1 \AND (1 \shl Imm)) != 0} \\
    0111 & ---    & unused \\
    \dots& \dots  & \dots \\
    1111 & ---    & unused \\
    \bottomrule
  \end{tabular}
  \caption{Compare immediate functions}
  \label{tab:cmpifunc}
\end{table}

\paragraph{Pseudo Instructions}
\begin{itemize}
  \item \texttt{isodd Pd = Rs1}~\dots~\texttt{btest Pd = Rs1[r0]}
  \item \texttt{mov Pd = Rs}~\dots~\texttt{cmpneq Pd = Rs != r0}
\end{itemize}

\paragraph{Note}

The predicate register is read and written in the execute stage.

\stefan{We discussed about adding short immediate versions, but with the current predicate handling this is not
a trivial change for the compiler, so we skip that. Instead, we might introduce bez/bnez instructions, which is much more common anyway.}

\clearpage
\subsection{Predicate}

Applies to the ALUp format only, the opcodes correspond to those of
the ALU operations on general purpose
registers. Table~\ref{tab:predfunc} shows the encoding of the
\texttt{func} field for the ALUp format.

\martin{Why do we have this encoding of predicate operations with empty function
codes in-between? No need to be `compatible' with ALU operations, just makes decoding
a little bit more complex.}

\begin{itemize}
  \item ALUp -- Predicate \\[2ex]
    \begin{bytefield}{32}
      \bitheader{0-31} \\
      \bitbox{1}{x} & \bitbox{4}{Pred} & \bitbox{5}{01000} &
      \bitbox{2}{\bitsunused} & \bitbox{3}{Pd} & \bitbox{1}{\bitsunused} & \bitbox{4}{Ps1} & \bitbox{1}{\bitsunused} & \bitbox{4}{Ps2} &
      \bitbox{3}{100} & \bitbox{4}{Func} \\
    \end{bytefield}
\end{itemize}

\begin{table}[hb]
  \centering
  \begin{tabular}{lll}
    \toprule
    Func & Name   & Semantics \\
    \midrule
    0000 & ---    & unused \\
    \dots& \dots  & \dots \\
    0101 & ---    & unused \\
    0110 & por     & \texttt{Pd = Ps1 \OR Ps2} \\
    0111 & pand    & \texttt{Pd = Ps1 \AND Ps2} \\
    1000 & ---    & unused \\
    1001 & ---    & unused \\
    1010 & pxor    & \texttt{Pd = Ps1 \XOR Ps2} \\
    1011 & ---    & unused \\
    \dots& \dots  & \dots \\
    1111 & ---    & unused \\
    \bottomrule
  \end{tabular}
  \caption{Predicate functions}
  \label{tab:predfunc}
\end{table}

\paragraph{Pseudo Instructions}
\begin{itemize}
  \item \texttt{pmov Pd = Ps}~\dots~\texttt{por Pd = Ps \OR Ps}
  \item \texttt{pnot Pd = \NOT Ps}~\dots~\texttt{pxor Pd = (Ps \XOR p0)}
  \item \texttt{pset Pd = 1}~\dots~\texttt{por Pd = p0 \OR p0}
  \item \texttt{pclr Pd = 0}~\dots~\texttt{pxor Pd = p0 \XOR p0}
\end{itemize}

\paragraph{Note}
The predicate register is read and written in the execute stage.
All predicate combine instruction mnemonics (including pseudo instructions) are prefixed with \texttt{p},
all other instructions involving predicates are not prefixed (e.g., moving from register to predicate).

\stefan{We have a mov with two registers (\texttt{add}), mov with two predicates (\texttt{por}), a mov from register to
predicate (\texttt{cmpnez}), as well as mov from register bit to predicate (\texttt{btest}), but we are missing a
mov from predicate to register (is now a predicated set and predicated clr), and mov from predicate to register bit (is now done with
bitmasks).}

%Applies to the SPCn format only. Issue \texttt{Imm} NOP
%operations to the pipeline. The main idea is to save code size, however, the
%multi-cycle NOP might also be used to enforce certain timing constraints, e.g.,
%wait for a certain amount of time, ensure a minimal execution time, et cetera.
%
%\begin{itemize}
%  \item SPCn -- NOP \\[2ex]
%        \begin{bytefield}{32} \bitheader{0-31}\\ \bitbox{1}{x} & \bitbox{4}{Pred} & \bitbox{5}{01001} & \bitbox{15}{\bitsunused} & \bitbox{3}{000} & \bitbox{4}{Imm} \end{bytefield}\\
%\end{itemize}
%
%\paragraph{Behavior}
%\begin{itemize}
%  \item[\texttt{IF}] --
%  \item[\texttt{DR}] Read register operands \texttt{Pred}.\\
%                     \texttt{tmp} = \texttt{Pred} ? \texttt{Imm} : 0. \\
%                     while (\texttt{tmp}-\,- != 0) \{ stall \texttt{DR}; next cycle; \}
%  \item[\texttt{EX}] --
%  \item[\texttt{MW}] --
%\end{itemize}
%
%\paragraph{Note}
%
%A NOP can only be issued at the first position within a bundle. This does in no
%way restrict the use of the NOP. It can always be scheduled in the next/previous
%bundle, while incrementing/decrementing the number of NOP cycles accordingly;
%the code size is in both cases not increased.


\clearpage
\subsection{Bitmove}

Applies to the ALUb, ALUbi formats only.
Table~\ref{tab:bitmvfunc} shows the encoding of the
\texttt{func} field for the ALUb and ALUbi formats.


\begin{itemize}
  \item ALUb -- Bitmove \\[2ex]
    \begin{bytefield}{32}
      \bitheader{0-31} \\
      \bitbox{1}{x} & \bitbox{4}{Pred} & \bitbox{5}{01000} &
      \bitbox{5}{Rd} & \bitbox{1}{\bitsunused} & \bitbox{4}{Ps1} & \bitbox{5}{Rs2} &
      \bitbox{3}{001} & \bitbox{4}{Func} \\
    \end{bytefield}
  \item ALUbi -- Bitmove immediate \\[2ex]
    \begin{bytefield}{32}
      \bitheader{0-31} \\
      \bitbox{1}{x} & \bitbox{4}{Pred} & \bitbox{5}{01000} &
      \bitbox{5}{Rd} & \bitbox{1}{\bitsunused} & \bitbox{4}{Ps1} & \bitbox{5}{Imm} &
      \bitbox{3}{101} & \bitbox{4}{Func} \\
    \end{bytefield}
\end{itemize}

\begin{table}[hb]
  \centering
  \begin{tabular}{lll}
    \toprule
    Func & Name   & Semantics \\
    \midrule
    0000 & bcopy  & \texttt{Rd[Rs2] = Ps1} \\
         &        & \texttt{Rd[Imm] = Ps1} \\
    0001 & ---    & unused \\
    \dots& \dots  & \dots \\
    1111 & ---    & unused \\
    \bottomrule
  \end{tabular}
  \caption{Bitmove functions}
  \label{tab:bitmvfunc}
\end{table}

\paragraph{Pseudo Instructions}
\begin{itemize}
  \item \texttt{mov Rd = Ps}~\dots~\texttt{bcopy Rd = Pd, r0}
\end{itemize}

\paragraph{Note}
\texttt{bcopy} sets a single bit in the destination register
\texttt{Rd} to the value in \texttt{Ps1}.
The position of the bit is specified by the lowest 5 bits of \texttt{Rs2}
or by \texttt{Imm}, respectively.
All other bits in \texttt{Rd} remain unchanged.


\clearpage
\subsection{Wait}

Applies to the SPCw format only. Wait for a multiplication or memory
operation to complete by stalling the
pipeline. Table~\ref{tab:waitfunc} shows the encoding of the
\code{func} field.

\begin{itemize}
  \item SPCw -- Wait \\[2ex]
    \begin{bytefield}{32}
      \bitheader{0-31} \\
      \bitbox{1}{x} & \bitbox{4}{Pred} & \bitbox{5}{01001} &
      \bitbox{15}{\bitsunused} &
      \bitbox{3}{001} & \bitbox{4}{Func} \\
    \end{bytefield}
\end{itemize}

\begin{table}[hb]
  \centering
  \begin{tabular}{lll}
    \toprule
    Func & Name     & Semantics \\
    \midrule
    0000 & wait.mem & Wait for a memory access \\
    0001 & ---    & unused \\
    \dots& \dots  & \dots \\
    1111 & ---    & unused \\
    \bottomrule
  \end{tabular}
  \caption{Wait function encoding}
  \label{tab:waitfunc}
\end{table}

\paragraph{Note}

A Wait can only be issued at the first position within a bundle.
This instruction is not (yet) implemented in hardware as we do not
(yet) support split loads. \martin{And maybe we will never do as
the gain is not worth the effort.}

\clearpage
\subsection{Move To Special}

Applies to the SPCt format only. Copy the value of a general-purpose
register to a special-purpose register. The only instruction is
\texttt{mts}, which stores the content of general-purpose register
\texttt{Rs1} in special register \texttt{Sd}.

\begin{itemize}
  \item SPCt -- Move To Special \\[2ex]
    \begin{bytefield}{32}
      \bitheader{0-31} \\
      \bitbox{1}{x} & \bitbox{4}{Pred} & \bitbox{5}{01001} &
      \bitbox{5}{\bitsunused} & \bitbox{5}{Rs1} & \bitbox{5}{\bitsunused} &
      \bitbox{3}{010} & \bitbox{4}{Sd} \\
    \end{bytefield}
\end{itemize}



\paragraph{Note}



Special registers \texttt{sm}, \texttt{sl}, \texttt{sh} are read-only, writing
to those registers may result in undefined behavior.

\stefan{What should we do in case of a context switch? We would either need to restart the last load and multiply, or restore all special registers..}
\martin{Restart sounds problematic. I would say the special registers are part of the context and need to be saved and
than writable.}

\wolf{Saving \texttt{sm} can be faked by storing the contents of
  \texttt{sm} to a reserved memory location and loading from there to
  restore it. \texttt{sl} and \texttt{sh} should be writable though.}

\martin{\todo{We should document in which stage each special register
is read and written.}}

%\martin{But I don't think we need a 64-bit result in the
%multiplication. No direct support in C. If we do want to support more fancy
%DSP stuff I would actually go for a MAC operation. But not for now...}
%
%\wolf{The 64-bit result is already implemented in the hardware, so I guess we can keep it...}
%
%\martin{Yes. Thanks.} -- Text can be removed after reading

\clearpage
\subsection{Move From Special}

Applies to the SPCf format only. Copy the value of a special-purpose
register to a general-purpose register. The only instruction is
\texttt{mfs}, which loads the content of special register \texttt{Ss}
to general-purpose register \texttt{Rd}.

\begin{itemize}
  \item SPCf -- Move From Special \\[2ex]
    \begin{bytefield}{32}
      \bitheader{0-31} \\
      \bitbox{1}{x} & \bitbox{4}{Pred} & \bitbox{5}{01001} &
      \bitbox{5}{Rd} & \bitbox{10}{\bitsunused} &
      \bitbox{3}{011} & \bitbox{4}{Ss} \\
    \end{bytefield}
\end{itemize}

\fb{It would make sense to merge the \texttt{wait} instructions with this
    instruction?!? This could also simplify the definition of decoupled loads.}

\stefan{This would be a good thing.
On the other hand, if this also means that this instruction can only be issued as first operation, according to the definition of wait
above, then we cannot read the result of a split load and start the next load in the same cycle.

Are we able to issue two \texttt{mfs} ops in one cycle (e.g., read return base and return offset in the same cycle)?}

\clearpage
\subsection{Load Typed}
\label{subsec:load_typed}

Applies to the LDT format only. Load from a memory or
cache. In the table accesses to the stack cache are denoted by \texttt{sc}, to
the local scratchpad memory by \texttt{lm}, to the date cache by \texttt{dc},
and to the global shared memory by \texttt{gm}. By default all load variants are
considered with an implicit \texttt{wait} -- which causes the load to stall
until the memory access is completed.

In addition, \emph{decoupled} loads are provided that do \emph{not wait} for the
memory access to be completed. The result is then loaded into the special
register \texttt{sm}. A dedicated \texttt{wait.mem} instruction can be used to
stall the pipeline explicitly until the load is completed.

If a decoupled load is executed while another decoupled load is still in
progress, the pipeline will be stalled implicitly until the already running load
is completed before the next memory access is issued. The value of the previous
load can then be read from \texttt{sm} for (at least) one cycle.

Regular loads incur a one cycle load-to-use latency that has
to be respected by the compiler/programmer. The destination register of the load
is guaranteed to be unmodified, i.e., a one-cycle load delay slot.

\martin{There can be different approaches to handle the case where the destination register of load is used in the next clock cycle

1) Ignore the issue, as the compiler will not generate this code. Therefore, we need to avoid this test case.

2) Looking what the hardware does (assume the ALU result of the lws instruction is forwarded) and implementing this in the simulator.

3) Disabling forwarding from the EX stage when the last instruction was a load, but enabling it again when the load instruction is in the MEM stage. That would mean that the 'old' value of the register is used.

4) implement pipeline interlock with a partial stall (or bubble) to allow load/use without a delay slot (like MIPS II I think).

}

\fb{The easiest solution is to define the behavior as undefined.

From the compiler side it might also make sense to implement 3) as
the delay slot filler might exploit this (I would not consider this
with high priority though).}

\sahar{Pipeline stall is no different than the one slot delay from delay point of view, but the compiler does not have to take care of adding the delay slot.}

\martin{When there is a NOP in the delay slot it is the same execution time as when the pipeline is (partially) stalled for one cycle.

If the compiler can fill the delay slot, the solution with the delay slot is more efficient. If it cannot be filled, code size increases due to the NOPs. So this is a trade-off, and we do not (yet) know which is better.

So we keep it as it is and say that using the load value in the delay slot leads to undefined behavior.}


\gebhard{Does this imply that the semantics of the processor is dependent on the instruction timing?
If this is actually the case, a static value analysis is \emph{unable} to compute precise data if it does not know the timing of the execution history!

Consider the following instruction sequence.
Each line denotes an instruction bundle.
For the sake of simplicity we only consider simple bundles (i.e., only the first slot is used).

\begin{tabular}{cl}
\hline
1 & \texttt{dlwm r3+0x00} \\
2 & \texttt{nop}          \\
3 & \texttt{mfs r2,sm}  \\
\hline
\end{tabular}

Whether \texttt{sm} contains the memory contents once the third instruction is executed is statically unknown.
Remember that the processor is part of a network, where data access timing depends on the load of the network.
If the access completes after dispatch of the second instruction, we will be fine.
According to the semantics (``one-cycle load delay slot''), the register \texttt{sm} will contain the expected value.
But if the access takes longer...}

\fb{
The Processor ensures that the value in the destination register of a load keeps
the old value for one more cycle (instruction bundle). In the case of regular
loads, which stall, the register will have the value just loaded from memory
after that cycle. For decoupled loads the value is \emph{undefined} until the
worst-case latency of the load has passed. You have to use a \texttt{wait} or
another decoupled load in order to be safe. The static analysis should/could
issue a warning/error if such a code is encountered. If the \texttt{wait}
instruction should be eliminated, the \texttt{mfs} has to respect the load's
latency in the worst-case, which needs to be known anyways for the
\texttt{wait}.
}

\gebhard{I am still not convinced of the benefit of decoupled loads.
Why don't we implement loads (or stores) such that they block upon a register dependency?
A load may then always run in parallel to other instructions, as long as the target register is not needed.

By doing so, we would even safe code space.
To ensure that a decoupled load gives us the expected result we currently need three instructions:
The decoupled load instruction, a wait instruction, and a move from special register instruction.
Using implicitly blocking loads we \emph{always} need \emph{exactly one} instruction to perform a load from memory.

Please provide evidence why the current design leads to a (statically) predictable architecture.}

\fb{
There is a proposal in the extensions part that follows this idea. The main
motivation for the current solution are hardware considerations. (1) We do not
want to afford a 3rd write port to the register file, which would be needed if
we want to handle a decoupled load that is about to finish concurrently with two
ALU instructions. This is why decoupled loads go to the special registers. (2)
We do not want every instruction with a register operand to stall, i.e., only
very few classes of instructions should stall. Also note, that a separate
\emph{wait} allows us to wait for a load without using a register. This might
come handy for compiler optimizations, e.g., placement of \texttt{wait} after
register allocation.
}

\gebhard{In my experience the gain from such optimizations is far less than the penalty induced by the increased code size.}

The displacement value (\code{Imm}) value is interpreted unsigned.

\begin{itemize}
  \item LDT -- Load Typed \\[2ex]
    \begin{bytefield}{32}
      \bitheader{0-31} \\
      \bitbox{1}{x} & \bitbox{4}{Pred} & \bitbox{5}{01010} &
      \bitbox{5}{Rd} & \bitbox{5}{Ra} & \bitbox{5}{Type} & \bitbox{7}{Immediate} \\
    \end{bytefield}
\end{itemize}

\begin{table}[htb!]
  \centering
\begin{tabular}{lll}
  \toprule
  Type            & Name   & Semantics \\
  \midrule
  000 \textbar~00 & lws    & \texttt{Rd=sc[Ra+(Imm \shl 2)]$_{32}$} \\
  000 \textbar~01 & lwl    & \texttt{Rd=lm[Ra+(Imm \shl 2)]$_{32}$ } \\
  000 \textbar~10 & lwc    & \texttt{Rd=dc[Ra+(Imm \shl 2)]$_{32}$} \\
  000 \textbar~11 & lwm    & \texttt{Rd=gm[Ra+(Imm \shl 2)]$_{32}$} \\
  001 \textbar~00 & lhs    & \texttt{Rd=(int32\_t)sc[Ra+(Imm \shl 1)]$_{16}$} \\
  001 \textbar~01 & lhl    & \texttt{Rd=(int32\_t)lm[Ra+(Imm \shl 1)]$_{16}$ } \\
  001 \textbar~10 & lhc    & \texttt{Rd=(int32\_t)dc[Ra+(Imm \shl 1)]$_{16}$} \\
  001 \textbar~11 & lhm    & \texttt{Rd=(int32\_t)gm[Ra+(Imm \shl 1)]$_{16}$} \\
  010 \textbar~00 & lbs    & \texttt{Rd=(int32\_t)sc[Ra+Imm]$_{8}$} \\
  010 \textbar~01 & lbl    & \texttt{Rd=(int32\_t)lm[Ra+Imm]$_{8}$ } \\
  010 \textbar~10 & lbc    & \texttt{Rd=(int32\_t)dc[Ra+Imm]$_{8}$} \\
  010 \textbar~11 & lbm    & \texttt{Rd=(int32\_t)gm[Ra+Imm]$_{8}$} \\
  011 \textbar~00 & lhus   & \texttt{Rd=(uint32\_t)sc[Ra+(Imm \shl 1)]$_{16}$} \\
  011 \textbar~01 & lhul   & \texttt{Rd=(uint32\_t)lm[Ra+(Imm \shl 1)]$_{16}$ } \\
  011 \textbar~10 & lhuc   & \texttt{Rd=(uint32\_t)dc[Ra+(Imm \shl 1)]$_{16}$} \\
  011 \textbar~11 & lhum   & \texttt{Rd=(uint32\_t)gm[Ra+(Imm \shl 1)]$_{16}$} \\
  100 \textbar~00 & lbus   & \texttt{Rd=(uint32\_t)sc[Ra+Imm]$_{8}$} \\
  100 \textbar~01 & lbul   & \texttt{Rd=(uint32\_t)lm[Ra+Imm]$_{8}$ } \\
  100 \textbar~10 & lbuc   & \texttt{Rd=(uint32\_t)dc[Ra+Imm]$_{8}$} \\
  100 \textbar~11 & lbum   & \texttt{Rd=(uint32\_t)gm[Ra+Imm]$_{8}$} \\
  \cmidrule{1-3}
  1010 \textbar~0 & dlwc   & \texttt{sm=dc[Ra+(Imm \shl 2)]$_{32}$} \\
  1010 \textbar~1 & dlwm   & \texttt{sm=gm[Ra+(Imm \shl 2)]$_{32}$} \\
  1011 \textbar~0 & dlhc   & \texttt{sm=(int32\_t)dc[Ra+(Imm \shl 1)]$_{16}$} \\
  1011 \textbar~1 & dlhm   & \texttt{sm=(int32\_t)gm[Ra+(Imm \shl 1)]$_{16}$} \\
  1100 \textbar~0 & dlbc   & \texttt{sm=(int32\_t)dc[Ra+Imm]$_{8}$} \\
  1100 \textbar~1 & dlbm   & \texttt{sm=(int32\_t)gm[Ra+Imm]$_{8}$} \\
  1101 \textbar~0 & dlhuc  & \texttt{sm=(uint32\_t)dc[Ra+(Imm \shl 1)]$_{16}$} \\
  1101 \textbar~1 & dlhum  & \texttt{sm=(uint32\_t)gm[Ra+(Imm \shl 1)]$_{16}$} \\
  1110 \textbar~0 & dlbuc  & \texttt{sm=(uint32\_t)dc[Ra+Imm]$_{8}$} \\
  1110 \textbar~1 & dlbum  & \texttt{sm=(uint32\_t)gm[Ra+Imm]$_{8}$} \\
  \cmidrule{1-3}
  11110 & ---    & unused \\
  11111 & ---    & unused \\
  \bottomrule
\end{tabular}
\caption{Typed loads}
\label{tab:loads}
\end{table}


\martin{I don't think that (uint32\_t) does the zero extension. But I might be wrong
as my C knowledge is rusty. We should use the H\&P MIPS green card notion.}



\martin{Do we do a memory read even when the predicate is false?
Some memory locations (I/O) might have side effects on a read.
Therefore, we shall not read when the predicate is false.}



\paragraph{Note}

All loads can only be issued on the first slot.

Two successive decoupled loads can be used in the following manner without the
use of an additional \texttt{wait} instruction:

\texttt{~~dlwc   [\$r1 + 5]}

\texttt{~~...}

\texttt{\{ dlwc   [\$r2 + 7]   ;   mfs  \$r2 = \$sm \}}

\clearpage
\subsection{Store Typed} Applies to the STT format only. Store to a memory or
cache. In the table accesses to the stack cache are denoted by \texttt{sc}, to
the local scratchpad memory by \texttt{lm}, to the date cache by \texttt{dc},
and to the global shared memory by \texttt{gm}.

\martin{TODO: make is clear at some point that \code{gm} is basically
data cache bypass. Would be natural for I/O, but mapping I/O to \code{lm},
as it is currently in passim, is also fine.}

The displacement value (\code{Imm}) value is interpreted unsigned.
Stores can only be issued on the first slot.

\begin{itemize}
  \item STT -- Store Typed \\[2ex]
    \begin{bytefield}{32}
      \bitheader{0-31} \\
      \bitbox{1}{x} & \bitbox{4}{Pred} & \bitbox{5}{01011} &
      \bitbox{5}{Type} & \bitbox{5}{Ra} & \bitbox{5}{Rs} & \bitbox{7}{Offset} \\
    \end{bytefield}
\end{itemize}

\begin{table}[hb]
  \centering
\begin{tabular}{lll}
  \toprule
  Type            & Name   & Semantics \\
  \midrule
  000 \textbar~00 & sws    & \texttt{sc[Ra+(Imm \shl 2)]$_{32}$ = Rs} \\
  000 \textbar~01 & swl    & \texttt{lm[Ra+(Imm \shl 2)]$_{32}$ = Rs} \\
  000 \textbar~10 & swc    & \texttt{dc[Ra+(Imm \shl 2)]$_{32}$ = Rs} \\
  000 \textbar~11 & swm    & \texttt{gm[Ra+(Imm \shl 2)]$_{32}$ = Rs} \\
  001 \textbar~00 & shs    & \texttt{sc[Ra+(Imm \shl 1)]$_{16}$ = Rs$_{[15:0]}$} \\
  001 \textbar~01 & shl    & \texttt{lm[Ra+(Imm \shl 1)]$_{16}$ = Rs$_{[15:0]}$} \\
  001 \textbar~10 & shc    & \texttt{dc[Ra+(Imm \shl 1)]$_{16}$ = Rs$_{[15:0]}$} \\
  001 \textbar~11 & shm    & \texttt{gm[Ra+(Imm \shl 1)]$_{16}$ = Rs$_{[15:0]}$} \\
  010 \textbar~00 & sbs    & \texttt{sc[Ra+Imm]$_{8}$ = Rs$_{[7:0]}$} \\
  010 \textbar~01 & sbl    & \texttt{lm[Ra+Imm]$_{8}$ = Rs$_{[7:0]}$} \\
  010 \textbar~10 & sbc    & \texttt{dc[Ra+Imm]$_{8}$ = Rs$_{[7:0]}$} \\
  010 \textbar~11 & sbm    & \texttt{gm[Ra+Imm]$_{8}$ = Rs$_{[7:0]}$} \\
  01100 & ---   & unused \\
  \dots& \dots  & \dots \\
  11111 & ---    & unused \\
  \bottomrule
\end{tabular}
\caption{Typed stores}
\label{tab:stores}
\end{table}


\paragraph{Note - Global Memory / Data Cache}

With regard the data cache, stores are performed using a \emph{write-through}
strategy without \emph{write-allocation}. Data that is not available in the
cache will not be loaded by stores; but will be updated if it is available in
the cache.

Consistency between loads and other stores is
assumed to be guaranteed by the memory interface, i.e., memory accesses are
handled in-order with respect to a specific processor. This has implications on
the bus, the network-on-chip, and the global memory.

% TODO:
% - Arbitration of global memory

\clearpage
\subsection{Stack Control} Applies to the STC format only. Manipulate the stack
frame in the stack cache. \texttt{sres} reserves space on the stack, potentially
spilling other stack frames to main memory. \texttt{sens} ensures that a stack
frame is entirely loaded to the stack cache, or otherwise refills the stack
cache as needed. \texttt{sfree} frees space on the stack frame (without any
other side effect, i.e., no spill/fill is executed).
\texttt{sspill} writes the tail of the stack cache to main memory and updates the
spill pointer.

All immediate stack control operations are carried out assuming word
size, i.e., the immediate operand is multiplied by four. All register
operands and stack pointer addresses in special registers are in units
of bytes.

A more detailed description of the stack cache is given in
Section~\ref{sec:stack-cache}. Table~\ref{tab:stciops} shows the
encoding of operations for STCi, while Table~\ref{tab:stcrops} shows
the encoding for STCr.

\martin{This or the stack cache section shall contain pseudo code for the
  stack cache.}

\martin{TODO: There is no mentioning in load/store section that stack ld/st
use an implicit stack pointer for addressing.}

\begin{itemize}
  \item STCi -- Stack Control Immediate \\[2ex]
    \begin{bytefield}{32}
      \bitheader{0-31} \\
      \bitbox{1}{x} & \bitbox{4}{Pred} & \bitbox{5}{01100} &
      \bitbox{2}{Op} & \bitbox{2}{00} & \bitbox{18}{Immediate} \\
    \end{bytefield}
\end{itemize}

% TODO: more formal semantics
\begin{table}[hb]
  \centering
  \begin{tabular}{lll}
    \toprule
    Op & Name   & Semantics \\
    \midrule
    00 & sres   & Reserve space on the stack (with spill) \\
    01 & sens   & Ensure stack space (with refill) \\
    10 & sfree  & Free stack space. \\
    11 & sspill & Spill tail of the stack cache to memory \\
    \bottomrule
  \end{tabular}
  \caption{Stack control operations with immediates}
  \label{tab:stciops}
\end{table}

\begin{itemize}
  \item STCr -- Stack Control Register \\[2ex]
    \begin{bytefield}{32}
      \bitheader{0-31} \\
      \bitbox{1}{x} & \bitbox{4}{Pred} & \bitbox{5}{01100} &
      \bitbox{2}{Op} & \bitbox{2}{01} & \bitbox{1}{\bitsunused} & \bitbox{5}{Rs} & \bitbox{12}{\bitsunused} \\
    \end{bytefield}
\end{itemize}

% TODO: more formal semantics
\begin{table}[hb]
  \centering
  \begin{tabular}{lll}
    \toprule
    Op & Name   & Semantics \\
    \midrule
    00 & ---    & unused \\
    01 & sens   & Ensure stack space (with refill) \\
    10 & ---    & unused \\
    11 & sspill & Spill tail of the stack cache to memory \\
    \bottomrule
  \end{tabular}
  \caption{Stack control operations for registers}
  \label{tab:stcrops}
\end{table}


\paragraph{Behavior}
~\newline

\texttt{sres}: Check free space left in the stack cache. Update stack-cache registers.
If needed, spill to global memory using \texttt{ss}.

\texttt{sense}: Check reserved space available in the stack cache.
If needed, refill from global memory using \texttt{ss}.

\texttt{sfree}:  Account for $\mathtt{head} - \mathtt{tail} < 0$, update
                     \texttt{ss} and \texttt{st}.
                     Update stack-cache register \texttt{head}.

\texttt{sspill}: Update \texttt{ss} and \texttt{st}.
                     Update stack-cache register \texttt{tail}.
Spill to global memory using \texttt{ss}.

\paragraph{Note}

Stack control instructions can only be issued on the first position within a
bundle.

It is permissible to use several reserve, ensure, and free operations within the
same function.


\stefan{We only need sens and sspill with registers for context-switch. Should we allow a
register version for sres and sfree as well nevertheless (I would say no)?}

\stefan{At the moment, the way it is implemented in the simulator, we have a 1-cycle hazard between
any STC instruction and a mfs, and a 1-cycle hazard between any two STC instructions, since STC
modifies the special registers in the MW stage, while mfs reads in the EX stage.
Is this the same for the hardware?

This (and all hazards for all other instructions) should be documented here in the TR explicitly, since it is a pain to debug!}

\sahar{Special registers are written/read separately. Is this 1-cycle hazard necessary? What is the reason to add it?}

\stefan{The reason for the hazards is primarily the current implementation of the the simulator, there the special registers
are updated separately from the internal stack pointers, which causes the hazards. We should define how the
hardware actually behaves, and then the simulator should be updated to reflect that behavior. However, the latter is not quite trivial, I will
leave that to Florian ;) }

\clearpage
\subsection{Control-Flow Instructions}

\wolf{This section is to be updated for the upcoming ISA revision. Leave as-is for now.}

Applies to CFLb and CFLi format only.
Transfer control to another function or perform function-local branches.
\texttt{br} performs a function-local, relative branch within the method cache.
\martin{mmh, cache - explain better}
\texttt{call} performs a function call, storing the program counter (or function offset) of
the instruction to be fetched after returning in \texttt{r31}.
The function base of the caller is not stored implicitly (see Section~\ref{sec:function_calls}).
\martin{Still true? What happens at the moment in the simulator or compiler?}
\texttt{brcf} behaves like \texttt{call}, except that it does not write return information
to \texttt{r31}.
\martin{What does it mean like a call when there is no save of the return address?
What is meant is that this instruction loads method cache bits - with sizes... Is this
explained at some point?}

\texttt{call} and \texttt{brfc} may cause a cache miss and a subsequent
cache refill to load the target code; they expect the size of the code block
fetched to the cache in number of bytes at \textit{\textless base\textgreater-4}.
\texttt{br} is assumed to be a cache hit.

Immediate call and branch instructions interpret the operand as \emph{unsigned} for function calls, and as \emph{signed}
for PC-relative branches (\texttt{br}, \texttt{brcf}).
The target address of PC-relative branches is computed relative to the address of the branch instruction.
All immediate values are interpreted in \emph{word size}.

\martin{Is \texttt{brfc} now PC relative or method base relative?}

Indirect call and branch instructions interpret the operand as \emph{unsigned} absolute addresses in \emph{byte size}.

The link/return information provided by \texttt{call} in \texttt{r31} should only be
passed to \texttt{ret}. The unit and addressing mode (absolute or function relative) of
the returned value is implementation dependent (see description of \texttt{ret}).

The following table gives an overview of the addressing modes of the available
call and branch instructions.

\medskip
\begin{tabular}{l|llll}
  Instruction & Immediate   & Indirect & Cache fill & Link \\ \hline
  call        & absolute    & absolute & yes        & yes \\
  br          & PC relative & absolute & no         & no \\
  brcf        & PC relative & absolute & yes        & no \\
\end{tabular}

\medskip
\texttt{br} instructions are executed in the \texttt{EX} stage, while \texttt{brcf}, \texttt{call} and \texttt{ret} instructions are executed in the
\texttt{MEM} stage.
The instructions fetched in the meantime are \emph{not} aborted.
This corresponds to a branch delay of 2 instructions for \texttt{br} and 3 instructions for \texttt{call}, \texttt{brcf} and \texttt{ret}, which has to be
respected by the compiler or assembly programmer.
If no other instructions are available, two single-cycle NOPs can be
used to fill the delay slots.

Size of the delay slots: The \texttt{call} instructions must have exactly one single-word instruction
in each delay slot and it must not be bundled with another instruction.
All other control flow instructions (\texttt{br}, \texttt{brcf}, and \texttt{ret})
can have any valid bundle in their delay slots and can be bundled.

More details on the organization of the method cache is given in
Section~\ref{sec:method-cache}.

\fb{In contrast to the original Patmos design, it might be a good idea to push
    the program counter update to the \texttt{EX} or even \texttt{DE} stage.
    This depends on whether checking the method-cache can be done there and
    whether reading the predicate registers can be done fast enough.}

\jack{A branch delay of $3$ is unusually large in comparison to
    other architectures. I think in many cases
    those $3$ slots will not be useful. And they do take up a lot of
    space (12 bytes minimum? or more?). To save space, could there be a form
    of this instruction that either stalls the pipeline, or issues the
    extra NOPs at the decode stage?}

\gebhard{Please consider Section~\ref{subsec:load_typed}.
Again, the instruction semantics should not depend on the instruction timing.
Please correct if our interpretation of \emph{branch delay} is wrong.
If delay means instructions (instead of cycles) we are perfectly fine.
Otherwise, we raise the following objections:

Defining delay slots in terms of cycles poses a problem to the binary decoder.
What is the size of a delay slot, if the timing of an instruction inside the delay slot is not known (e.g., load from memory instruction \texttt{lwm})?
For a static analysis, it is infeasible to have delay slots of arbitrary size, because we are unable to decide whether an instruction (bundle) following a branch or call instruction belongs to the originating or target block or routine respectively.

In fact, architectures where the delay slot size depends on the instruction timing are -- at least to our knowledge -- unheard of.
For example, SPARC architectures (ERC32, LEON2, LEON3) have a fixed delay slot size of 1 (instruction), the SHARC DSP has two-instruction delay slots, the C33 architecture features triple-instruction delay slots.
Even though decoding of delay-slots is tricky, a fixed delay slot size ensures that the program semantics are implicitly obvious.
This is not given for an architecture design where the delay slot size depends on instruction timing.
Apart from that, this design makes code review (on the assembly level) practically impossible.}

\fb{As with loads this should not be a timing related feature, i.e., your
correct in claiming that we should measure this in instruction bundles following
the branch (except for multi-cycle nops, where we want to avoid encoding nops
explicitly). so far, I only see troubles with \emph{wait} instruction and
decoupled loads (both may stall in the \texttt{DR} stage). Two simple solutions
would be to either forbid those instructions in branch delay slots or make them
stall with the branch in the \texttt{EX} stage. I'd opt for the latter solution.
}

\martin{To Gernot: those branch delay slots are instructions (instruction bundles),
the same as other RISC processors, e.g. your mentioned SPARC.}

\begin{itemize}
  \item CFLb -- Call / Branch \\[2ex]
    \begin{bytefield}{32}
      \bitheader{0-31} \\
      \bitbox{1}{x} & \bitbox{4}{Pred} & \bitbox{3}{110} & \bitbox{2}{Op} &
      \bitbox{22}{Immediate} \\
    \end{bytefield}
\end{itemize}

\begin{table}[hb]
  \centering
  \begin{tabular}{lll}
    \toprule
    Op & Name & Semantics \\
    \midrule
    00 & call & function call (absolute, with cache fill) \\
    01 & br   & local branch (PC relative, always hit) \\
    10 & brcf & local branch (PC relative, with cache fill) \\
    11 & ---  & unused \\
    \bottomrule
  \end{tabular}
  \caption{Control-flow operations}
  \label{tab:cflbops}
\end{table}

\martin{The 22 bit immediate is good for 16 MB code size. Maybe this is good enough
for most embedded programs. With a little different encoding we could get two more bits
for 64 MB code size. We don't need that big immediate for PC relative branches.}

\paragraph{Behavior -- call, brcf, and system call}

		     Store link information into R31. Method base
		     is not stored to a visible register (this must be done by the caller, by convention using R30).
                     Compute cache-relative program counter and update the PC.

\paragraph{Behavior -- branch within cache}
                     Compute new, cache-relative program counter value.
                     Update program counter.


\paragraph{Implementation Note}

The method cache keeps track of the base address of the current function, i.e.,
the target/base address of the last \texttt{call}, \texttt{brcf} or \texttt{ret} instruction.
\texttt{call} calculates the return offset as $\texttt{nextPC}_\texttt{EX} - \texttt{base}_\texttt{MC}$.
However, the application code must not rely on this.

\stefan{This is just to clear things up for the WCET analysis. The actual value of the
link register is intentionally left undefined, so that we could easily change it to an
absolute address just in hardware with no changes to the compiler. If we do want to jump to
some base + offset, we should define a separate branch instruction for this, as \texttt{ret}
should only be used to jump back to a call site to make the analysis easier. However, we could
also just define the link info to be an offset (in bytes!) and accept the slight overhead for I-caches that
do not need a base address.}

\paragraph{Note}

All branch/call instructions can only be issued on the first position within a
bundle.

\gebhard{Shouldn't the target addresses be double-word-aligned to ensure that the processor is always able to fetch an instruction bundle?}

\fb{As far as I can see there is no need for bundles to be align (in straight
line code this will happen as well). Though it might be a useful compiler
convention to align branch targets in order to avoid additional stalls. Martin
should be able to clarify how the instruction fetch is going to work and what
side constraints we need to observe from there.}

\gebhard{I would propose to align instruction bundles to avoid cache misses in the middle of an instruction bundle.}

\martin{This actually depends on the instruction cache we are using. If it is the M\$ then
we are on the safe side and have no misses. Therefore, no need to align. With
a standard cache I would arguer for alignment. Having possible two misses for
a single bundle load is not nice.}

\stefan{I would also say that double-word alignment should be decided by the compiler, even for non-method-cache caches. E.g., if we have four
instructions that cannot all be packed into double-word bundles but are inside a basic block, there is no need to waste four words just for
alignment. A miss that will also load the following (part of a) bundle, we do not loose anything because the next bundle will always be
executed and be at least partially a guaranteed hit.}

\martin{That's not only a compiler question. If you allow misaligned double words in a
standard cache you need to provide support in the hardware so that a single instruction
fetch (double word) can result in two requests for cache lines. So this is a HW decision. Similar to
the old RISC restriction that words are not allowed to be misaligned (two memory accesses
to get one 32-bit word). I would also argue to disallow this misalignment.}

\stefan{Ok, I see.. So double-word instruction bundles must be double-word aligned, but two 32bit instruction bundles can be packed into one
double-word. But does the target-address of a branch have to be double-word aligned, if the target is not a 64bit bundle?}
\martin{Don't get this question. There is no difference between a double-word instruction (ALU long imm.) and two
instructions that are a bundle from their fetch behavior. Unaligned two-word fetch is ok for the method cache,
but evil for a plain instruction cache.}

\begin{itemize}
  \item CFLi -- Call / Branch Indirect \\[2ex]
    \begin{bytefield}{32}
      \bitheader{0-31} \\
      \bitbox{1}{x} & \bitbox{4}{Pred} & \bitbox{3}{111} & \bitbox{2}{00} &
      \bitbox{5}{\bitsunused} & \bitbox{5}{Rs1} & \bitbox{8}{\bitsunused} & \bitbox{4}{Op} \\
    \end{bytefield}
\end{itemize}

\begin{table}[hb]
  \centering
  \begin{tabular}{lll}
    \toprule
    Op & Name  & Semantics \\
    \midrule
    0000 & call  & function call (indirect, with cache fill) \\
    0001 & br    & local branch (indirect, always hit) \\
    0010 & brcf  & local branch (indirect, with cache fill) \\
    0011 & ---   & unused \\
    \dots& \dots  & \dots \\
    1111 & ---   & unused \\
    \bottomrule
  \end{tabular}
  \caption{Indirect control-flow operations}
  \label{tab:cfliops}
\end{table}

\paragraph{Behavior -- call, branch, and system call}

		     Store link information into R31. Method base
		     is not stored to a visible register (this must be done by the caller, by convention using R30).
                     Check method cache.
                     Compute cache-relative program counter.
If needed, fill method cache and stall.
                     Update program counter.


\paragraph{Behavior -- branch within cache}
                     Compute new, cache-relative program counter value.
                     Update program counter.


\paragraph{Note}

All branch/call instructions can only be issued on the first position within a
bundle.

See also CFLi format notes.

\clearpage
\subsection{Return}

Applies to CFLr format only. Transfer control to the function
specified by function base and offset.  \texttt{ret} may cause a cache
miss and a subsequent cache refill to load the target
code. Table~\ref{tab:retfunc} shows the encoding of the \texttt{func}
field.

\daniel{(TODO return from an interrupt)}
\martin{That might be covered by the ret itself. However, we have not
agreed where the PC (and probably method base) are saved on an
interrupt. Maybe just a `special' register, again ;-)}
\martin{TODO: talk about interrupts in some section. Do we have what is
usually called a SW interrupt as well? Exceptions? Restartable exceptions?}

\begin{itemize}
  \item CFLr -- Return \\[2ex]
    \begin{bytefield}{32}
      \bitheader{0-31} \\
      \bitbox{1}{x} & \bitbox{4}{Pred} & \bitbox{3}{111} & \bitbox{2}{10} &
      \bitbox{5}{\bitsunused} & \bitbox{5}{Rb} & \bitbox{5}{Ro} & \bitbox{3}{\bitsunused} &\bitbox{4}{Op} \\
    \end{bytefield}
\end{itemize}

% TODO: more formal semantics
\begin{table}[hb]
  \centering
  \begin{tabular}{lll}
    \toprule
    Op & Name  & Semantics \\
    \midrule
    0000 & ret   & Return from a function (with cache fill) \\
    0001 & ---   & unused \\
    \dots& \dots  & \dots \\
    1111 & ---   & unused \\
    \bottomrule
  \end{tabular}
  \caption{Return function encoding}
  \label{tab:retfunc}
\end{table}

\paragraph{Behavior}


The return function base address \texttt{Rb} is an absolute address in bytes. The return function base will typically
be provided by the caller in \texttt{r30} (see Section~\ref{sec:function_calls}).
The return function offset \texttt{Ro} is provided by the \texttt{call} instruction in \texttt{r31}.
Note that using \texttt{r30} and \texttt{r31} is a compiler convention.
The unit and the addressing mode
of the function offset is hardware implementation dependent.
\martin{What does the above mean?}


% % % % % % % % % % % % % % % % % % % % % % % % % % % % % % % % % % % % % % % %

\clearpage
\section{Dual Issue Instructions}

Not all instructions can be executed in both pipelines. In general, the first
pipeline implements all instructions, the second pipeline only a subset.
All memory operations are only executed in the first pipeline.

What other instructions can be executed in both pipelines is still open for
discussion and evaluation with benchmarks. A minimal approach, as first
step for the hardware implementation, is to have only ALU instructions
available in the second pipelines (excluding predicate manipulation instructions).

\stefan{From what I see in the code, it might also help a lot to allow SWS in the
second pipeline, as they are quite common. Predicate instructions are not that common
now but this will change with the new single-path passes.

This section should also talk about hazards, i.e., can we predicate the second
slot with something that we write in the first slot, what if we use a GP register
in both slots and write to it, ... }

\martin{TODO: agree that we/I should write more on this. Currently
Wolfgang has implemented ALU and predicate operations in both
pipelines. More details shall be described.}

\stefan{Is MFS/MTS allowed in both pipelines (and at the same time)? Should be helpful for prologue/epiloge code,
especially when we move return infos back to special registers.}


% % % % % % % % % % % % % % % % % % % % % % % % % % % % % % % % % % % % % % % %
\section{Assembly Format}

\martin{This is not pasim, right?}

A VLIW instruction consists of one or two operations that are issued in the first or both pipelines.
Each operation is predicated, the predicate register is specified before the operation in parentheses \texttt{()}.
If the predicate register is prefixed by a \texttt{!}, its negation is considered.
If omitted, it defaults to \texttt{(p0)}, i.e.\ always true.

A semi-colon \texttt{;} or a newline denotes the end of an instruction or operation. If an instruction contains two operations, the operations
in the bundle must be enclosed by curly brackets. Bundles do not need to be separated by newlines or semi-colons. For bundles consisting of
only one operation, the curly brackets are optional. Labels that are prefixed by \texttt{.L} are local labels.

All register names must be prefixed by \texttt{\$}.
We use destination before source in the instructions, between destination and source a \texttt{=} character must be used instead of a comma.
Immediate values are not prefixed for decimal notation, the usual 0 and 0x formats are accepted for octal and hexadecimal immediates.
Comments start with the hash symbol \texttt{\#} and are considered to the end of the line. For memory operations, the syntax is
\texttt{[\$register + offset]}. Register or offset can be omitted, in that case the zero register \texttt{r0} or an offset of $0$ is used.

Example:
\begin{verbatim}
       # add 42 to contents of r2
       # and store result in r1 (first slot)
       { add   $r1 = $r2, $42
       # if r3 equals 50, set p1 to true
       cmpeq $p1, $r3, 50 }
       # if p1 is true, jump to label_1
 ($p1) br label_1 ; nop; nop # then wait 2 cycles
       # Load the address of a symbol into r2
       li $r2 = .L.str2
       # perform a memory store and a pred op
       { swc [$r31 + 2] = $r3 ; or $p1 = !$p2, $p3 }
       ...
label_1:
       ...
\end{verbatim}

\stefan{TODO: some words about units of .align, .size, ..; describe .fstart;
I would like to move the assembly format description out into a public repo (patmos-misc) and merge
it with a compiler usage manual, ELF file format and backend description, though.}

\subsection{Instruction Mnemonics}

The LLVM assembler supports the instructions mnemonics as specified in this document, including all pseudo instructions.

The \texttt{paasm} assembler and the \texttt{pasim} simulator use the same basic instruction mnemonic, but a \texttt{i} or
\texttt{l} suffix is appended for \emph{immediate} and \emph{long immediate} variants, while no suffix in general refers to
the register indirect variant of the instructions. As exception, the control flow instructions use a \texttt{r} suffix for the register
indirect variants and no suffix for the immediate instructions.
\stefan{This should be cleaned up, always use \texttt{i} suffix for immediates in pasim/paasm, including control flow.}

\subsection{Inline Assembly}

Inline assembly syntax is similar to GCC inline assembly. It uses \texttt{\%0}, \texttt{\%1}, \ldots as placeholders
for operands. Accepted register constraints are: \texttt{r} or \texttt{R} for any general purpose register, or
\texttt{\{<registername>\}} to use a specific register.

Example:
\begin{verbatim}
    int i, j, k;
    asm("mov  $r31 = %1  # copy i into r31\n\t"
        "add  %0 = $r5, %2"
        : "=r" (j)
        : "r" (i), "{r10}" (k));
\end{verbatim}

\chapter{Memory and I/O Subsystem}

\section{Local and Global Address Space}

The typed loads of Patmos imply two address spaces: a local address
space that is accessed through local loads and stores, and a global
address space that is accessed when using other access types. All
caches use memory that is mapped to the global address space as
backing memory. For example, the data cache fetches data from global
memory on a cache miss, and the stack cache uses global memory for
spilling and filling. Consequently, there are two memory maps, one for
the local address space and one for the global address
space. Tables~\ref{tab:lmmap} and~\ref{tab:gmmap} show the respective
address mappings. To simplify address decoding, the top four bits
(A31--A28) are generally used to distinguish between different memory
and I/O areas. The address range for I/O devices is divided further to
distinguish the different devices, as discussed in
Section~\ref{sec:iodevs}.

As \code{call}, \code{ret}, and \code{brcf} do not include memory type
information, the distinction between memory areas for these
instructions is done solely through the address mapping. The boot instruction ROM
and the instruction scratchpad memory are mapped to the lowest 128K of
the global address space. Note that this applies only to these
instructions; i.e., a \code{call} to address \code{0x00010100}
executes code that is located in the instruction scratchpad, while
non-local loads or stores to the same address access the external
SRAM. Therefore, a binary that is loaded to external memory can use
the lowest 128K of memory for data segments, but not for code
segments.

The global address space also includes a ROM and a scratchpad for
booting. The boot data ROM enables boot programs to use initialized
data segments. By copying (parts of) the boot data ROM to the boot
scratchpad, these programs can also use initialized data segments that
require write access. Note that these memory areas can be accessed by
loads and stores only; it is not possible to execute code located in
them.

\begin{table}
\centering
\begin{tabular}{ll}
\toprule
Address & Memory area \\
\midrule
\code{0x00000000}--\code{0x0000ffff} & Data Scratchpad Memory \\
\code{0x00010000}--\code{0x0001ffff} & Instruction Scratchpad Memory (write only) \\
\code{0xe0000000}--\code{0xe7ffffff} & NoC interface configuration registers \\
\code{0xe8000000}--\code{0xefffffff} & NoC communication memory \\
\code{0xf0000000}--\code{0xffffffff} & I/O devices \\
\bottomrule
\end{tabular}
\caption{Address mapping for local address space}
\label{tab:lmmap}
\end{table}

\begin{table}
\centering
\begin{tabular}{ll}
\toprule
Address & Memory area \\
\midrule
\code{0x00000000}--\code{0x0000ffff} & Boot Instruction ROM (only for code) \\
\code{0x00010000}--\code{0x0001ffff} & Instruction Scratchpad Memory (only for code) \\
\code{0x00000000}--\code{0x7fffffff} & External SRAM \\
\code{0x80000000}--\code{0x8000ffff} & Boot Data ROM (only for data) \\
\code{0x80010000}--\code{0x8001ffff} & Boot Data Scratchpad Memory (only for data) \\
\bottomrule
\end{tabular}
\caption{Address mapping for global address space}
\label{tab:gmmap}
\end{table}

\subsection{Boot Memories}

By convention, the first four words of the boot data ROM contain
information about data to be copied to the boot data scratchpad before
starting actual execution. Table~\ref{tab:bootrommap} shows the
respective data fields. Upon start, the program should copy
\code{src\_size} bytes of data from \code{src\_start} to
\code{dst\_start}. If \code{dst\_size} is greater than
\code{src\_size}, the remaining bytes are filled with zeroes.

\begin{table}
\centering
\begin{tabular}{lll}
\toprule
Address & Name & Description \\
\midrule
\code{0x80000000} & \code{src\_start} & Start address of data to be copied \\
\code{0x80000004} & \code{src\_size} & Size of data to be copied \\
\code{0x80000008} & \code{dst\_start} & Destination for copying \\
\code{0x8000000c} & \code{dst\_size} & Size of initialized data \\
\bottomrule
\end{tabular}
\caption{Boot data initialization information}
\label{tab:bootrommap}
\end{table}


\stefan{We discussed about making the stack cache memory mapped, like the SPM. The disadvantage is that
we need to reserve an additional register for the stack pointer of the stack cache. s5 (the stack cache spill pointer) must point into a main
memory address range. s6 (the stack top pointer) must point to the top of the stack cache in the cache address range and must be modifiable
(for context switching). An additional s7 must either contain the size of the stack cache or the tail pointer of the stack cache.

The advantage is we can then pass typed pointers to functions, similar to SPM pointers, if the caller stack frame is not evicted, in a first
step. As a second step, we can drop the typed loads and use the compiler to emit address range information to the WCET analysis.
A pointer into the stack cache address range is always guaranteed to be a hit (accessing an address that has been evicted is an error). We
can therefore get rid of function duplication depending on their pointer types. We basically move the information about the accessed memory from the
memory instruction to the pointer value, which can be context-sensitive.}

% % % % % % % % % % % % % % % % % % % % % % % % % % % % % % % % % % % % % % % %
\section{I/O Devices}
\label{sec:iodevs}

Each processor contains a minimum set of standard I/O devices, such as:
processor ID, cycle counter, timer, and interrupt controller. For a minimum
communication with the outside world a processor shall be attached to a
serial port (UART). The UART represents \code{stdout}.

Within the I/O device memory area bits 11--8 are used to distinguish between different devices.
I/O device registers are mapped and aligned to 32-bit words. If a register is shorter than a word,
the upper bits shall be filled with 0 on a read. With this mapping each I/O device can have up to
64 32-bit registers.

In the initial prototype of Patmos we have 3 I/O devices: a system device that contains cycle and microsecond counters, a UART for basic communication, and LEDs
on the FPGA board. One counter ticks with the clock frequency and the second
counter ticks with 1~MHz for clock frequency independent time measurements.
The counters are 64-bit values and readout of the lower 32 bits also latches the
upper 32 bits.
Table~\ref{tab:iomap} shows the I/O devices and the registers.

\begin{table}
\centering
\begin{tabular}{llll}
\toprule
Address & I/O Device & read & write \\
\midrule
\code{0xf0000000} & cpuinfo & processor ID & -- \\
\code{0xf0000004} & cpuinfo & clock frequency (Hz) & -- \\
\code{0xf0000200} & timer & clock cycles (high word) & -- \\
\code{0xf0000204} & timer & clock cycles (low word) & -- \\
\code{0xf0000208} & timer & time in $\mu s$ (high word) & -- \\
\code{0xf000020c} & timer & time in $\mu s$ (low word) & -- \\
\code{0xf0000800} & UART & status & control \\
\code{0xf0000804} & UART & receive buffer & transmit buffer \\
\code{0xf0000900} & LED & -- & output register \\
\bottomrule
\end{tabular}
\caption{I/O devices and registers}
\label{tab:iomap}
\end{table}

\subsection{UART}

The UART is a minimal IO device for \texttt{stdout} and \texttt{stdin}.
It is also used for program download. Table~\ref{tab:uart} shows the
bits of the control register.

\begin{table}
\centering
\begin{tabular}{lllll}
\toprule
Bit & Status & & Control & \\
\midrule
0 & TRE & TX Transmit ready & -- & -- \\
1 & DAV & RX Data available & -- & -- \\
% 2 & PAE & RX Parity error (or EOF) & -- & -- \\
% 3 & --  & -- & TFL & TX Flush \\
\bottomrule
\end{tabular}
\caption{UART status bits} % {-- What does flush mean on a UART?}}
\label{tab:uart}
\end{table}

The UART address for \code{pasim} is defined in \code{patmos/simulator/include/uart.h}.
For the compiler/library the constant is in \code{llvm/tools/clang/lib/Driver/Tools.cpp}.

\paragraph{Proposal for CMP UART Sharing}
On a multicore system only one processor can be directly connected to the
UART. However, for debugging it would be convenient to attach several (or all)
cores to the UART. Sharing the UART can be achieved by an arbitration device
that has $n$ input ports and a simple protocol that precedes UART data by a
marker from which core the data is coming. The marker byte may be precede
each data byte or it may be distinguished by setting Bit 8. This mechanism can
also be used to represent several UARTs per core (e.g., stdout, stderr, user for SLIP,...).
\martin{The protocol shall be done in HW -- let's find a student for this.}

On the PC side a small program is needed to dispatch/demultiplex the different
data streams.



\stefan{Would be nice to be able to insert control bytes to flush the output as well, but that must be understood by the simulator as well (it
must flush its output stream).

With multiple cores writing to the UART, we need to prevent mixing up control bytes and data bytes from different cores, so I assume adding
the control bytes to is done by hardware? We could also designate one core to I/O and communicate over SPMs with the other cores, although it
adds another layer of potential bugs to the debugging process.}

\martin{Yes, the idea is that the UARTs look simple for all cores and the HW does the arbitration and additional control byte. However, no one is assigned this task :-(}

\martin{Other I/O (and using a dedicated core) is application dependent and not the topic of this report.}





\section{The Stack Cache}
\label{sec:stack-cache}

The stack cache is a processor-local, on-chip memory~\cite{patmos:stack:seus}. The stack
cache operates similar to a ring buffer. It can be seen as a stack-cache-sized
window into the main memory address range.
To manage the stack cache, we use three additional
instructions: \code{reserve}, \code{ensure},
and \code{free}. Two hardware registers define which
part of the stack area is currently in the stack cache.

\subsection{Stack Cache Manipulation}

We present the mechanics of the stack cache in C code for easier readability.
However, the hardware implementation is a synchronous design and
the algorithm is implemented by a state machine that handles
the memory spill and fill operations. In the C code following data structures are used:

\begin{description}
\item[\code{mem}] is an array representing the main memory,
\item[\code{sc}] is an array representing the stack cache,
\item[\code{m\_top}] is the register pointing to the top of the saved stack content in the main memory, and
\item[\code{sc\_top}] points to the top element in the stack cache.
\end{description}

The two pointers are full-length address registers. However,
when addressing the stack cache, only the lower $n$ bits
are used for a stack cache of a size of $2^n$ words.
The constant \code{SC\_SIZE} represents the stack
cache size and \code{SC\_MASK} is the bit mask for
the stack cache addressing. The stack cache is managed in 32-bit
words. % Therefore, the pointers count in 32-bit words.

At program start the stack cache is empty and both pointers,
\code{m\_top} and \code{sc\_top}, point to the same address,
the address that one higher as the stack area. \code{m\_top}
points to the last spilled word in main memory.
Similar, \code{sc\_top} points to the last slot in the stack
frame (top of stack). Therefore, the number of currently valid
elements in the stack cache is \code{m\_top} - \code{sc\_top}.

The compiler generates code to grow the stack downward,
as it is common for many architectures. Growing the stack downwards
has historical reasons. However, for multi-threaded
systems each thread needs a reserved, fixed memory area
for the stack and there is no benefit from growing the stack
downwards.

%We have some constants, two pointers, and main memory and the stack memory:
%\begin{figure} [!h]
%
%\begin{lstlisting}
%#define SC_SIZE 64
%#define SC_MASK (SC_SIZE-1)
%
%// The main memory
%static int mem[1024];
%// The stack cache
%static int sc[SC_SIZE];
%
%// Pointer the top memory saved stack content
%int m_top;
%
%// Pointer to the top element in the stack cache
%int sc_top;
%
%// #elements is m_top - sc_top and always has to 	be <= SC_SIZE
%\end{lstlisting}
%
% 	 \caption{Stack cache and main memory pointer definitions.}
% 	 \label{fig:sc_mem_def}
%\end{figure}

\begin{figure}
\begin{lstlisting}
void reserve(int n) {

    int nspill, i;

    sc_top -= n;
    nspill = m_top - sc_top - SC_SIZE;
    for (i=0; i<nspill; ++i) {
       --m_top;
       mem[m_top] = sc[m_top & SC_MASK];
    }
}
	\end{lstlisting}
 	 \caption{The \code{reserve} instruction provides \code{n}
	 free words in the stack cache. It may spill data into main memory.}
 	 \label{fig:res_iml}
\end{figure}


\paragraph{Reserve} The \code{reserve} instruction, as shown in Figure~\ref{fig:res_iml},
reserves space in the stack cache. Typed load and store instructions use
this reserved space. The reserve instruction may spill data to the
main memory. This spilling happens when there are not enough free words in the
stack cache to reserve the requested space.

The processor reads the number of words to be reserved
(the immediate operand of the instruction) in the decode stage.
The processor adjusts the \code{sc\_top} register in the execution
stage and also computes how many words need to be spilled in the
execution stage. The processor spills to the main memory
in the memory stage, as shown by the for loop in~Figure~\ref{fig:res_iml}.

\begin{figure}
\begin{lstlisting}
void free(int n) {

    sc_top += n;
    if (sc_top > m_top) {
        m_top = sc_top;
    }
}
\end{lstlisting}
	\caption{The \code{free} instruction drops \code{n}
	elements from the stack cache. It may change the top memory
	pointer \code{m\_top}.}
 	 \label{fig:free_iml}
\end{figure}

\paragraph{Free} The \code{free} instruction frees the reserved
space on the stack. It does not fill previously spilled data back into the stack cache.
It just changes the top of the stack pointer and may change the top of the memory
pointer, as shown in Figure~\ref{fig:free_iml}.


\begin{figure}
\begin{lstlisting}
void ensure(int n) {

    int nfill, i;

    nfill = n - (m_top - sc_top);
    for (i=0; i<nfill; ++i) {
        sc[m_top & SC_MASK] = mem[m_top];
        ++m_top;
    }
}
\end{lstlisting}
	\caption{The \code{ensure} instruction ensures that
	at least \code{n} elements are valid in the stack cache.
	It may need to fill data from main memory.}
 	\label{fig:ens_iml}
\end{figure}


\paragraph{Ensure} Returning into a function needs to ensure that the stack
frame of this function is available in the stack cache. The \code{ensure} instruction,
as shown in Figure~\ref{fig:ens_iml}, guarantees this condition.
This instruction may need to fill back the stack cache with previously spilled data.
This happens when the number of valid words in the stack cache is less than the
number of words that need to be in the stack cache.
Filling the stack cache is shown in the loop in Figure~\ref{fig:ens_iml}.

One processor register serves as stack pointer and points to the end of the stack frame.
Load and store instructions use displacement addressing relative to this stack pointer
to access the stack cache.

\begin{figure}
\begin{lstlisting}
// load one word from the stack cache
// addr is a main memory address (register value plus offset)

int load(int addr) {
    return sc[(sc_top + addr) & SC_MASK];
}

// store one word into the stack cache
// addr is a plain main memory address

void store(int addr, int val) {
    sc[(st_top + addr) & SC_MASK] = val;
}
\end{lstlisting}
	\caption{Pseudo code for the load and store instructions.}
 	\label{fig:ld_st_iml}
\end{figure}

\martin{We might update this section with more content from the S\$ paper}

As with regular ring buffers, when the size of the stack cache is not sufficient
in order to reserve additional space requested, it needs to spill some data
so far kept in the stack cache to the global memory, i.e., whenever
\code{m\_top} - \code{sc\_top} $>$ \emph{stack cache size}. A major difference,
however, is that freeing space does \emph{not} imply the reloading of data from
the global memory. When a free operation frees all stack space currently held in
the cache (or more), the special register \texttt{ss} is accordingly
incremented.

The stack cache is organized in blocks of fixed size, e.g. $32$ bytes. All
spill and fill operations are performed on the block level, while reserve, free
and ensure operations are in words.
\martin{We agreed that some size values are needed in the compiler to
generate correct code (soon). So we might bring in stack cache manipulation
in burst blocks as well.}

Addresses for load and store operations from/to the stack cache are relative to
the \code{sc\_top} pointer.

The base address for fill and spill operations of the stack cache is kept in
special register \texttt{ss}. \texttt{st} contains the address the top of the
stack cache would get if the stack cache would be fully spilled to memory.

The organization of the stack cache implies some limitations:
\begin{itemize}
  \item The maximum size of stack data accessible at any moment is limited to
        the size of the cache. The stack frame can be split, such that at any
        moment only a subset of the entire stack frame has to be resident in the
        stack cache, or a \emph{shadow} stack frame in global memory can be
        allocated.
  \item When passing pointers to data on the stack cache to other functions it
        has to be ensured that: (1) the data will be available in the cache, (2)
        the pointer is only used  with load and store operations of the stack
        cache, and (3) the relative displacement due to reserve and free
        operations on the stack is known. Alternatively, aliased stack data can
        be kept on a \emph{shadow} stack in the global memory without
        restrictions.
  \item The stack control operations only allow allocating constant-sized junks.
        Computed array sizes (C 90) and \texttt{alloca} with a computed
        allocation size have to be realized using a \emph{shadow} stack in
        global memory.
  \item The calling conventions for functions having a large number of arguments
        have to be adapted to account for the limitation of the stack cache
        size (see Section~\ref{sec:abi}).
\end{itemize}



% % % % % % % % % % % % % % % % % % % % % % % % % % % % % % % % % % % % % % % %
\section{Method Cache}
\label{sec:method-cache}

An overview of alternative design options with regard to the method cache can be
found in Section~\ref{sec:method_cache_options}. It is uncertain which of those
options is best, however, two candidates appear very promising and should
be evaluated: fetch on call with FIFO replacement and fetch on call with LRU
replacement. Compiler managed prefetching can still be added at a later stage.

\subsection{Common Features}

The cache is organized in blocks of a fixed size, e.g., 32 bytes.

Contiguous sequences of code are cached. These code sequences will often
correspond to entire functions. However, functions can be split into smaller
junks in order to reduce to overhead of loading the entire function at once.
Code transfers between the respective junks of the original function can be
performed using the \texttt{brcf} instruction.

A code sequence is either kept entirely in the method cache, or is entirely
purged from the cache. It is not possible to keep code sequences partially in
the cache.

Code intended for caching should be aligned in the global memory according to
the memory burst size. Call and branch instructions do not encode the size of
the target code sequence. The size is thus encoded in units of bytes right in front of the first
instruction of a code sequence that is intended for caching.
Figure~\ref{fig:cacheable_code} illustrates this convention.

\begin{figure}
  \centering
  \begin{bytefield}{25}
    \wordbox[tlr]{1}{length} \bitbox[]{1}{} \bitbox[t]{9}{burst aligned} \\
    \wordbox[tlr]{1}{first instruction}  \\
    \wordbox[tlr]{1}{second instruction} \\
    \wordbox{1}{\dots} \\
  \end{bytefield}
  \caption{Layout of code sequences intended to be cached in the method cache.}
  \label{fig:cacheable_code}
\end{figure}

The organization of the method cache implies some limitations:
\begin{itemize}
  \item The size of a code sequence intended for caching is limited to the size
        of the method cache. Splitting the function is possible.
  \item Compiler managed prefetching, if supported, has to ensure that the
        currently executed code is not purged.
\end{itemize}

% ------------------------------------------------------------------------------
\subsection{FIFO replacement}

The method cache with FIFO replacement allocates a single junk of contiguous
space for a cached code sequence. Every block in the cache is associated with a
tag, that corresponds to the base addresses of cached code sequences. However,
the tag is only set for the first block of a code sequence. The tags of all
other blocks are cleared. This simplifies the purging of cache content when
other code is fetched into the cache.

Code is fetched into the cache according to a \texttt{fifo-base} pointer, which
points to the first block of the method cache where the code will be placed.
After the fetching the code from global memory has completed this pointer is
advanced to point to the block immediately following the least recently fetched
block.

The design of the method cache with FIFO replacement is based on the
design for the Java processor JOP~\cite{jop:jtres_cache} .

% ------------------------------------------------------------------------------
\subsection{LRU replacement}

The LRU cache configuration is more complex. Code is \emph{not} kept in
contiguous blocks and might be scattered according to the LRU time stamps of the
blocks in the cache. Every block is thus tagged with the address of the block
in global memory and an LRU time stamp. The address part of the tag is need to
rediscover the block during instruction fetch. The time stamp is required to
implement the LRU policy.

In addition, the length of every code sequence currently in the cache has to be
stored.

\paragraph*{Time Stamps}
On every access to the method cache, i.e., for every call or non-cache-relative
branch, the LRU time stamps of the blocks (possibly all) in the cache has to be
done. It is important to note that \emph{all} blocks of a code sequence share
the \emph{same} LRU time stamp at all times.

\fb{The time stamps could also be stored per code sequence in the cache. This
    might simplify the implementation of the LRU policy.}

\paragraph*{Instruction Fetch}
In order to fetch an instruction from the method cache the address of the
instruction is compared with the address tag of every block in the cache
(excluding some of the least significant bits depending on the cache's block
size). If a matching tag is found, i.e., a cache hit, the respective word in the
block is fetched.

If no block with a matched tag exists, a cache miss occurs and the target block
has to be transferred from the global memory into the cache.
\martin{We have cache misses on fetch in a LRU based method cache? I don't think so.}

\paragraph*{Purging Blocks}
When a code sequence is to be loaded into the cache, it has to be ensured that
enough space is available to hold all the blocks of that code sequence by
purging some blocks currently in use. Note, again, only entire code sequences
are purged from the cache, i.e., all its blocks at once. Code sequences are
repeatedly purged until enough space becomes available in the cache.

\paragraph*{Cache Fill}
Once enough space is available, the code sequence is transferred block-wise from
global memory to the cache, the tag and LRU time stamp are set accordingly for
every fetched block.

\martin{You might all know my position on an LRU based method cache, right?
It will be a plain mess to implement and maybe an issue on the HW
side (fully associative lookup at each fetch!). However, if one would
like to go this direction, it might be an interesting experiment.
One optimization point could be instead of the full associative lookup
on each fetch to have a translation table of block addresses to cache
blocks. This might add `just' another pipeline stage into the fetch
part.}

\martin{We could also think about doing the load/replacement
in SW - more like a managed ISPM.}

\subsection{Method Cache Options}
\label{sec:method_cache_options}

We have several options to implement the method cache and related instructions
(call, return). Note, all replacement policies operate on the method/function
level.
\begin{itemize}
  \item Fetch on call, with FIFO replacement \\
        On a call it is checked whether the target method is in the cache or
        not. If yes, execution continues. Otherwise, the call instruction
        starts fetching the method into the cache, the pipeline is stalled.
  \item Fetch on call, with FILO replacement \\
        Same as above, only that the replacement strategy if FILO, i.e., like a
        stack.
  \item prefetch before call, with FILO replacement \\
        We define two instructions to perform a function call. A compiler-placed
        prefetch instructions ensure that the target method is either in the
        cache, or triggers the loading of the function. Calls merely check
        whether the method is completely loaded and transfer control.
        (FIFO replacement is not possible due to potential eviction of the
        current method executing the prefetch).
  \item prefetch before call, explicit unload, with FILO replacement \\
        Same as before, with an additional \emph{unload} instruction to evict
        methods explicitly from the cache -- i.e., to free space after as shown
        by the following example:
\begin{verbatim}
  A()
  // unload here to avoid mutual eviction
  // in loop of B and C, assuming A+B, A+C,
  // B+C fit in the cache, but not A+B+C
  while(true) {
    B() //
    C();
  }
\end{verbatim}
  \item fetch on call, LRU replacement
  \item prefetch before call, LRU replacement \\
        This is everybody's darling: compiler-placed prefetching with stalling
        call instructions. Safe, clean, and expensive in hardware ;-)
\end{itemize}

%\stefan{There are quite a few knobs that we can turn with the method cache (btw, should we call it function cache since we are compiling C
%code?)
%
%\begin{itemize}
%\item Functions or subfunctions:
%
%\item Split allocation and preloading or always load complete (sub)function:
%
%\item Allocation in hardware (FIFO) or software (FIFO, LRU,..):
%
%\item Organize in blocks or as SPM, continous function entries or allow allocation of random blocks:
%
%\item Hit detection in hardware or software:
%
%\item Separate i-cache to persist 'macros', interrupt handlers, or commonly used functions:
%
%\end{itemize}
%
%I will elaborate on this, just commiting it as it is for now.
%}


\stefan{How do we initialize the core, i.e., how do we get the initial start-up code into the i-cache, especially when
we use software-controlled i-cache allocation? How do we handle interrupts (they need to get into the cache before they can be executed)?}

\jack{This is a good use for I-SPM. Use it as an operating system ``ROM''
or at least a first-stage bootloader.}

% % % % % % % % % % % % % % % % % % % % % % % % % % % % % % % % % % % % % % % %
\section{Instruction Cache}

This section will cover a configuration of Patmos with a standard instruction cache design, i.e., without a method cache.

We would like to see a Patmos implementation with a 2-way set-associative instruction cache governed under the least-recently used (LRU) replacement policy.
This allows for a "real" comparison between a FIFO method cache and a standard instruction cache on the same architecture.

\cullmann{During the last meeting, we proposed to have a normal LRU instruction cache, not a method cache with LRU replacement.
I thought the idea was to compare the performance of a method cache with a normal cache.
Therefore we don't really see a benefit in LRU method cache but would like to see an normal instruction cache instead to allow this comparison.
}

\fb{For a reasonable comparison we still need a reasonable baseline for the
method cache. Please add a section on the standard instruction cache design,
issues you would like to see addressed there, and potential amendments to the
ISA with respect to the current proposal with a method cache. Thanks!}

\martin{Agreed that comparison between FIFO M\$ and plain I\$ is one of
the project goals. However, before doing the HW support for both I would
like to see the comparison within the WCET analysis. I think there is an
empty paper start here in this SVN under 2012/mceval/mceval.tex ;-)}

% % % % % % % % % % % % % % % % % % % % % % % % % % % % % % % % % % % % % % % %
\section{Data Cache}

This section will cover a configuration of Patmos with a standard data cache design, i.e., without a stack cache (and shadow stack).

We would like to see a Patmos implementation with a 2-way or 4-way set-associative data cache governed under the least-recently used (LRU) replacement policy.
The data cache should be write-through.

Again this allows for a "real" comparison between the stack cache and a standard data cache on the same architecture.

It might also be interesting to explore the object cache idea \cite{jop:ocache, jop:ocwcet:ccpe} where objects (heap allocated structures) are tracked via
a fully associative cache. Furthermore, for arrays with low temporal locality
a small set of prefetch buffers may benefit from spacial locality.

\section{Hardware Interface}

For the connection of Patmos to a memory controller, I/O devices, the
core-to-core network on chip, and/or the memory arbiter an interface
standard needs to be specified. Several standards are available.  We
decided to base the interface on
OCP\footnote{\url{http://www.ocpip.org/}}~\cite{ocp:spec} and subset
the standard as we need it.

\subsection{Description}

\begin{figure}
  \centering
  \includegraphics[scale=.8]{fig/ocppipe}
  \caption{Localization of OCP signals in the pipeline}
  \label{fig:ocppipe}
\end{figure}

Figure~\ref{fig:ocppipe} shows the OCP signals in the Patmos
pipeline. The master signals are generated in the execute stage, and
the slave signals are captured in the memory stage.\footnote{For
  clarity, the handling of both parts is implemented in the file
  \code{Memory.scala}.}

\begin{figure}
  \centering
  \includegraphics[scale=.8]{fig/ocplevels}
  \caption{OCP levels in Patmos}
  \label{fig:ocplevels}
\end{figure}

The different variants of the OCP protocol in the scope of the Patmos
processor are shown in Figure~\ref{fig:ocplevels}.

\subsubsection{\code{OCPcore}}

The variant of OCP generated by the pipeline for the local address
space. The respective signals are shown in
Table~\ref{tab:coresignals}. \code{OCPcore} is tailored to accesses to
on-chip memories, which on FPGAs necessarily include an internal
register. To enable sub-word transfers of data, the signal
\code{MByteEn} is used. The following assumptions apply:
\begin{itemize}
\item Only reads (\code{RD}) and writes (\code{WR}) are
  supported. Writes require a response (\code{writeresp\_enable=1}),
  such that every command must be followed by a response.
\item No \code{SCmdAccept} or \code{MRespAccept}, flow control is done
  solely via \code{SResp}.
\item Slaves may generate responses earliest in the cycle after a
  command.
\item The master may issue commands in the same cycle as the slave
  sends its response, i.e., basic support for pipelining is required.
\item \code{MByteEn} is assumed to be properly aligned
  (\code{force\_aligned=1}). The signal can be ignored for read
  accesses without side-effects.
\end{itemize}

\begin{table}
  \centering
  \caption{\code{OCPcore} signals}
  \label{tab:coresignals}
  \begin{tabular}{ll}
    \toprule
    Signal & Description \\
    \midrule
    \code{MCmd} & Command \\
    \code{MAddr} & Address, byte-based, lowest two bits always 0 \\
    \code{MData} & Data for writes, 32 bits \\
    \code{MByteEn} & Byte enables for sub-word accesses, 4 bits \\
    \cmidrule{1-2}
    \code{SResp} & Response \\
    \code{SData} & Data for reads, 32 bits \\
    \bottomrule
  \end{tabular}
\end{table}

\subsubsection{\code{OCPio}}

The \code{OCPio} level is derived from the \code{OCPcore} level by
inserting a register in the master signals. It is slightly more
flexible than \code{OCPcore} and appropriate for I/O devices that do
not (or cannot) follow the semantics of \code{OCPcore}. Registering
the master signals changes the protocol as follows:
\begin{itemize}
\item Slaves may generate responses in the same cycle as they
  receive a command.
\item Commands are issued earliest in the cycle after a response (no
  pipelining).
\item \code{SCmdAccept} is supported. It is sufficient to register the
  master signals only if the currently registered command is
  \code{IDLE} or \code{SCmdAccept} is high.
\item In order to have symmetric handshaking for commands and
  responses and to facilitate clock-domain crossing, \code{OCPio} also
  includes a signal \code{MRespAccept}. An \code{OCPio} port that is
  derived directly from the pipeline's \code{OCPcore} port always
  accepts responses.
\end{itemize}

\subsubsection{\code{OCPcache}}

This OCP variant is generated for the global address space and is used
for communication between the pipeline and the caches. It is the same
as \code{OCPcore}, but includes an additional signal \code{MAddrSpace}
to specify the cache that should serve the access.

\subsubsection{\code{OCPburst}}

The caches access the external memory through bursts only;
Table~\ref{tab:burstsignals} shows the signals of the \code{OCPburst}
interface. The tie-off value for \code{MBurstLength} is 4, and
\code{MBurstSingleReq} is tied off to 1. This means that the master
supplies four data words for each write command, and the slave returns
four words for each read command. All other burst-related signals are
tied off to their default values. This entails that the only sequence
for burst addresses is \code{INCR}. Bursts always stat at an address
that is aligned to the burst size
(\code{burst\_aligned=1}). Furthermore, \code{reqdata\_together} is
set to 1, i.e., write commands and the respective first word are
issued together. Instead of the signal \code{MByteEn}, \code{OCPburst}
uses the signal \code{MDataByteEn}. This implies that partial write
transfers are fully supported, but partial read commands are
unsupported.

We assume that the master provides data for burst accesses in
consecutive cycles and that slaves can accept all burst data words
once they accept the first word. To enable handshaking for the
acceptance of the first data word, the \code{OCPburst} variant
includes the signals \code{MDataValid} and \code{SDataAccept}. As
\code{reqdata\_together} is set to 1, delaying the acceptance of data
also delays the acceptance of write commands. In order to do the same
for read commands, \code{OCPburst} also includes the signal
\code{SCmdAccept}. The signals \code{SCmdAccept} and
\code{SDataAccept} can be generated by the same logic. For the
acceptance of write commands they must be identical, otherwise at
least one of the signals can have an undefined value. We assume that
slaves return burst read data in consecutive cycles

The first response to a read command may be given in the cycle after
the command. The response to a write command may be given earliest in
the cycle after the last data word was sent. Commands may be issued
earliest in the cycle after the last response from an earlier command
is received.

\begin{table}
  \centering
  \caption{\code{OCPburst} signals}
  \label{tab:burstsignals}
  \begin{tabular}{ll}
    \toprule
    Signal & Description \\
    \midrule
    \code{MCmd} & Command \\
    \code{MAddr} & Address, byte-based, lowest two bits always 0 \\
    \code{MData} & Data for writes, 32 bits \\
    \code{MDataByteEn} & Byte enables for sub-word writes, 4 bits \\
    \code{MDataValid} & Signal that data is valid, 1 bit \\
    \cmidrule{1-2}
    \code{SResp} & Response \\
    \code{SData} & Data for reads, 32 bits \\
    \code{SCmdAccept} & Signal that command is accepted, 1 bit \\
    \code{SDataAccept} & Signal that data is accepted, 1 bit \\
    \bottomrule
  \end{tabular}
\end{table}

\subsection{Remarks}

\code{SCmdAccept} is valid only while a command is unequal to
\code{IDLE}. Consequently, \code{SCmdAccept} must be properly
multiplexed to support multiple slaves. For handshaking via
\code{SResp}, it is sufficient to combine the responses of different
slaves with OR.

\wolf{With \code{writeresp\_enable} we could also require a response
  for ``normal'' writes.}

\wolf{\code{OCPburst} currently allows neither pipelining nor
  same-cycle responses. If we want to, we can make it more like
  \code{OCPcore} or \code{OCPio}.}

\wolf{I am pretty sure that we need to include \code{MDataValid} when
  using single request bursts. Please check if you understand the spec
  the same way.}

Note 4:
Bursts are restricted to exactly four words (D1, D2, D3 and D4), or some other constant which is a power of 2.  The address must be aligned. Burst data must be provided in four consecutive cycles. SResp is active during these cycles. For a burst write the master may have to provide D1 for two or more cycles if SResp is not active in the first cycle of the transaction.

\wolf{\code{SResp} is \emph{not} active during write bursts according
  to the OCP spec. If necessary, handshaking for write bursts is done
  via \code{SCmdAccept} and/or \code{SDataAccept}.}

\martin{Bust: Is it legal (in our OCP subset) that SCmdAccept comes earlier than SDataAccept?}

\martin{Burst: we said that we do not support pipelined requests in bust mode.
So when the slave sets SResp we are not allowing the master to initiate the next
request in the same cycle. Right?}

\martin{Are OCP addresses always in bytes? Even on the burst interface? I assume yes.
We need to look this up. -- According to Wolfgang they are.}


\clearpage
\subsection{Timing Diagrams}

\subsubsection{\code{OCPcore}}

Figure~\ref{fig:timing_core} shows a sequence read/write/read in
\code{OCPcore}, where the slave delays the response to the write by
one cycle.

\begin{figure}
\centering
\includegraphics{fig/timing_core}
\caption{Timing diagram for \code{OCPcore}}
\label{fig:timing_core}
\end{figure}

\begin{enumerate}[A:]
\item The master issues a read by setting \code{MCmd} to \code{RD},
  \code{MAddr} to \code{A$_1$} and \code{MByteEn} to \code{E$_1$}.
\item The slave responds to the read issued in cycle A by setting
  \code{SResp} to \code{DVA} and returning the appropriate data. The
  master can issue the next command in the same cycle as it receives
  the response and issues a write command \code{WR}. The
  master provides the byte enable value \code{E$_2$} along with the
  data \code{D$_2$} to specify which bytes should be actually written.
\item The slave does not respond immediately and the master is
  stalled. \code{MCmd} must be \code{IDLE} while the master is
  stalled.
\item The slave responds to the write issued in cycle B. The master
  issues a read in the same cycle.
\item The slave responds to the read issued in cycle D.
\end{enumerate}

\clearpage
\subsubsection{\code{OCPio}}

Figure~\ref{fig:timing_io} shows a sequence read/write/read in
\code{OCPio}, where the slave does not accept the write immediately
and delays the response to the write by one cycle.

\begin{figure}
\centering
\includegraphics{fig/timing_io}
\caption{Timing diagram for \code{OCPio}}
\label{fig:timing_io}
\end{figure}

\begin{enumerate}[A:]
\item The master issues a read by setting \code{MCmd} to
  \code{RD}. The slave accepts the command by setting
  \code{SCmdAccept} to high and responds immediately by setting
  \code{SResp} to \code{DVA} and returning the appropriate data.
\item The master issues a write command \code{WR} with
  data \code{D$_2$} and byte enables \code{E$_2$}. The slave
  signals that it does not accept the command by setting
  \code{SCmdAccept} to low.
\item As the slave did not accept the command in cycle B, the master
  still issues the command. The slave accepts the command by setting
  \code{SCmdAccept} to high.
\item The slave responds to the write it accepted in cycle C. Note
  that a) the master is not allowed to issue a new command immediately
  and b) \code{SCmdAccept} may take any value, because \code{MCmd} is
  \code{IDLE}.
\item The master issues a read to which the slave responds immediately.
\end{enumerate}

\clearpage
\subsubsection{\code{OCPburst}}

Figure~\ref{fig:timing_burst} shows a read followed by a write in
\code{OCPburst}, were the slave does not accept the first data word
immediately.

\begin{figure}
\centering
\includegraphics{fig/timing_burst}
\caption{Timing diagram for \code{OCPburst}}
\label{fig:timing_burst}
\end{figure}

\begin{enumerate}[A:]
\item The master issues a read command by setting \code{MCmd} to
  \code{RD}. The slave accepts by asserting \code{SCmdAccept}.
\item The slave provides the first response \code{DVA$_{1.0}$}, with
  data from address \code{A$_1$}.
\item The slave provides the second response \code{DVA$_{1.1}$}, with
  data from address \code{A$_1$+4}.
\item The slave provides the third response \code{DVA$_{1.2}$}, with
  data from address \code{A$_1$+8}.
\item The slave provides the fourth and last response
  \code{DVA$_{1.3}$}, with data from address \code{A$_1$+12}.
\item The master issues a write command by setting \code{MCmd} to
  \code{WR} and provides the first data word \code{D$_{2.0}$} width
  byte enables \code{E$_{2.0}$} It signals that the data is valid by
  asserting \code{MDataValid}. The slave signals that it cannot accept
  the data by setting \code{SDataAccept} to low.
\item As the slave did not accept the data in cycle F, the master
  keeps issuing the command and providing the data word
  \code{D$_{2.0}$}. The slave now accepts the data by setting
  \code{SDataAccept} to high.
\item The master provides the second data word, \code{D$_{2.1}$} with
  byte enables \code{E$_{2.1}$}.
\item The master provides the third data word, \code{D$_{2.2}$} with
  byte enables \code{E$_{2.2}$}.
\item The master provides the fourth and last data word,
  \code{D$_{2.3}$} with byte enables \code{E$_{2.3}$}.
\item The slave responds to the write burst by setting \code{SResp} to
  \code{DVA}.
\end{enumerate}

% % % % % % % % % % % % % % % % % % % % % % % % % % % % % % % % % % % % % % % %
\chapter{Implementation}

\martin{This sections shall describe implementation details,
decisions, and options.}

After a first implementation of Patmos in VHDL we did a cleanup and
rewrite in a the hardware description language Chisel~\cite{chisel:dac2012}.
The following notes on the implementation of Patmos and implementation
decisions is based on first design discussions within the VHDL version
and concrete implementation experiments with Chisel. All size and frequency
numbers are from the Chisel implementation. A comparison between VHDL
and Chisel would be of great interest.

LoC, excluding the copyright header at 6.4.2013:
Chisel: 996
VHDL: 3020

The current version of Patmos uses Chisel version 1.0.8, but we will soon
migrate ti Chisel 2.x.

\section{Component Organization and Pipeline Structure}

The architecture of Patmos is structured around five components, each
representing one pipeline stage. Each component contains the \emph{left}
pipeline register. E.g., the output of the \code{DEC} stage (decode signals,
the two register values, and the immediate field) is combinatorial from
the decode stage and registered in the \code{EX} stage. The motivation of
this organization is that input registers of on-chip memory elements (e.g., instruction
memory, register file, and data memory) are part of the pipeline register.
They need to be fed unconditionally from the unregistered output of
the former stage.

Each stage has exactly one pipeline register, which is placed at the begin
of the component. The pipeline registers use an enable for stalling.
Register that have no enable (input registers of on-chip memories) need
a \emph{shadow} register and a multiplexer for stalls.

The interface from the EX stage to the MEM stage might use one
field for ALU results and the store data or individual fields. Individual
fields might reduce the pressure on the ALU multiplexers.
\martin{Update to the current implementation -- check for difference.}


\section{Register File}

There are two options to implement the register file (RF) in an FPGA: (1) use
two on-chip memories to provide two read ports and one write port, or (2)
use dedicated registers and larger multiplexer structures for the read
ports. Usually one aims to use on-chip memory for the RF. However,
in a design constraint largely by the available amount of on-chip memory,
a RF built out of registers might be preferable.

For a dual issue pipeline we need 4 read ports and 2 write ports into the RF.
We explored double clocking of a on-chip based RF in~\cite{patmos:ppes2011}.
It is feasible, the resulting maximum frequency fits for the ALU path, but feels
a little bit brittle. A RF from registers might give a more robust design for the
two write ports. Furthermore, Chisel does not provide the possibility to use
more than one clock.

The ideal solution would be to make it configurable if on-chip memory or
LCs are used. The issue width should also be configurable.




\section{Resource and Fmax Numbers}

State 13.3.2013 with Chisel and DE2-70: A shared field (for EX to MEM?) results 3435 LCs
and 81.7 MHz, two fields in 3499 LCs and 81.8 MHz. Looks like not a big deal,
but just 64 more LCs. Where does this cost come from? A very inefficient
enable on the pipeline register (MUX instead of an enable signal?).

\martin{Update with reduced ALU muxes and also with additional second
ALU pipeline (forwarding). Is dual issue configurable?}

\section{ALU Discussion}

The large multiplexers and the forwarding limit the maximum frequency.
We have already removed the expensive rotate instructions. Maybe more
can go (e.g. \code{abs}).

Current version (4.4.2013) with all ALU operations and test case ALU.s
for the DE2-70 is: 3415 LCs, 85.44 MHz. Dropping \code{rsub} and all unary
ALU operations: 3173 LCs, 91.91 MHz.

\chapter{Build Instructions}

In the following we present the Patmos build instructions on a Linux/Ubuntu
system (13.10).\footnote{I used the 32-bit version of Ubuntu to simplify the Quartus installation.}
Patmos and the compiler have also been successfully installed on a Mac OSX
system. The support of Windows is marginal, or basically not existent.


\section{Setup On Ubuntu 13.10}

After a plain Ubuntu installation several packages need to be installed.
The following apt-get lists the packages that need to be
installed:\footnote{Some packages might be available in newer version
when reading this document.}

\begin{verbatim}
sudo apt-get install git openjdk-7-jdk gitk cmake make g++ texinfo flex bison \
  subversion libelf-dev graphviz libboost-dev libboost-program-options-dev ruby1.9.1 \
  ruby1.9.1-dev python zlib1g-dev gtkwave gtkterm
\end{verbatim}

For the Quartus setup it is best to change the default shall to \code{/bin/bash}:

\begin{verbatim}
sudo rm /bin/sh
sudo ln -s /bin/bash /bin/sh
\end{verbatim}

\paragraph{Ubuntu 12.04 LTS}

We also tested the setup on long-term support release 12.04 LTS. The compiler
(gcc) is recent enough for all T-CREST code. Only some additional packages need to
be installed:

\begin{verbatim}
sudo apt-get install python3-lxml
\end{verbatim}

\subsection{Compiler and Patmos}

We assume that the T-CREST project will live in \code{\$HOME/t-crest}.
Patmos and the compiler can be checked out from GitHub and built as follows:

\begin{verbatim}
mkdir ~/t-crest
cd ~/t-crest
git clone https://github.com/t-crest/patmos-misc.git misc
./misc/build.sh
\end{verbatim}

For developers with push permission generate an ssh key and upload
it at GitHub (see \url{https://help.github.com/articles/generating-ssh-keys}
for detailed instructions).
The ssh based clone string for write access is then:

\begin{verbatim}
git clone git@github.com:t-crest/patmos-misc.git misc
./misc/build.sh
\end{verbatim}

This will checkout several other repositories (the compiler, library,
the Patmos source, and benchmarks) and
build the compiler, the Patmos simulator, and the test benches.
Therefore, take a cup of coffee and find some nice reading.
After building the compiler add the path
to the compiler executables into your \code{.profile}:
\footnote{The path needs to be absolute. LLVM cannot handle
a path relative to the home folder \textasciitilde{}, e.g., \code{\textasciitilde{}/t-crest/local/bin}.}

\begin{verbatim}
export PATH=$PATH:$HOME/t-crest/local/bin
\end{verbatim}

A complete logout from Ubuntu is needed to take effect (just closing
a terminal window is not enough).

You can test your installation by checking if the compiler is available:

\begin{verbatim}
patmos-clang
\end{verbatim}

For correct correct signing of your changes set the username and
email in git with:

\begin{verbatim}
git config --global user.name "Joe Someone"
git config --global user.email "joe.someone@domain.com"
\end{verbatim}

\subsection{Quartus}

Download the free web edition of Quartus from Altera. The Linux version is
installed as follows:\footnote{\url{http://www.altera.com/literature/manual/quartus_install.pdf}}

\begin{verbatim}
tar xvf Quartus-web-xxx.tar
\end{verbatim}

The software installation is started with a plain \code{setup.sh}.\footnote{Or \code{bash setup.sh}}
Then add the bin directory of Quartus to your \$PATH.
%
For access to the serial port and access rights for the USB Blaster following additional steps are needed:

\begin{verbatim}
# Add user to dialout group for the serial port access
sudo usermod -a -G dialout user

# Add permissions to access the Altera USB Blaster
sudo su -
echo "SUBSYSTEM==\"usb\", DRIVER==\"usb\", ATTR{idVendor}==\"09fb\", \
ATTR{idProduct}==\"6001\", MODE=\"0666\"" > /etc/udev/rules.d/51-usbblaster.rules

udevadm control --reload-rules
\end{verbatim}

After fixing the permissions for the USB Blaster open Quartus and test if the
cable is found with the programmer. Select USB-Blaster in \emph{Hardware Setup}.
When connected to an FPGA test the USB-Blaster with \emph{Auto Detect}
(With the DE2-115, a question about shared JTAG ID pops up -- select EP4CE115).

Quartus~13.1 drops the support of Cyclone~II devices. Therefore, the
(phased out) Altera DE2-70 board is not supported anymore. Version 13.0 supports Cyclone~II\
till Cyclone~V devices and might be the best option at the moment.

\section{Setup On Mac OS X}

Several tools are needed, best installed with MacPorts. For Patmos simulator and assembler:
\code{boost}, \code{libelf}.
For simulation with ModelSim: \code{wine}
For Aegean: python33, py33-lxml. Make a link from python3 to python3.3 as this is the way it is invoked.
\todo{Alex suggested a way to avoid this by querying how to invoke python.}

\section{Hello World}

We can start with the standard, harmless looking Hello
World:\footnote{This example code is not part of the distribution, but
can be put at any directory.}

\begin{verbatim}
main() {
    printf("Hello Patmos!\n");
}
\end{verbatim}

With the compiler installed it can be compiled to a Patmos executable
and run with the simulator as follows:

\begin{verbatim}
patmos-clang hello.c
pasim a.out
\end{verbatim}

However, this innocent examples is quiet challenging for an embedded system:
It needs a C compiler, an implementation of the standard C library, printf
itself is a challenging function, the generated ELF file needs to be understood
by a tool and the individual sections downloaded, and finally a terminal (often
a serial line) needs to be available on the target, and your test PC needs to
have a serial line as well and a terminal program needs to run.

Therefore, we might start from a minimal assembler program and execute
that in the simulator and emulator. From that base we can build up too
a multi-core version of Patmos that executes in an FPGA and bootstraps
with programs loaded via a serial port.


\section{Building Patmos}

The whole build process of Patmos,%
\footnote{Get the source from GitHub with: \code{git clone git@github.com:t-crest/patmos}}
applications in assembler
and in C, configuration of the FPGA, and downloading an application
is \code{Makefile} based. The build of Patmos is within the patmos folder,
therefore, the following descriptions assumes you have changed to:

\begin{verbatim}
    t-crest/patmos
\end{verbatim}


The complete design flow (including the LLVM
based C compiler) can execute in a Linux machine. The flow without
the C compiler should be able to execute in a Windows/Cygwin environment.
Under Mac OS X all tools, except Quartus, are working (ModelSim under
wine). For FPGA synthesis and configuration Windows XP within a VMWare
virtual machine is a possible solution.

On a Linux box with the installed LLVM compiler and Quartus in your PATH,
the complete build processes for a Hello World is as follows:

\begin{verbatim}
make BOOTAPP=bootable-bootloader APP=hello_puts \
   tools comp gen synth config download
\end{verbatim}

However, this involves quite many steps. Therefore, we suggest doing some \emph{manual}
buildup to explore the full build process and the possibilities.

As a start we build some tools (e.g., the assembler, simulator, file conversion
utility, and the boot loader). This has to be done once only.

\begin{verbatim}
make tools
\end{verbatim}

\subsection{A Few Assembler Instructions}

We start with a very small assembler program that moves a few values into registers
(see \code{asm/basic.s}). With following make command the program is assembled
and executed in the software simulator of Patmos.

\begin{verbatim}
make swsim BOOTAPP=basic
\end{verbatim}

The simulator options are set to write out the register contents after each instruction.
The emulator (the Chisel based simulator) can execute the same program
with following command:

\begin{verbatim}
make hwsim BOOTAPP=basic
\end{verbatim}

This command assembles the application, executes the Chisel based hardware
construction during which the program is used to initialize the on-chip ROM,
generates a C++ based emulator, compiles that emulator, and executes it.
The emulator show the register content after each instruction.

Those two Patmos simulations, the software simulator and the Chisel based emulator,
are used for a co-simulation based test. In this co-simulation all available assembler
programs are executed in both simulations and the register out put is compared.
The test can be started with:

\begin{verbatim}
make test
\end{verbatim}


\todo{ModelSim simulation}

\subsection{We Can Blink in Assembler}

\todo{write}

\subsection{A C Based Blinking LED}

As a first real example we build the embedded version of Hello World, the
blinking LED, from a C program. You can find the C source in \code{c/blinking.c}.

\begin{verbatim}
make BOOTAPP=bootable-blinking comp gen synth config
\end{verbatim}

Additionally to blinking an LED this program also writes alternating `0' and `1'
to the serial port. Connect the FPGA board to your serial port,
open a terminal of your choice (e.g., \code{gtkterm}), connect to the serial port,
set the baud rate to 115200, no parity, and no handshaking.
You should see alternating `0' and `1' sent out synchronous to the blinking.

Note that the program name (\code{blink}) is prefixed by \code{bootable-}.
The marker selects the right compiler settings for a program that ends up in
the Patmos on-chip ROM. As the on-chip memory is limited, only tiny programs
are supported in this execution mode.

Figure~\ref{fig:blink} shows the code for the embedded Hello World
C program. Two constants (0xF0000900 and 0xF0000804) are the addresses
of the IO devices LED and serial port. IO devices connected to Patmos are
connected to the local, uncached memory area. This is the same memory
area where data SPM and NoC SPM are connected. Therefore, to access them
one needs to use the local load/store instructions. With the attribute \code{\_SPM}
the compiler is instructed to emit the correct load and store instructions.

\begin{figure}
\begin{verbatim}
/*
    This is a minimal C program executed on the FPGA version of Patmos.
    An embedded Hello World program: a blinking LED.

    Additional to the blinking LED we write to the UART '0' and '1' (if available).

    Author: Martin Schoeberl
    Copyright: DTU, BSD License
*/

#include <machine/spm.h>

int main() {

    volatile _SPM int *led_ptr = (volatile _SPM int *) 0xF0000900;
    volatile _SPM int *uart_ptr = (volatile _SPM int *) 0xF0000804;
    int i, j;

    for (;;) {
        *uart_ptr = '1';
        for (i=2000; i!=0; --i)
            for (j=2000; j!=0; --j)
                *led_ptr = 1;


        *uart_ptr = '0';
        for (i=2000; i!=0; --i)
            for (j=2000; j!=0; --j)
                *led_ptr = 0;

    }
}\end{verbatim}
\caption{A blinking LED}
\label{fig:blink}
\end{figure}

\martin{I'm still a little bit confused when to use the APP and the BOOTAPP
thing.}

\martin{TODO: we need to streamline the make process a little bit.
The targets might be a little bit confusing. Patmos is compiled two times.}


\subsection{Make Targets}

A list of the most important make targets:

\begin{description}
\item[tools] build of all tools, including the Patmos software simulator
\item[asm] assemble source (from folder \code{asm})
\item[swsim] execute the Patmos emulator
\item[hwsim] execute the Patmos emulator
\item[emulator] build the Chisel based C++ emulator
\item[comp] compile a C program as loadable ELF binary
\item[bootcomp] compile a C program as a bootable image
\item[gen] generate the Verilog code
\item[synth] synthesize for an FPGA
\item[config] configure the FPGA
\item[download] download an elf file into the main memory via the Patmos bootloader
\item[test] run all assembler tests 
\end{description}

The name of an application that can execute from the on-chip ROM is set
with the BOOTAPP variable.

\subsection{Download of ELF Files}

On a Linux box with the installed LLVM compiler and Quartus in your PATH,
the complete build processes for the Hello World is as follows:

% make BOOTAPP=bootable-bootloader APP=hello_puts tools synth comp config download
\begin{verbatim}
make BOOTAPP=bootable-bootloader APP=hello_puts \
   tools comp gen synth config download
\end{verbatim}

You should see the download information and then the greeting from Patmos:

\begin{verbatim}
/home/martin/t-crest/patmos/install/bin/patserdow -v /dev/ttyUSB0 /home/martin/t-crest/patmos/tmp/hello_puts.elf
Port opened: true
Params set: true
Elf version is '1':true
CPU type is:48875
Instruction width is 32 bits:true
Is Big Endian:true
File is of type exe:true
Entry point:131076

[++++++++++] 49778/49778 bytes
Hello, World!

EXIT 0
\end{verbatim}

The \code{Makefile} use following variables to configure the build process:
\code{BOOTAPP} is an application that ends in the on-chip ROM. This may
be an assembler program or a simple C program;
most prominent the boot loader for ELF binaries.
A C program that shall be compiled as ROM target needs to be prefixed
with \code{bootable-}.
\code{APP} is a C program resulting in an ELF binary that can be either
loaded by the emulator or the boot loader when executing in an FPGA.
% TODO: test and talk about patsim. Having a complete ELF in the FPGA
% without the boot loader would be nice as well.

\todo{Describe ELF download without building the FPGA}


Here an example of the individual steps to build the blinking LED C
hello world (on a different FPGA board):
\begin{verbatim}
make tools
make BOOTAPP=bootable-echo bootcomp gen
make BOOTAPP=bootable-echo BOARD=bemicro synth
make BOARD=bemicro BLASTER_TYPE=Arrow-USB-Blaster config
\end{verbatim}

This split of the make commands is for demonstration. It is
possible to merge all steps into a single make (on Linux
systems) or two steps when using two operating
systems (e.g., Mac OSX for compilation and Windows for synthesis).

\paragraph{Emulator and elf File}

The emulator can read a standard ELF file. An example how to compile
a small C program that uses part of the standard library and executing
it on the emulator is as follows:

\begin{verbatim}
make emulator
make comp APP=hello_puts
install/bin/emulator tmp/hello_puts.elf
\end{verbatim}

\martin{Where is the make target to run the emulator with an ELF file?}

\subsection{Supported FPGA Boards}

At the time of this writing we have mainly focused on Altera FPGA based boards. Following boards
are directly supported in the default build process:

\begin{itemize}
\item Altera DE2-70 (\code{altde2-70})
\item Altera DE2-115 (\code{altde2-115})
\item Altera/Farnell BeMicro (\code{bemicro})
\end{itemize}

The board is configured by setting the \code{BOARD} variable.
Without changing the \code{Makefile} the default of the board (and any other build variables)
can be overridden by providing a local \code{config.mk} that is included in the \code{Makefile}.

\subsection{Multicore Patmos}

A multicore Patmos with shared external memory and the network-on-chip Argo is configured via
the Aegean framework. Aegean is a collection of Python scripts that read in XML based configuration
description (e.g., topology, network connections, processor types,...). Aegean generates the Chisel based
components (Partmos, memory arbitration tree, and memory controller), generates the VHDL top-level
to connect them with the VHDL based NoC, synthesizes the hardware, compiles the application for the
the individual cores, configures the FPGA, and downloads the application.

In directory \code{aegean} run:

\begin{verbatim}
make platform AEGEAN_PLATFORM=mandelbrot_demo
make synth config AEGEAN_PLATFORM=mandelbrot_demo
\end{verbatim}

to generate (and synthesize) the mandelbrot application on a 4 core
version of Patmos for an Altera DE2-115 FPGA board. This application is compiled
into the on-chip memories and therefore executing right after configuration of the
FPGA. Have a terminal open and connected to the serial port (115200 baud, 1 stop bit,
no handshake) during and after the FPGA configuration and you shall see the output of
the mandelbrot calculation.

However, the approach to have the application in on-chip memory works for tiny programs
only. Furthermore, each software change needs a new synthesize run. A better approach is
to build a platform that contains a bootloader (similar to the single core version) and some
startup code to synchronize the program start with the other cores. This platform is the default
configuration in Aegean and needs to be generated only once with:

\begin{verbatim}
make platform
make synth
\end{verbatim}

The FPGA is configured from within the \code{aegean} directory with:

\begin{verbatim}
make config
\end{verbatim}

The compilation and download of the application is then best done within
the \code{patmos} directory with:

<<<<<<< HEAD
\begin{verbatim}
make APP=hello_puts comp download
\end{verbatim}

This application is the same single core \emph{Hello World} application that
we used in Section~\ref{sec:elf:files}. However, here we just compiled the
application and downloaded it via the serial port. We synthesized and configured
the FPGA from within the Aegean project for the multi-core version.

\todo{We shall have here three simple hello world applications: (1) just plain shared memory 4 cores saying hello - DONE -,
(2) a CMP program that uses shared memory, and (3) a simple NoC setup.}
=======
\todo{Have a simple application and the compile/download command.}
>>>>>>> 0b505afb

\begin{verbatim}
make xxx
\end{verbatim}

\todo{We shall have here two simple hello world applications: (1) just plain shared memory 4 cores saying hello
and (2) a simple NoC setup.}


%[2014-02-28 17:24:08 ] Stefan Hepp: #include <machine/patmos.h>
%[2014-02-28 17:24:22 ] Stefan Hepp: zu finden in patmos-newlib/newlib/libc/machine/patmos/machine/patmos.h

\section{The Xilinx ML605 Platform}

For the evaluation within the T-CREST project the Xilinx ML605 FPGA board was chosen as the `standard'
evaluation platform. The T-CREST platform contains, besides several Patmos' connected with the Argo NoC,
a memory tree, called BlueTree, from UoY and the time-predictable memory controller from TU/e. As the
building this platform needs some non-free tools and including closed source code, we provide prebuilt
configurations of the T-CREST platform as bit files available for download:

\begin{itemize}
\item A 4 core version: \url{http://patmos.compute.dtu.dk/t-crest-4core.bit}
\item A 16 core version: 
\end{itemize}

To configure the FPGA use the IMPACT software from Xilinx, which is part of the Xilinx ISE package
and needs no license (It is also available in a smaller Lab package). To compile an application and
download it to the ML605 follow the exact same steps as for the Altera CMP version, e.g., from
within the \code{patmos} directory:

\begin{verbatim}
make APP=hello_puts comp download
\end{verbatim}


\section{ModelSim License}
In the case that you have a DTU Compute login you can access the license servers from outside the DTU network by setting up an SSH tunnel.
An example of how such a tunnel can be set up follows, you need to insert you own username.

\begin{verbatim}
ssh -L 1717:angel2:1717 -L 1718:angel2:1718 ${USERNAME}@sshlogin.compute.dtu.dk
\end{verbatim}

When the SSH tunnel is setup the LM\_LICENSE\_FILE needs to be set to:
\begin{verbatim}
LM_LICENSE_FILE=1717@localhost
\end{verbatim}

This way of setting up an SSH tunnel might also work for other institutions.

%% MS: there needs to be more content to have a chapter on the compiler.
%
%\chapter{The Patmos Compiler}
%\label{sec:compiler}
%
%The LLVM compiler has been adapted to emit code for the Patmos ISA
%and support the special features, e.g., the stack cache~\cite{Seus13:compiler}.
%
%\martin{Daniel and Stefan shall add here an overview of the compiler and
%some words on source organization. But let's start with some notes.}
%
%The compiler and libraries can be built with \code{misc/build.sh}.
%This script also contains the default options, which should work on a
%standard Linux machine out of the box. Options can be overwritten by
%entries in a personal \code{misc/build.cfg}. The file {misc/build.dist.cfg}
%is just an example configuration file, generated from build.sh, and ignored
%by the build process.


\chapter{Application Binary Interface}
\label{sec:abi}

\section{Data Representation}

Data words in memories are stored using the big-endian data representation, this
also includes the instruction representation.

\section{Register Usage Conventions}

The register usage conventions for the general purpose registers are as follows:
\begin{itemize}
  \item \texttt{r0} is defined to be zero at all times.
  \item \texttt{r1} and \texttt{r2} are used to pass the return value on
        function calls. \\
        For 64 bit results, the high part is stored in \texttt{r1},
        the low part in \texttt{r2}.
	32 bit results are returned using \texttt{r1} only.
  \item \texttt{r3} through \texttt{r8} are used to pass arguments on function
        calls. \\
        For 64 bit arguments, the high part is stored first,
        followed by the low part.\\ E.g., for a 64 bit argument passed in
        \texttt{[r3,r4]}, the high part is in \texttt{r3}, the low part
        in \texttt{r4}.
  \item \texttt{r27} is used as temp register.
  \item \texttt{r28} is defined as the frame pointer and \texttt{r29} is defined as the stack
        pointer for the \emph{shadow} stack in global memory. The use of a frame
        pointer is optional, the register can freely be used otherwise.
	\texttt{r29} is guaranteed to always hold the current stack pointer and is not used
	otherwise by the compiler.
  \item \texttt{r30} and \texttt{r31} are defined as the return function base
        and the return function offset.
        Usually, they are passed as operands to the \texttt{ret} instruction.
  \item \texttt{r1} through \texttt{r19} are caller-saved \emph{scratch}
        registers.
  \item \texttt{r20} through \texttt{r31} are callee-saved \emph{saved}
        registers.
\end{itemize}

The usage conventions of the predicate registers are as follows:
\begin{itemize}
  \item all predicate registers are callee-saved \emph{saved} registers.
\end{itemize}

\daniel{I have no educated opinion whether caller- or callee-saved.}
\fb{This is rather easy to change in the compiler, and should be evaluated
accordingly.}

\daniel{
What I'd like to have for single-path code is a guard predicate parameter for the called function, e.g., always passed in p1.
}
\fb{What would the guard predicate be good for? If need be we could define a
separate calling convention for single-path-programming programs; in order to
keep the conventions for the other programs sane.}

\stefan{We would gain in most cases by making predicates caller-saved, since predicates are usually not
used across function calls, this saves up to 6 instructions per call.
Predicate live ranges over calls only happen with single-path and if-conversion. However, having only caller-saved predicates
makes if-conversion of calls too costly (and too complex). A nicer solution would be to have p1-p4 caller-saved and
p5-p7 callee saved. I got this to work (do not alias s0 with p1-p7 in RegInfo.td, mark s0 and p5-p7 as callee saved
in RegInfo.cpp, and in processBeforeCalleeSavedScan set s0 as used when any of p5-p7 is used), but this would require the
if-converter to use callee-saved predicates when converting calls, i.e., to change the predicate of the condition.
Sounds easy, but is actually far from trivial to hack into the if-converter, and only works if the if-converter runs before the
prologue-inserter, so we stay with callee saved registers for now and live with the costs of spilling s0 at nearly every call.}


The usage conventions of the special registers are as follows:
\begin{itemize}
  \item The stack cache control registers \texttt{ss} and \texttt{st} are callee-saved
        \emph{saved} register.
  \item \texttt{s0}, representing the predicate registers, is a callee-saved \emph{saved} register.
  \item All other special registers are caller-saved scratch registers and should not be used
        across function calls.
\end{itemize}

\section{Function Calls}
\label{sec:function_calls}

Function calls have to be executed using the \texttt{call}
instruction that automatically prefetches the target function to the method
cache and stores the return information to the general-purpose register \texttt{r31}.
At a function call, the callers base address has to be in \texttt{r30}.
The callee is responsible to store/restore the callers function base and pass it as first
operand to the return instruction.
The \texttt{call} and \texttt{brcf} instructions neither use nor modify \texttt{r30}, the
return function base is only used by \texttt{ret}.

The register usage conventions of the previous section indicate which registers
are preserved across function calls.

The first $6$ arguments of integral data type are passed in registers, where
64-bit integer and floating point types occupy two registers. All other
arguments are passed on the \emph{shadow} stack via the global memory.

\fb{We could pass arguments via the stack cache, however, this would work only
for functions with a fixed number of arguments. The calling convention for
variadic function would then differ from the standard conventions. We should
probably also introduce a size limit on how many arguments should be passed via
the stack cache. Thus, for a first shot I decided to keep the conventions
simple.}
\martin{I would like to see arguments passed via the stack cache. No
reason to go via main memory (when the number is fixed.}

\martin{BTW: an on-chip stack, with single cycle access, is not so different from
a large register file. Maybe using a sliding window to keep the number of
addressing bits down. Shall we merge the stack cache with the register file?
Are we than redoing a stack (Java) processor?}

When the return function base \texttt{r30} and the return offset \texttt{r31}
needs to be saved to the stack, they have to be saved as the first elements
of the function's stack frame, i.e., right after the stack frame of the
calling function. Note that in contrast to \texttt{br} and \texttt{brcf} the
return offset refers to the next instruction after the \emph{delay slot} of the
corresponding \texttt{call} and can be implementation dependent (cf.\ the description
of the \texttt{call} and \texttt{ret} instructions).

\section{Sub-Functions}
A function can be split into several sub-functions. The program is only allowed to use
\texttt{br} to jump within the same sub-function. To enter a different sub-function,
\texttt{brcf} must be used. It can only be used to jump to the first instruction of a
sub-function.

In contrast to \texttt{call}, \texttt{brcf} does not provide link information.
Executing \texttt{ret} in a sub-function will therefore return to the last \texttt{call}, not to the last \texttt{brcf}.
Function offsets however are relative to the \emph{sub-function} base, not to the surrounding function.
The function base register \texttt{r30} must therefore be set to the base address
of the current \emph{sub-function} for calls inside sub-functions.

A sub-function must be aligned and must be prefixed with a word containing the size of the sub-function,
like for a regular function. If a function is split into sub-functions, the first sub-function
must also be prefixed with the size of the first sub-function, not with the size of the whole function.

There are no calling conventions for jumps between sub-functions, for the compiler
this behaves just like a regular jump, except that the base register \texttt{r30} must
be updated if the sub-function contains calls.


% TODO: examples

\stefan{We need to define how the call and local branch with cache fill get the size of the code to load. A word
containing the size at the target address, or prior to the target address? (including or excluding the size word?)}

\jack{I'd store the code size at the target address and have the
method itself start at an offset +4 or +8 from that place. I also
suggest storing the stack size here too. Could fit into the same
32-bit word (since I'd guess the local memory size limits us to
$<64$k code and $<64$k stack in a single method anyway).}

\martin{Agree for plain C code where there is no data structure
further describing a function. In the JOP JVM I have the luxury
to have those sizes as part of the virtual method dispatch table.
One indirection is there needed anyway, so why not having those
data there.}

\section{Stack Layout}

All stack data in the global memory, either managed by the stack cache or using
a frame/stack pointer, grows from top-to-bottom. The use of a frame pointer is
optional.

Unwinding of the call stack is done on the stack-cache managed stack frame,
following the conventions declared in the previous subsection on function calls.

\section{Interrupts and Context Switching}

Interrupt handlers may use the shadow stack pointer \texttt{r29} to spill registers
to the shadow stack. Interrupts must ensure that all special registers that might be in use
when the interrupt occurs are saved and restored.

Here is a simple example of storing and restoring the context for context switching.
\begin{verbatim}
sub $r29 = $r29, 40
sws [$r29 + 0] = $r31
sws [$r29 + 1] = $r30
sws [$r29 + 2] = $r22  // free some registers
sws [$r29 + 3] = $r23
mfs $r22 = $s2  // by now any mul should be finished
mfs $r23 = $s3
sws [$r29 + 4] = $r22
sws [$r29 + 5] = $r23
mfs $r22 = $r5  // read out cache pointers, spill
mfs $r23 = $s6
sub $r22 = $r23, $r22
sspill $r22   // spill the memory, s5 == s6 now
sws [$r29 + 6] = $r22  // store the stack pointer
sws [$r29 + 7] = $r23  // store stack size
...
// TODO store return base and offset

// restore
lws $r23 = [$r29 + 7]
lws $r22 = [$r29 + 6]
mts $s5 = $r22   // restore the stack
mts $s6 = $r22
sens $r23
lws $r23 = [$r29 + 5]
lws $r22 = [$r29 + 4]
mts $s2 = $r22
mts $s3 = $r23
....
\end{verbatim}

\stefan{We need to define how to register interrupts, how to return from interrupts (where do we get
the return-base and return-offset from,..). Interrupt handlers in C are currently not supported,
the compiler does not restore all the special registers for normal functions.}




\chapter{Pending Changes}

This is a live and temporary section that lists pending changes of the ISA.
This changes shall live in a remote branch (to be specified) and have a
date when to be merged into the master branch.

Currently we have following proposals for a change:

\begin{itemize}
\item bcopy instruction
\item btest and bcopy with an immediate
\item Automatic save of method base in a special register for a call
\item Branch into subfunction
\item Revised branch addressing modes
\item Non-delayed branches
\item Issue memory operations from any pipeline
\item Interrupts
\end{itemize}

Remote branch: \texttt{isa\_rev}

Merge date: 15 August 2013 (?)

\subsection{\texttt{bcopy}/\texttt{btest}}

Semantically, \texttt{bcopy} is the ``inverse'' to \texttt{btest}, such that it
allows to copy the value of a predicate register to a position in a 32-bit
register. This instruction should be used for
\begin{enumerate}
  \item \texttt{mov Rd $\leftarrow$ Ps \ldots{} bcopy Rd $\leftarrow$ Ps, r0}\\
        Currently, LLVM generates a two-instruction sequence
        \texttt{clr Rd; (Ps) li Rd $\leftarrow$ 1} for
        for extending a 1 bit register to a 32 bit register.
  \item Predicate register spilling.
\end{enumerate}

To avoid the requirement for an additional temporary 32-bit register,
particularly for register spill/restore, variants of bcopy and btest with a
5-bit immediate operand are beneficial.

\subsection{Special Registers for Return Information}

In order to support exceptions (see Section~\ref{sec:exc}), it is
necessary that the base address of the current function is available
\emph{at any time}. Otherwise, it could not be guaranteed that an
interrupt handler is able to return to the correct
function. Consequently, the \texttt{call} and \texttt{brcf} functions
must store the base address in some hardware register. This makes the
return-base information in register \texttt{r30} redundant and it
could be replaced by an appropriate special return base register
\texttt{sb} with minimal effort. One can then go even further and move
the functionality of register \texttt{r31} to a special register
\texttt{so} to free up another general-purpose register.

\stefan{This is actually how we had it in the first ISA version, but Martin wanted to get rid of
the special registers.. ;) }

\stefan{Note that we could still make this part of the ABI: we can simply require that \texttt{r30} is
never used for something else and must always contain the valid base address (this is the case at the moment
except for (sub)functions that do not have calls inside, can be changed easily). The bigger issue I see is
that there are problems when the interrupt appears between the \texttt{call} and the \texttt{ldi} that sets
\texttt{r30} (they cannot be bundled), and a scheduler might further move the load around.}

\wolf{The latter issue is exactly the problem. The hardware needs to
  keep track of the base whenever a \texttt{call}, \texttt{brcf} or
  \texttt{ret} is executed to be able to return from interrupts at any
  time. The question is if we move the current base to a visible
  register upon calls to serve as return base. It is not necessary,
  but why keep track of the base both in hardware and in software?
  Note that the hardware does not need to expose the current base,
  only the return base would be made visible.}

\martin{Agree on that.}

\stefan{And I was so happy not to have both \texttt{S0} and \texttt{SO} in the compiler anymore ;) I would suggest to call them
\texttt{srb} and \texttt{sro} instead (for return base and return offset, which they actually are).}

\wolf{Agree for \texttt{srb} and \texttt{sro}.}

\subsubsection{Costs and Benefits}

For functions that call other functions, the change saves one
instruction to set the base address, and adds two instructions to both
the prologue and the epilogue. On the other hand, the change frees up
two general-purpose registers, which can avoid spilling and lead to
more efficient code.

\stefan{It also saves some logic in the function splitter to calculate
the code size increase due to the requirement to set the base address in all
new sub-functions that contain a call.}

\subsection{Branch into Subfunction Instruction}

\stefan{In order to eliminate the current restriction of having only single-entry subfunctions,
I would suggest to make \texttt{brcf} indirect accept both an (absolute) base address, as well
as an offset. Using \texttt{r0} for the offset makes \texttt{brcf} behave similar to now.

At the moment we could also use \texttt{ret} for the same purpose, but this has two disadvantages:
\texttt{call} and \texttt{ret} would no longer appear in pairs, making call graph reconstruction more complicated
(needs compiler support to tell the WCET analysis which \texttt{ret} is actually used as return), and it
does not work nicely if we change \texttt{ret} to use special registers.}

\wolf{If I understand correctly, indirect \texttt{brcf} would then do
  exactly the same thing as \texttt{ret} does currently, except that
  it gets a different opcode. I don't see a problem with that from the
  hardware perspective.}

\stefan{Correct. With moving return infos to special registers, \texttt{ret} would become different from \texttt{brcf} though as
\texttt{ret} would use \texttt{srb} and \texttt{sro}, I presume, while \texttt{brcf} always uses two GPRs.}

\subsubsection{Costs and Benefits}

Much of the complexity and restrictions of the function splitter are eliminated (jump tables
still have to be handled carefully, though we in theory we could even support having jump table entries
anywhere in any region), without resorting to misuse \texttt{ret}. It works regardless of whether return information
is stored in special registers or GPRs.

To make use of this feature, the function splitter needs a major rewrite though.
Note that as long only \texttt{r0} is used for the offset, no changes to the compiler or the WCET analysis are required.

\stefan{It also moves \texttt{brcf} from \texttt{CFLi} to \texttt{CFLr}, which makes the naming of the formats less intuitive
(although having \texttt{CFLi} for register operands is not good anyway, as we usually use \texttt{i} for immediate).}

\wolf{I guess the naming of the formats is not our biggest concern ;-)}

\subsection{Revised Branch Addressing Modes}

\wolf{I propose to change the branch addressing modes as shown in
  Table~\ref{tab:braddr}.}

\begin{table}
  \centering
  \begin{tabular}{lllll}
    \toprule
    Instruction & Immediate             & Indirect                   & Cache fill & Link \\
    \midrule
    call        & absolute              & absolute                   & yes        & yes \\
    br          & PC relative           & \color{red}{base relative} & no         & no \\
    brcf        & \color{red}{absolute} & absolute                   & yes        & no \\
    \bottomrule
  \end{tabular}
  \caption{Revised branch addressing modes}
  \label{tab:braddr}
\end{table}

\subsubsection{Rationale}

With a method cache, there are two distinct views of the program
counter: the program counter to address the cache memory
(PC$_{cache}$), and the address of the respective instruction in
memory (PC$_{mem}$). When loading instructions from memory
(\code{call}, \code{brcf}), PC$_{mem}$ is relevant, because it
specifies from where data should be loaded. However, when execution
remains within a function (\code{br}), only PC$_{cache}$ is taken into
account.

Listing~\ref{lst:call} shows the pseudo-code for a call (using special
registers \texttt{sb} and \texttt{so} for the return
information). First, it stores the return information, and remembers
the new base address. Then, it retrieves the offset into the cache for
the function to be called and if necessary copies the instructions
into the cache. Finally, it updates the internal program counter and
continues execution from there.

\martin{I do not understand those listing fully. E.g. what those variables
are: intern registers, special registers,... However, I very much appreciate
this pseudo code. That should then go into the `normal' ISA description as
well.}

\begin{lstlisting}[language=C,mathescape=true,float=t,caption={Call\label{lst:call}}]
call(addr) {
  // Store return information
  sb = base;
  so = PC$_{cache}$;
  // Remember base address
  base = addr;
  // Cache look-up and load
  coff = offset(addr);
  if (!hit(base)) memcpy(cache[coff], mem[base], mem[base-4]);
  // Update PC
  PC$_{cache}$ = coff;
}
\end{lstlisting}

Listing~\ref{lst:return} shows the pseudo-code for a return. It first
retrieves the return base and does the appropriate cache handling. It
then adds the cache offset and the return offset and assigns the sum
to the internal program counter, from which execution continues.

\begin{lstlisting}[language=C,mathescape=true,float=t,caption={Return\label{lst:return}}]
ret() {
  // Retrieve return base
  base = sb;
  // Cache look-up and load
  coff = offset(sb);
  if (!hit(base)) memcpy(cache[coff], mem[base], mem[base-4]);
  // Update PC
  PC$_{cache}$ = coff+so;
}
\end{lstlisting}

The pseudo-code for a PC-relative \texttt{brcf} is shown in
Listing~\ref{lst:brcfrel}. It is similar to the call, but does not
store any return information. However, before being able to do any
cache handling, it has to compute the actual address, given by
\code{base-coff+PC$_{cache}$+off}. Even when precomputing
\code{base-coff}, this includes two additions that increase the
hardware overhead.

\begin{lstlisting}[language=C,mathescape=true,float=t,caption={PC-relative \texttt{brcf}\label{lst:brcfrel}}]
brcf(off) {
  // Compute actual address
  addr = base-coff+PC$_{cache}$+off;
  // Remember base address
  base = addr;
  // Cache look-up and load
  coff = offset(addr);
  if (!hit(base)) memcpy(cache[coff], mem[base], mem[base-4]);
  // Update PC
  PC$_{cache}$ = coff;
}
\end{lstlisting}

Listing~\ref{lst:brcfabs} shows the pseudo-code for \texttt{brcf} with
absolute addressing. It avoids the address computation of the
PC-relative \texttt{brcf} and thus reduces the hardware overhead.

\begin{lstlisting}[language=C,mathescape=true,float=t,caption={Absolute \texttt{brcf}\label{lst:brcfabs}}]
brcf(addr) {
  // Cache look-up and load
  base = addr;
  coff = offset(addr);
  if (!hit(base)) memcpy(cache[coff], mem[base], mem[base-4]);
  // Update PC
  PC$_{cache}$ = coff;
}
\end{lstlisting}

The argument for base-relative indirect branches is more subtle. In
any case, the instruction requires an addition or subtraction
(absolute: \code{PC$_{cache}$ = addr-base+coff}, base-relative:
\code{PC$_{cache}$ = addr+coff}, PC-relative: \code{PC$_{cache}$ =
  PC$_{cache}$+addr}). The address information for indirect branches
only becomes available in the execute stage, because the value might
require forwarding. Keeping this addition as cheap as possible avoids
putting stress on the timing of the path from the execute stage to the
fetch stage. Of the three variants, the addition \code{addr+coff} is
``cheapest'', because the lowest bits of \code{coff} are cleared due
to the guaranteed alignment of functions to cache blocks in the method
cache.

\stefan{I am kind of OK-ish with changing brcf immediate to absolute, if it is absolutely necessary (assuming that we do not need to address
code above 16MB, otherwise we cannot use an immediate absolute brcf!), though I do not really want to touch that code in the tool chain and
loose compatibility with a3 again (if someone else takes care of all that, feel free to go ahead though ;) ).}

\wolf{Regarding the size limitation: If the code grows above 16MB, we
  have to issue indirect calls as well. I don't see a real problem
  with issuing indirect \texttt{brcfs} in that case (there is a
  reserved scratch register somewhere, right?). The change in the tool
  chain is -- unless I am missing something big -- roughly 5 lines of
  code to give the instruction a different relocation type. Losing
  compatibility with a3 is an issue, but my guess would be that the
  changes on their side are similarly simple.}

\stefan{The advantage of PC indirect brcf is that even if we have code above 16MB (the code does not need to be that large,
it might just be a result of the address mapping), we might still simply assume not to have any single function larger than
8MB. In this case, we only need to take care of \texttt{call}, not of \texttt{brcf}.

From a compiler point of view, \texttt{br} and \texttt{brcf} really are the same. Any difference there just introduces some more complexity
to the function splitter (as it needs to track code sizes and generated code carefully). Since we already have the absolute immediate
relocation type though, the change is indeed not a big one (assuming no code above 16MB).}

\stefan{However, I strongly oppose changing any of the indirect branches to anything else than absolute, it makes quite a mess
in the compiler backend and the linker (and probably the analysis). The problem here are jump tables, which are
kind of outside of the function and have no clear reference to the function, making the calculation of any base offset in the linker quite
complicated (you need to introduce a new relocation type, change the relocation type of the jump table symbols depending on the way they are
used, and calculate the symbol value in the linker by finding the (already relocated!) surrounding sub-function symbol).}

\wolf{The base-relative address difference does not need ``real''
  relocation, because basic blocks always have the same distance to
  the function entry. Everything you need in the linker is already
  there for the \texttt{.fsize} and \texttt{.size} directives. I am
  not sure how much trouble it is to have LLVM emit the difference of
  two symbols for jump tables, but it is definitely possible. That
  being said, I could live with leaving indirect branches as they are,
  I just don't think that it's the most efficient solution.}

\martin{I'm with Wolfgang on the timing issue of having two
additions (one operand coming from the register forward path)
going into the dual issue fetch stage is an issue.

If we really want to avoid changing the br indirect right now,
a work around would be to make it a two cycle stalling instruction.}

\stefan{How about pre-calculating \code{coff-base} at \texttt{call}/\texttt{brcf}/\texttt{ret}? It costs one 32bit register (or
30bit assuming alignment) and an additional op at those instructions, but saves the second subtract at \texttt{br} (note that we cannot
use the second ALU for a \texttt{call} and most likely never will use it for \texttt{brcf} as long as it has one cycle more than \texttt{br}
since it is only introduced after the scheduler and replaces a \texttt{br}).}

\wolf{Precalculating is what we should anyway if we keep things as
  they are. Still, all bits of the addend \code{coff-base} are
  significant, while \texttt{coff} has its lowest bits
  cleared. Imagine a method cache with 32KB and 128 functions. With
  word addressing, PC$_{cache}$ and \texttt{coff} would be 13
  bits. The lowest 6 bits of \texttt{coff} would be guaranteed zero
  due to alignment. Consequently, the complexity of the addition is
  almost cut in half (13 significant bits vs 7 significant bits).

  What do you mean exactly with ``we cannot use the second ALU for a
  \texttt{call}''?}

\stefan{Due to the fixed size of the call delay slot, we are never allowed to issue anything in parallel with a call anyway, so from my
naive point of view we should have the second ALU available to do the precalculation ;) }

\wolf{I almost forgot about that restriction. I think it should be
  dropped. The hardware can handle dual-issue bundles in the delay
  slot, and the simulator should be okay with it too.}

\stefan{Another reason apart from the linker issue is that debugging becomes harder, as
the binary no longer contains absolute addresses at jump tables, but one has to know the base of the current sub-function (which is usually
not obvious from just looking at the disassembly) and add the values to get the actual target addresses, and you cannot grep for the
addresses in the disassembly easily. Debugging some jump table/method cache related bugs in the compiler backend is already quite painful as it is..}

\wolf{As the actual implementation is different than what I expected,
  I drop my request for base-relative indirect branches. My request
  for making \code{brcf} with immediates absolute still stands.}

\subsection{Non-delayed Branches}

Delayed branches are a good means to hide the costs of branching.
However, the compiler is not always able to fill the delay slots. In
these cases, even a primitive strategy such as predict-not-taken
provides better performance. Predict-not-taken has very little
hardware overhead and can be modeled easily in an exact manner for
WCET analysis. By introducing an \emph{additional} instruction for
non-delayed immediate branches, Patmos can gain from the advantages of
both delayed and non-delayed branches.

Furthermore, having a non-delayed branch instructions enables research
towards time-predictable branch-prediction schemes. Depending on our
future findings, predict-not-taken could be replaced by
predict-backward-taken or time-predictable forms of dynamic branch
prediction to further improve both performance and WCET bounds.

\stefan{But this would introduce the need to take care of exceptions in hardware that might
arise due to a mis-predicted branch, e.g., due to a load at the beginning of
the fallthrough target, right?}

\wolf{Nope. A mispredicted branch is detected in the execute stage and
  flushes the instructions that are currently in the fetch and the
  decode stage. The flushed instructions never make it to the execute
  stage, which would be the earliest place where any effect could
  become visible.}

\martin{Very much in favor to this addition.}

\stefan{Also agree, and I would like to have this for both \texttt{br} and \texttt{brcf} (function splitter ...). This could
at least save quite some code space and reduce the overestimations in the function splitter quite a lot.

We should really get a proper scheduler though to support this properly, the current delay slot filler is getting more and more
scary..}

\wolf{Non-delayed \texttt{brcf} should be okay, the stages that need
  to be flushed are the same as for interrupts.}

\subsection{Issue Memory Operations in any Pipeline}

Allow stack cache accesses, maybe even any memory access in the second pipeline, as long as there is no memory access to the same
memory executed in the first pipeline.

\begin{lstlisting}
  { (p1) sws [1] = $r1  ; (!p1) sws [3] = $r2 }   # allowed, only one predicate is true
  {      swc [r1] = $r4 ;       sws [2] = $r4 }   # allowed, different memories
  {      br  -4         ;       swl [$r1] = $r2 } # could also be allowed
  {      ret            ;       swc [$r1] = $r2 } # could also be allowed
  {      sws [4] = $r1  ;       sws [5] = $r2  }  # not allowed
\end{lstlisting}

\subsubsection{Costs and Benefits}

In contrast to the original plan, we do not need to have a double-clocked stack cache, but are still able to spill in the second
pipeline while the first pipeline is either accessing main memory or doing control flow, and we can schedule if-converted code and
single-path code more in parallel.

While this does not improve the situation for blocks with large sequences of spills,
e.g. at prologues and epilogues, it might improve the situation for code with lots of control-flow or if-converted code, even in
situations where a double-clocked stack cache access alone does not help.

\stefan{I frankly do not know how much this will actually gain since usually the code contains either
main memory access or stack access, not so much a mixture of both, and we need a proper scheduler and play around with the if-converter first to
see how much ILP we can get out of the code.

Martin promised to take a real serious look at it when we can get some figures showing a gain from the compiler.. ;) }

\wolf{I oppose this change. It's quite a bit of hardware, and
  performance gains are most likely negligible. There is not much else
  to do in the prologue/epilogue, and stack accesses are relatively
  rare elsewhere. If you can show a realistic example where
  performance gains are significant, I might change my mind.

  Note that we cannot mix XXc and XXm, because both might go to main
  memory in case of a cache miss. Stack control and
  \texttt{call}/\texttt{brcf} conflict with both XXc and XXm.}

\subsection{Interrupts and Exceptions}

See Section~\ref{sec:exc} for the proposed implementation and changes
to the ISA to support interrupts and exceptions in Patmos.

% % % % % % % % % % % % % % % % % % % % % % % % % % % % % % % % % % % % % % % %
\chapter{Potential Extensions}

\section{Exceptions: Interrupts, Faults and Traps}
\label{sec:exc}

\wolf{These is a first attempt to specify how we could/should
  implement asynchronous transfer of control.}

In the following, we use \emph{exception} to denote any kind of
``abnormal'' transfer of control. \emph{Interrupts} are generated
outside of the pipeline by I/O devices. \emph{Faults} are triggered by
the pipeline for instructions that cannot be executed as expected
(accesses to unmapped memory, undecodable instructions,
etc.). \emph{Traps} are willfully generated exceptions, and are used
to invoke operating system functions, which might require elevated
privileges (see Section~\ref{sec:supervisor}).

An \emph{exception unit} that is mapped to the I/O space is
responsible for managing exceptions. It includes the device registers
shown in Table~\ref{tab:excioregs}. The general principle of operation
is that the exception unit requests the execution of an exception from
the pipeline, and the pipeline returns an acknowledges when it starts
the execution of the respective exception handler.

\begin{table}
  \centering
  \begin{tabular}{llp{.6\textwidth}}
    \toprule
    Address             & Name             & Description \\

    \texttt{0xf?????00} & \texttt{status} & Interrupt-enable flag,
    possibly privilege bits. Left-shifted on start of exception
    handler, right-shifted when returning. \\

    \texttt{0xf?????04} & \texttt{mask} & Mask of enabled interrupts \\

    \texttt{0xf?????08} & \texttt{pend} & Pending flags for interrupts \\

    \texttt{0xf?????0c} & \texttt{source} & Number of exception that
    is about to be served \\

    \cmidrule{1-3}

    \texttt{0xf?????20} & \texttt{vec<0>} & Address of exception handler 0 \\
    \texttt{0xf?????24} & \texttt{vec<7>} & Address of exception handler 1 \\
    \ldots & \ldots & \ldots \\

    \bottomrule
  \end{tabular}
  \caption{Exception unit device registers}
  \label{tab:excioregs}
\end{table}

Exceptions are injected into the pipeline in the decode stage. The
decode stage was chosen to do this because
\begin{enumerate}
\item Interrupts must not be triggered inside branch delay slots. The
  decode stage ``knows'' which instructions are executed and can
  easily keep track of branch delay slots.
\item Mechanisms for calls that are located in the execute stage can
  be shared with exception handling.
\end{enumerate}

All exceptions that have their origin in the pipeline (faults and
traps) are handled through signals from the memory stage to the
exception unit. The memory stage is responsible for aborting the
execution of any unfinished instructions (flushing the pipeline). The
exception unit is responsible for demanding the injection of the
correct exception from the decode stage.

To be able to serve exceptions generated by the pipeline when an
interrupt already has been injected, the acknowledgment from the
pipeline to the exception unit is generated in the memory unit. Only
at this point it is clear if the interrupt will be served or if the
injected instruction has been flushed from the pipeline.

The memory unit furthermore includes a signal to notify the exception
unit of returns from exception handlers.

\begin{table}
  \centering
  \begin{tabular}{llp{.6\textwidth}}
    \toprule
    Name & Stage & Description \\
    \midrule
    \texttt{intr}    & to Decode & Request injection of interrupt, must be ignored in delay slot \\
    \texttt{exc}     & to Decode & Request injection of other exception, cannot be ignored \\
    \texttt{excaddr} & to Decode & Address of exception handler to be executed \\
    \texttt{exccall} & from Memory & Acknowledge execution of exception handler \\
    \texttt{excret}  & from Memory & Notify exception unit of return from exception handler \\
    \bottomrule
  \end{tabular}
  \caption{Exception unit signals to pipeline}
\end{table}

\subsection{Changes to ISA}

In order to support exceptions, it is necessary that the base address
of the current function is available \emph{at any time}. Otherwise, it
could not be guaranteed that an interrupt handler is able to return to
the correct function. Consequently, the \texttt{call} and
\texttt{brcf} functions must store the base address in some hardware
register. This makes the return-base information in register
\texttt{r30} redundant and it could be replaced by an appropriate
special return base register \texttt{sb} with minimal effort.

The return information for exceptions must be stored in registers that
are not used otherwise. Two special registers \texttt{sxb} and
\texttt{sxo} provide the return base and return offset for exceptions.

Depending of on the exact implementation, delayed loads might require
another special register to save the contents of the special register
\texttt{sm} upon exceptions.

For traps, we introduce an instruction \texttt{trap <n>}, which
triggers exception number $n$. In order to assimilate the handling of
faults and traps, the \texttt{trap} instruction causes the memory unit
to signal an exception to the exception unit, which then requests the
injection of an exception from the decode unit. Consequently, traps do
not have a delay slot despite altering the control flow.

To signal the return from an exception handler, we introduce an
instruction \texttt{xret}, which causes the exception unit to update
the status word appropriately.

\subsection{Resuming Execution}

Resuming execution after an interrupt is straight-forward. The
interrupt handler simply returns to the bundle that was replaced by
the injected interrupt instruction.

Resuming after a fault requires a bit more thought. In principle,
execution could resume after the instruction that caused the fault, or
retry execution of the instruction. Retrying execution would be
suitable for faults like page faults, but would be inappropriate for
faults like an accesses to an address that is not mapped to any memory
or I/O device or undecodable instructions.

The issue is further complicated by instructions in the other slot of
a bundle, whose effects must be made visible when resuming
execution. Consider the scenario that the instruction in the first
slot is faulty. The instruction in the second slot may use a register
that is modified by the instruction in the first slot. Emulating the
first instruction and simply resuming with the second instruction is
therefore not correct. If the instruction in the first slot uses a
register that is modified be the instruction in the second slot,
letting the instruction in the second slot continue to the write back
stage before executing the exception handle would incorrect.

As a consequence, resuming execution must either fix the cause of the
fault and reexecute the whole bundle again, or emulate the effects of
the whole bundle (including the triggering of further faults) and
continue execution after the bundle. Due to the complexity of the
second option, we consider faults where the respective instruction
cannot be reexecuted \emph{fatal}, and advise developers to terminate
execution instead of trying to resume. For faults, the return address
points to the bundle that triggered the fault.

Resuming after a trap in principle has to take into account the same
considerations as faults. However, the content of the bundle is under
the control of the compiler. We require that a trap instruction is the
only instruction in a bundle. The return address for traps points to
the bundle after the one that contains the trap instruction.

\subsection{Older Comments}

\emph{also delayed exceptions for speculative execution}

\wolf{I don't think delayed exceptions are a good idea, given that
  doing a clean restart after the exception would be even messier than
  it is now.}

\begin{itemize}
  \item Enable/disable interrupts
  \item Return from interrupt
  \item Interrupt vector tables or something along these lines
  \item What happens to ongoing memory accesses through the method cache, stack
        cache or decoupled loads?
\end{itemize}

\martin{We need to be careful what happens in an interrupt in the
branch delay slots -- Marco has fought this in the simulator, right?
Also an issue for 64-bit atomic read of time register and some
care to be taken for the multiply.}

\clearpage
\subsection{Timing Diagrams}

\subsubsection{Interrupt}

Figure~\ref{fig:timing_intr} shows the triggering of an interrupt.

\begin{figure}[t!]
  \centering
  \includegraphics[scale=.95]{fig/intr}
  \caption{Interrupt, delayed by branch delay slot}
  \label{fig:timing_intr}
\end{figure}

\begin{enumerate}[A)]
\item The decode stage decodes a branch instruction \texttt{BR}.
\item As the previous instruction was a branch and the current bundle
  is part of a branch delay slot, the signal \texttt{dec.indly} is
  high.
\item The exception unit requests an interrupt by asserting
  \texttt{xu.intr}. As \texttt{dec.indly} is still high, the request
  is ignored.
\item The signal \texttt{xu.intr} is still asserted, but the current
  instruction is not part of a branch-delay slot, so the decode stage
  generates an interrupt instruction \texttt{INTR}.
\item The interrupt has not been acknowledged, so signal
  \texttt{xu.intr} is still asserted and the decode stage generates
  another interrupt instruction. The previous interrupt instruction
  reaches the execute stage.
\item The interrupt instruction reaches the memory stage, which
  acknowledges the interrupt and flushes the pipeline.
\item The fetch stage fetches the first instruction of the interrupt
  handler, \texttt{OP$_9$}.
\item The first instruction of the interrupt handler reaches the
  decode stage.
\item The first instruction of the interrupt handler reaches the
  execute stage.
\item The first instruction of the interrupt handler reaches the
  memory stage.
\end{enumerate}

\subsubsection{Fault}

Figure~\ref{fig:timing_exc} shows the triggering of a fault while an interrupt is requested.

\begin{figure}
  \centering
  \includegraphics{fig/exc}
  \caption{Fault while interrupt is requested}
  \label{fig:timing_exc}
\end{figure}

\begin{enumerate}[A)]
\item The exception unit requests an interrupt and the decode stage
  generates an instruction \texttt{INTR}.
\item While the interrupt instruction is in the execute stage,
  instruction \texttt{OP$_2$} in the memory stage causes a fault. The
  memory stage signals this to the exception unit and flushes the
  pipeline.
\item The exception unit now requests a (non-interrupt) exception and
  an interrupt. As (non-interrupt) exceptions take precedence, the
  decode stage generates an instruction \texttt{EXC}.
\item Instruction \texttt{EXC} reaches the execute stage.
\item Instruction \texttt{EXC} reaches the memory stage, which
  acknowledges the exception and flushes the pipeline again.
\item The fetch stage fetches the first instruction of the exception
  handler, \texttt{OP$_8$}.
\item The first instruction of the exception handler reaches the
  decode stage.
\item The first instruction of the exception handler reaches the
  execute stage.
\item The first instruction of the exception handler reaches the
  memory stage.
\end{enumerate}

\section{Decoupled Loads / Multiply / Wait / Move from Special}

\begin{itemize}
  \item Attaching a ready flag with all special registers.
  \item Specify destination special register with all decoupled operations; the
        operation sets/resets the ready flag accordingly.
  \item Wait operates on ready flags of special registers.
  \item Merged variant of Wait + Move from Special
  \item Wait with 16-bit mask to wait for multiple outstanding results.
\end{itemize}

This would be nice since it would allow to reload all special registers from
memory without going through the general purpose registers. It would be a
unified interface for decoupled operations and give more freedom to handle
parallel decoupled operations (pipelined multiplies, loads). We could apply this
also to the general purpose registers instead of the special registers.

\stefan{I think it makes more sense to use the ready flags with the general purpose registers. Then we can simply replace
all blocking and decoupled loads with special move by one unified load to a general purpose register. This however means
that all operations can potentially stall.}

\stefan{Regarding having additional write ports for the register file: We could still disallow multiple parallel loads by stalling a load
instruction until the last memory op is completed (else we would also need to take some special care of stores if loads and stores can be in progress at the same
time), this would not be any worse than the current ISA (currently we cannot have multiple loads to main memory in parallel). If a load is
ready, I guess we could just stall the pipeline for one cycle to write to the register. Again, this may still be better than the
current ISA, since we do not need the code space for the additional move from special instruction, but it may cost one stall whereas the
move-from-special could be scheduled in the second slot parallel to some other operation (ok, but then its not so RISC anymore..).}

\section{Bypass load checks data cache}

Let the bypass load use the data cache if the data is cached. If the data is not in the cache, load it from main memory, but do not update
the data cache (in contrast to the normal load). Therefore the compiler could use bypass to load data that will not be used a second time or
that might have a negative impact on the cache analysis, but we still take advantage of the cache if the data is already in the cache.

\stefan{For now the bypass is defined as load always from memory, even if it is in the cache, but there is no real disadvantage to checking the
cache first (except that bypass cannot be used to achieve a perfectly stable timing). But should a bypass update the LRU if it is a cache
hit? (probably not, it should not modify the cache state).

On the other hand, for synchronization we need a bypass that \emph{always} checks main memory. For consistency reasons, we may want to
update the data cache if it contains the accessed address.}

\section{Merged Stack Cache Operations and Function Return}

This might require an additional special-purpose register(?) to track the size
of the last reserve instruction (this register might also be set explicitly).
However, it would might reduce the number of ensure instructions needed.

Another option would be to merge the return and stack free operations. Both
instructions belong to the same function and, due to the simpler semantics of
the free, the combination would be easier to implement.

\stefan{I doubt that merging those functions would actually gain something. It reduces the flexibility for the compiler to perform ensure
only where needed, may limit the possibilities for passing data over the stack cache, and requires additional
code to restore the special registers that are required to track the size of the stack. Only gain I see is when the word in front of the
method code that stores the size of the method is used to store the stack size as 16bit value, and limit the size of the method to a 16bit
value. Then no additional data needs to be transferred. The stack control instructions would still be required to allow the compiler to
allocate stack e.g. only in certain contexts.}

\martin{If stack operations only happens at function call
and return this merge would make sense. It makes also
very clear that M$ memory access and S$ memory access are coordinated.}

\section{Non-Blocking Stack Control Instructions}

Currently, all stack control operations, except \texttt{sfree}, are blocking. It
might be useful to define non-blocking variants or define them to be
non-blocking in all cases.

It is questionable whether this would actually buy us anything. Most
\texttt{sres} instructions will be followed by a store to the stack cache
(spill of saved registers). It might be more profitable for \texttt{sens}
instructions.

\section{Purge Cache Content}
\begin{itemize}
  \item dynamic code generation, self-modifying code, etc.
  \item help cache analysis?
\end{itemize}

\stefan{Might not gain much: for LRU caches there is no need to purge, we might need to purge the stack cache on context switches anyway,
and for the method cache, purging the cache might also not gain much (depending on the used analysis). I do not think that Self-modifying
should be used in hard real-time code anyway, as it might introduce some slight problems to the WCET analysis ;) }

\section{Freeze Cache Content}

\begin{itemize}
  \item Bypass load can be used to avoid cache updates, but not on per-context basis (we cannot lock the cache and then call any function
  and assume the function does not update the cache. Instead we would need to generate function variants that only use bypass loads).
  \item Method cache freeze? Or should we just use a I-SPM for this if we want instruction cache locking?
\end{itemize}

\section{Unified Memory Access}

\stefan{All our memories (except the stack cache) use a unified address space, but due to the typed loads, references must include both address and
type of the cache. Since the type is encoded in the code, any generated code can only use one type of cache or SPM.
If we have a function with $m$ arguments and $n$ different caches or ways of accessing
memory, in the worst case we would need $m^n$ copies of that function to handle all cases (increases instruction cache costs!). We also need to expose this to the programmer,
either through having different names for the functions (very ugly and annoying to use, remember that this is transitive, you need to copy
your whole libraries!), or by having a type system on top of the C types, which means implementing some sort of overloading in C and
auto-generating variants of functions.

Note: we need typed loads to tell the processor which cache (not) to use. We also need a shadow stack not only due to typed loads,
but also due to the write-back policy of the stack cache (would make consistency a night-mare if we would allow to access stack-cache
allocated data over the data cache!).
}
\martin{we discussed that issue in The Vienna mini workshop and should continue to discuss it.}

Instead of having typed loads per cache or SPM, maybe have types per ``use-case scenario'', use local memory based on address
\begin{itemize}
\item Type for stack access (guaranteed hit, can be used in both slots)
\item Type for guaranteed hit (any local SPM access, access to data cache must be always hit, else undefined result)
\item Type for unknown data access (access SPM or data cache, or main memory and update data-cache)
\item Type for bypass (access SPM or main memory, do not allocate in data cache)
\item Maybe a type for no-allocate (access SPM, data cache or main memory, but do not allocate data in cache; could be useful to prevent
single loads from thrashing the cache), or use some sort of cache-lock instruction instead (could be useful to prevent a code sequence or function call from
thrashing the cache)
\end{itemize}

\stefan{
The idea behind the typed load is 1.~it makes analysis simpler by having guaranteed hit instructions, 2.~it makes the hardware
simpler and faster (I assume), no need to read the address to determine the local memory to use.
However, typed loads shift the analysis effort to the compiler, but while the analysis may make over-approximations about the accessed
memory, the compiler must always know the correct memory type, which requires either a precise analysis or help from the programmer by
additional annotations. An analysis can also be context-sensitive, but it is not possible for the compiler to generate ``context-sensitive
typed loads''. A better way for 1.~could be to generate annotations for memory accesses by the compiler instead of putting the
information into the code, which then can be context-sensitive and imprecise and allows for better code reuse, although this (mostly) eliminates the advantages of 2.
Might be interesting to compare those two approaches.
}

\stefan{Note: if we use a DMA controller, we do not need separate memcpy functions depending on the source and destination memory, since the
DMA controller can determine source and target based on the addresses (hopefully).
}

\section{Memory Management Unit}
\begin{itemize}
  \item Simple software managed TLB.
  \item Main idea is to provide protection and separation.
  \item Could be used for memory testing.
  \item No traps. Instead, reset or kill thread?
\end{itemize}

\section{Supervisor Mode}
\label{sec:supervisor}
\begin{itemize}
  \item To restrict reconfiguration of critical components (e.g., TLB, Interrupt
        Tables).
  \item Transfer to supervisor mode, e.g., via \texttt{syscall}.
  \item Might be handy when running multiple threads or an OS.
\end{itemize}

\section{DMA Interface}
\begin{itemize}
  \item Transfers between local and global memory
  \item Through special registers
  \item Alternatively, dedicated instructions \texttt{dmastart} and \texttt{dmalen}
\end{itemize}

\begin{bytefield}{32}
\bitheader{0-31}\\
\bitbox{1}{x} & \bitbox{5}{01010} &
\bitbox{4}{Pred} & \bitbox{5}{Type} & \bitbox{5}{Ra} & \bitbox{5}{Rs} &
\bitbox{7}{} \\
\end{bytefield}

\begin{tabular}{lll}
Type  & Mnemonic & Operation \\ \hline
00001 & dma.sp   & Start memory copy \\
      &          & which contain the word \\
xx001 & st.sc    & Stack cache, no write through to \\
      &          & main memory, never wait \\
xx010 & st.sp    & Scratchpad, no write through to \\
\end{tabular}

\stefan{If the I-SPM and D-SPM has a separate connection to the NoC, we may
also want a separate wait that stalls until the transfer is complete, independent of other memory transfers (load and stores using the data cache).}

\jack{Very useful to have both a blocking and a non-blocking
version of this instruction. The blocking version is probably
more important, though, so if it has to be one or the other,
then blocking should be it.

I-SPM should not really be a concern right now. I'd see this as
a store for permanently-resident code, therefore not requiring DMA.

What does worry me here is the number of DMA routes that might be
possible. I think we need to carefully consider what DMA operations
are really needed. There are three sources/destinations of interest:
stack cache (sc), local memory (lm) and global shared memory (gm),
and they're all effectively in different memory spaces.

I think we want to be able to transfer data from either
lm or sc, to gm. And vice-versa. This gives four DMA routes:
gm~$\rightarrow~$lm, gm~$\rightarrow~$sc, lm~$\rightarrow~$gm,
sc~$\rightarrow~$gm.

I would suggest that there should be a 2-bit field to say which DMA route
should be used and a 1-bit field to say if the operation should block
or not.}

\stefan{The stack cache spill and fill ops are performed by dedicated instructions, so we do not need to support this in the ISA (but it
will probably be handled by the DMA in the background). Do we also handle method cache fill by the DMA (probably yes)? Prefetching into the data cache
(probably not)?

Accessing main memory over the data cache or with bypass will basically access words in more or less random locations. Stack cache fill and
spill, method cache fill, and DMA transfers from main memory to scratchpad and back perform burst writes. Communication between scratchpads
may be somewhere in between? Maybe we could have two connections to the NoC, or two NoCs, with different package sizes,.. to support the
different transfer scenarios more efficiently. However, the bottleneck will
then be the SDRAM controller.}

\martin{I see also (at least ;-) two NoCs: one for main memory related transfers and one for
message passing communication between SPMs. And those have kind of different DMAs.
The SPM message passing has a real DMA -- I mean one that is programmed by the
CPU like: start from this address and load so many words. The other (caches) memory
transfer is also done by a small state machine - be it cache line fill, method cache several
block fill, or stack cache range fill. However, this bursty transfer is more implicit and
I would not call it DMA.

However, this might just be a naming convention issue. Maybe we are playing
with architectures and naming conventions in a spectrum. E.g. instruction
memory: plain I\$ -- I\$ with prefetch instructions -- method cache -- SPM with
pointer redirect (address translation) -- plain SPM in its own address space.}

\section{Data scratchpad}

\begin{itemize}
  \item Every core has its D-SPM with its own address range (all in the same address space), a core can write to the D-SPM of another core
  by writing to an address of the SPM of that core.
  \item Maybe have some sort of protection mechanism, to prevent cores from writing to any address in any remote SPM
  \item How do we handle writes to the same address by (remote) dma transfers and local writes (this might prevent local load and stores to
  the SPM from completing in a single cycle)?  \jack{This sounds
    like undefined behavior. The program should avoid doing this.
    But local loads/stores must take priority over remote loads/stores
    to SPM (including locally-initiated DMA transfers) because otherwise
    we will not have single-cycle access to SPM. There must be fixed-priority
    arbitration giving the CPU top priority.}
\end{itemize}

\stefan{The compiler needs to generate typed loads for SPM access. How do we tell the compiler when to use SPM access, without causing too
much pain to the programmer (we would need to annotate all variables, including function arguments and pointers to SPM allocated data).
Same problem here as with stack cache and second data cache due to typed access: Passing data to a function requires the function to know in which memory the
data is stored. We need specialized functions for
memory types of parameters, in all occurring combinations, this increases code size and method cache misses.}

\martin{I see the D-SPM mainly as buffer for core-to-core message passing.
DMAs transfer data between the NoC and the D-SPM on one memory port
and the CPU accesses it on the other (we are assuming two ports that can
change the direction, which was (is?) not available on all FPGA families).

Part of this D-SPM can also be used just to hold core local data. We don't
need to have an extra one.

Write access to the same address from two sides is simply undefined.
Why shall we provide HW for that? It is a programming error anyway.}

\section{Halt}
\fb{Might not be needed for now. In the simulator we could simply jump to a
label \texttt{exit} or \texttt{halt} or do an explicit syscall to quit the
simulation.}

\section{Floating-Point Instructions}

\section{Prefetching}

\begin{itemize}
  \item For method cache
  \item For local memory
\end{itemize}

\stefan{Prefetching with Method cache with FIFO is tricky, maybe we can use an I-SPM to store code that is executed while we prefetch the
method cache.}

\section{Data Caches}

\begin{itemize}
  \item Add a second (possibly larger), simple (direct mapped,..) data cache, to be used when the pointer address is known at compile time
    (i.e., a load does not destroy the whole cache state in the analysis), for array operations, ..
  \item We would need additional types in the load operation for that cache, but there are only two unused types left. Either use only
    blocking (?) loads and only word and byte (?) access, or replace some lesser used types, or even introduce a new opcode somehow..
\end{itemize}

\stefan{There were some plans about introducing two separate data caches, one direct mapped and a small fully associative (B1.1.6
in the final DoW), with the intention to avoid having loads from unknown addresses destroy the direct mapped cache state in the analysis.
Therefore we might want to reserve some types for loads that use a second data cache (if we do not use write-allocation for store, we do not need to make
this distinction for the store operation).}

\stefan{We also need to define how the store operation performs the data cache updates. I would suggest/prefer to merge the \texttt{gm} and
\texttt{dc} store types, use write-through (to avoid hard-to-analyze write-back costs at some random loads) without write-allocation (to
avoid problems with byte and half-word stores and unnecessary cache conflicts). A store should update all data caches that contain the data.
Then a load immediately after a store to the same address does not need to wait for the store write-through to complete if the load is a cache hit.}

\stefan{Actually, a second data cache with typed loads would be tricky for the compiler. We cannot simply pass a pointer to a constant to a
function that takes any kind of data. if the constant is in a different cache the function does not know this and loads the data also into
the first cache, making the second cache very inefficient.}

\martin{We can overdue it by adding some more data caches: one for
static data (as mentioned before where addresses are known) and one
for constants. The difference is cache coherency, which is not needed
for constants. But are we considering cache coherence?}

\section{Instruction scratchpad}

\begin{itemize}
\item For instruction handlers or other code that should not destroy the method cache
\item Could be used to store code that is executed at a call site (even if the method cache entry of the caller gets replaced)
\item Replacement of code at runtime, statically scheduled or with some sort of software-controlled replacement strategy (maybe this could
be used to prevent threads from destroying the I-cache of real-time tasks)
\item Keep frequently used code on the I-SPM, can be used to do some sort of cache locking (instead of somehow locking the method cache).
\end{itemize}

\jack{I suggest that an I-SPM should be used only to store
permanently resident code. Interrupt handlers, scheduler,
that sort of thing.  Otherwise we need a more complex DMA
controller (more ports) and we need to explain why the I-SPM is
sometimes better than using the method cache. This is a bit tricky
because while dynamic (run-time replacement) I-SPM allocation strategies
do have the advantage of being able to load parts of methods, or pack
multiple methods into a single load, and thus get better performance
in some cases, you can get the same behavior by manipulating the
control flow graph (inlining/exlining/combining methods) and using
a method cache. So it is hard to make that argument in a report.}


\section{Wired-AND/OR for predicates}

Let \texttt{cmp} be some operation that sets a predicate \texttt{Pd} and is predicated by \texttt{Pred}.
Then we could define the following variants:
\begin{verbatim}
cond:   if (Pred)           Pd = <cmp>
and:    if (Pred && !<cmp>) Pd = False
or:     if (Pred &&  <cmp>) Pd = True
uncond: Pd = Pred && <cmp>
\end{verbatim}
Note that we do not need to read \texttt{Pd}, but the last variant uses \texttt{Pred} as input, not as write-enable signal. First variant is
the normal (conditional) execution. The last variant forces \texttt{Pd} to \texttt{false} if \texttt{Pred} is false, thus saving the
initialization of \texttt{Pd} or explicit \texttt{and} with \texttt{Pred} for code like
\begin{verbatim}
if (p1)  p2 = R1 < R2
if (p2)  ...
\end{verbatim}
The other variants can be used to implement stuff like
\begin{verbatim}
if (a != 0 && b < 5) { .. }

p1  = cmpnez r1,    addi r3 = r0 + 5;
p1 &= cmplt r2, r3
\end{verbatim}
To implement \texttt{a != 0 \&\& b > 1} we would need an additional bit that negates either the result of \texttt{<cmp>} or the value that is
assigned to \texttt{Pd} (including the \texttt{true} and \texttt{false} assignments).

Note that if we do not need \texttt{Pred}, we can do \texttt{and} and \texttt{or} simply as
\begin{verbatim}
Pd &= <cmp>  ... if ( Pd)  Pd = <cmp>
Pd |= <cmp>  ... if (!Pd)  Pd = <cmp>
\end{verbatim}
i.e., we use \texttt{Pd} as \texttt{Pred}.


\section{Deadline instruction}

\begin{bytefield}{32}
\bitheader{0-31}\\
\bitbox{1}{x} & \bitbox{5}{01011} &
\bitbox{4}{Pred} &
\bitbox{22}{Counter} \\
\end{bytefield}

Wait until the deadline counter reaches zero, then restart the counter with the given initial value.

\stefan{Do we want this? This is similar to the PRET deadline instruction. We could use this to fix the execution time
of some CFG region, e.g., if we know that in a sequence of load instructions at most one load will be a cache miss, but we do
not know which one, then we can set a deadline to that sequence that allows for one cache miss, and get stable timings for the
program without forcing every memory access that we cannot guarantee to be always-hit to be a cache-miss. We could also use
that instruction to verify the WCET results, by raising an exception if the counter already reached zero when the deadline instruction
is issued. However, we have no exception-handling in our ISA so far..}

\cullmann{For timing analysis, I see no benefit in having the deadline instruction.
Our aiT tool-chain copes well with block with variable durations and can use that to get actually a better WCET bound. (e.g. if for some calling contexts a block is fast, this will be exploited in the analysis)
On the other side, if a deadline instruction is around, we would need to keep track of the current active deadline counter which will increase the complexity of the analysis.
(if I understand it right, that you can at one time start such a deadline and later at an other point wait for it)
}
\stefan{The deadline instruction is basically a tool to make the \emph{measured} execution time more stable. The idea here is to set the
deadline counter based on the WCET analysis, not the other way round (we can set the counter to zero for analysis, so no deadline
instruction will ever wait and the analysis can ignore the instructions, and then use the analysis results to set the counters in the final
code).}
\stefan{Actually, there are only two real use-cases for a deadline instruction: test WCET analysis results (by throwing an exception if
deadline already expired when the instruction is executed, but this requires exception handling in our ISA first!), and making the timing of
\emph{output} produced by the program stable (by waiting on the deadline directly before producing some output; This allows to generate some
periodic signals without having some timer hardware or timer interrupts, i.e., without interrupting the control-flow, thus really bringing
the notion of time into the ISA!).

There is a third use-case: we can fix the execution time of basic-blocks or some code regions. This could be used to make the WCET
of the program more composable by reducing problems with timing anomalies, and to avoid cases where the processor state depends on
the timing of some previous instructions. However, I \emph{strongly} suggest to formally check our ISA and our code generator to be
free of timing anomalies,.., so that we avoid this use-case by design. We want to be able to calculate the WCET for some sub-CFG from the
WCET of the basic-blocks as easily as possible, so that we can keep track of the WCET/WCEP in the compiler when doing code
transformations.}

\chapter{Conclusion}
\label{sec:conclusion}

Patmos is the next cool thing in the dry world of real-time systems.

\bibliographystyle{abbrv}
\bibliography{patbib.bib}

\end{document}

\appendix


\chapter{Archived Discussions}

\begin{itemize}

\item ALU immediate (add, or, and, xor), the function is indicated with \emph{ff}: \\

\begin{bytefield}{32}
\bitheader{0-31}\\
\bitbox{1}{x} & \bitbox{3}{000} & \bitbox{2}{ff} &
\bitbox{4}{Pred} & \bitbox{5}{Rd} & \bitbox{5}{Rs1} &
\bitbox{12}{Constant}\end{bytefield}\\

\begin{tabular}{lll}
ff & Name & Semantics \\ \hline
00 & add & Rd = Rs1 + $\sconst$ \\
01 & or  & Rd = Rs1 \OR $\sconst$ \\
10 & and & Rd = Rs1 \AND $\sconst$ \\
11 & xor & Rd = Rs1 \XOR $\sconst$
\end{tabular}

\stefan{Is Constant sign extended? We have the long immediate ALU instruction anyway, so we do not
need sign extension here, but then we cannot use this short form for subtraction.}
\martin{Yes, it is sign extension.}
\cullmann{Question: for the add, sign extension makes sense, but for the logic stuff, I see no real reason to sign extend, beside that you then only can use 1 bit less of the constant.}
\fb{Might be a good idea to spend some more bits on \texttt{ff} here -- to merge
    the \emph{ALU very short immediate} format introduced by Stefan (except for
    \texttt{rl}). Merge with \texttt{ldi}. \texttt{xor} might not be that
    relevant here, we could replace it with \texttt{sub} and then consider the
    constant to be unsigned.}


\item ALU function: \\

\begin{bytefield}{32}
\bitheader{0-31}\\
\bitbox{1}{x} & \bitbox{5}{00101} &
\bitbox{4}{Pred} & \bitbox{5}{Rd} & \bitbox{5}{Rs1} & \bitbox{5}{Rs2} &
\bitbox{7}{0~\textbar~Func}\end{bytefield}\\

\begin{tabular}{lll}
Function & Name & Semantics \\ \hline
0000000 & add  & Rd = Rs1 + Rs2 \\
0000001 & or   & Rd = Rs1 \OR Rs2 \\
0000010 & and  & Rd = Rs1 \AND Rs2 \\
0000011 & xor  & Rd = Rs1 \XOR Rs2 \\
0000100 & sub  & Rd = Rs1 - Rs2 \\
0000110 & nor  & Rd = \NOT (Rs1 \OR Rs2) \\

0001000 & sl   & Rd = Rs1 \shl Rs2 \\
0001001 & sr   & Rd = Rs1 \shr Rs2 \\
0001010 & sra  & Rd = Rs1 \ashr Rs2 \\
0001011 & rl   & Rd = (Rs1 \shl Rs2) \OR \\
        &      & \phantom{Rd = }(Rs1 \shr (32-Rs2)) \\

0010000 & carr & Rd = ((uint64\_t)Rs1 + \\
        &      & \phantom{Rd = }(uint64\_t)Rs2) \shr 32 \\
0010001 & borr & Rd = ((uint64\_t)Rs1 - \\
        &      & \phantom{Rd = }(uint64\_t)Rs2) \shr 32 \\

??????? & shadd  & Rd = Rs1 + Rs2 \shl 1 \\
??????? & shadd2 & Rd = Rs1 + Rs2 \shl 2 \\
\end{tabular}

\fb{What is the semantic of shifts when \texttt{R2} \textgreater~32 or
    \texttt{R2} \textless~0? I would suggest to consider the lower 5 bits only.}

\stefan{Wolfgang will probably recognize a lot of this.. I shamelessly copied most of the arithmetic
and condition stuff from the Lemberg ISA, so that Martin can copy the implementation and I can copy the compiler ;) }
\martin{Is an ISA under copyright ;-) I'm not sure if I really want all of that, but lets see...}

\stefan{Do we want to have compare instructions that store the result in registers? We could use the same Function code as
for the compare-to-predicate instruction, including compare with immediate value..}
\martin{Compare instructions set a predicate.}

\cullmann{Can't we just allow all ALU functions that take 2 arguments in both ways? e.g. one with R and imm, one with R1 and R2. Would make the ISA for ALU instructions more regular.}


\item Compare (constant could be Rs2 field). It is predicated and has a
destination predicate field: \\

\begin{bytefield}{32}
\bitheader{0-31}\\
\bitbox{1}{x} & \bitbox{5}{01000} &
\bitbox{4}{Pred} & \bitbox{2}{\bitsunused} & \bitbox{3}{Pd} & \bitbox{5}{Rs1} & \bitbox{5}{Rs2} &
\bitbox{7}{Function}\end{bytefield}\\

\begin{tabular}{lll}
Function & Name & Semantics \\ \hline
??????? & cmpz  & Pd = Rs1 ==  0 \\
??????? & cmpnz  & Pd = Rs1 !=  0 \\
0100000 & cmpeq  & Pd = Rs1 ==  Rs2 \\
0100001 & cmpne  & Pd = Rs1 != Rs2 \\
0100010 & cmplt  & Pd = Rs1 \textless Rs2 \\
0100011 & cmple  & Pd = Rs1 \textless= Rs2 \\
0100100 & cmpult & Pd = Rs1 \textless Rs2, unsigned \\
0100101 & cmpule & Pd = Rs1 \textless= Rs2, unsigned \\
0100110 & btest  & Pd = (Rs1 \AND (1 \shl Rs2)) != 0 \\
\end{tabular}

If the MSB in the Function field is set, use Rs2 as immediate value.

\stefan{We could use bits 3-4 to define wired-AND/OR combination operation, like

\begin{tabular}{lll}
Function & Name & Semantics \\ \hline
0100xxx & uncond & Pd = (Rs1 op Rs2) \\
0101xxx & and    & Pd \AND= (Rs1 op Rs2) \\
0110xxx & or     & Pd \OR= (Rs1 op Rs2) \\
\end{tabular}
}

\daniel{The idea of this was that one can compute a predicate for an expression like
the following by implementing the definition type with wired semantics,
i.e. with wired-AND, 0 is only written to Pd if (Rs1 op Rs2) evaluates to false,
whereas if it evaluates to true, Pd remains untouched by the operation.
}
\begin{verbatim}
  if (a<b && b<c) { ..

the boolean expr becomes ($p1 needs to be
initialized somewhere previously)

  cmplt_AND $p1, a, b
  cmplt_AND $p1, b, c
  ;;
\end{verbatim}

\daniel{Likewise with OR that does not write 0 but only 1 if the comparison evals to true.\\
To make it complete, we'd need also complement variants, i.e. a NAND that
only writes 0 to the Pd if the comparison evaluates to true (likewise NOR).\\
Maybe we could abuse bit 20 or 21 for this? Could make cmpne superfluous.
}
\fb{The \texttt{\&=} and \texttt{\textbar=} variants would require an additional
    register port for the predicate register file -- not sure it the overhead is
    negligible.}

\daniel{For single-path code generation (and if-conversion in general), an additional variant for predicate definition
(\texttt{cmpXX}) is useful. The standard semantics is \texttt{if Pred then Pd := Rs1 op Rs2}. In a block guarded by Pred,
if we compute predicates for an if-statement, the predicate \texttt{Pd} for the then-block would be \texttt{Pred $\wedge$ (Rs1 op Rs2)} and for the
else-block \texttt{Pred $\wedge$ $\neg$(Rs1 op Rs2)}. Note that with the semantics above, \texttt{Pd} needs to be initialised to false.
Directly $\wedge$-ing the Pred and comparison result to define Pd could avoid explicit initialisation.
Ideally, the compare instruction would accept two \texttt{Pd}s, one for $\wedge$-ing Pred with the comparison result and one for $\wedge$-ing Pred
with the negation of the comparison result, but I guess this is infeasible to encode and implement in hardware,
and we'll need to use predicate combination for that purpose.
}

\stefan{
In case we run out of opcodes, we could consider to use only 3 bits for \texttt{Pred}, allow only \texttt{if (Pd)} predicate, use the
bit for opcode or \texttt{Func}/\texttt{Offset} instead, and use either bit 20 or bit 3 to negate the result of the comparison, i.e.,
do \texttt{Pd = !(Rs1 op Rs2)} if that bit is set, instead of \texttt{cmpnez} and \texttt{cmpne}.}


\item Multicycle NOP: \\

\begin{bytefield}{32}
\bitheader{0-31}\\
\bitbox{1}{x} & \bitbox{5}{01010} &
\bitbox{4}{Pred} & \bitbox{5}{\bitsunused} & \bitbox{5}{\bitsunused} & \bitbox{5}{count} &
\bitbox{7}{\bitsunused} \end{bytefield}\\

\stefan{Predicated multicycle nop? Creepy.. However, it might actually make sense to
issue the nop together with another operation (like a branch), so we could do stuff like

  \begin{tabular}{ll}
    Pipeline A & Pipeline B \\
    \hline
    \texttt{if (c1) br addrA} & \texttt{if (c1) nop 5} \\
    \ldots & \\
    \texttt{if (c2) mul r1, r2} & \texttt{if (c2) nop 3} \\
    \texttt{if (c2) ldx r3, \$mul}
  \end{tabular}

Therefore it would be nice to be able to issue the nop in both pipelines.
}

\cullmann{For timing analysis, I see no benefit in specifying a time for the nop.}
\stefan{It should save a lot of code size though, since most instructions are not intended to stall or to detect hazards (branch, mul, call,
..).}


\item Wait instruction: \\

\begin{bytefield}{32}
\bitheader{0-31}\\
\bitbox{1}{x} & \bitbox{5}{01110} &
\bitbox{4}{Pred} &
\bitbox{22}{\bitsunused} \end{bytefield}\\

Wait for the current memory transaction to finish.

\cullmann{For our analysis and in practice, blocking loads would be in my eyes more interesting than explicit waits.
It is true that if you know that e.g. it will be a cache hit you might save to emit the wait, but with blocking loads, you will never need them.
}
\stefan{I agree that we do want to have blocking loads in our ISA. However, the advantage of split loads is that in case of a cache miss, we
can hide some other instructions, therefore I would argue that we would like to have both in the ISA (if starting a load should wait for the
previous memory transaction to finish is a different question though, since in case of a cache hit we would not need to wait for a store to
complete, but having to insert a wait between each store and load explicitly maybe hurts even more due to instruction cache miss costs..
should be evaluated). In any case, we still need a generic 'wait for memory' instruction, since we need it to
\begin{itemize}
\item wait for scratchpad load / store, instruction cache loads, ..
\item wait for all memory transactions to finish at the end of basic blocks /.. to make the timing of the next blocks independent from the
previous block (as much as possible), so that we can estimate the WCET of some code in the compiler during optimization more easily.. On the
other hand, we should just try to get our ISA free of timing anomalies.
\end{itemize}
}

\item Multiply: \\

\begin{bytefield}{32}
\bitheader{0-31}\\
\bitbox{1}{x} & \bitbox{5}{01101} &
\bitbox{4}{Pred} & \bitbox{5}{\bitsunused} & \bitbox{5}{Rs1} & \bitbox{5}{Rs2} &
\bitbox{7}{\bitsunused} \end{bytefield}\\

Start multiplication of Rs1 * Rs2. Result is stored to a special register after a fixed number of cycles.

\cullmann{For the analysis, it makes no difference, but for later use, would a blocking multiply not be more easy?}


\item Load with a memory type: \\

\begin{bytefield}{32}
\bitheader{0-31}\\
\bitbox{1}{x} & \bitbox{5}{01001} &
\bitbox{4}{Pred} & \bitbox{5}{Rd} & \bitbox{5}{Ra} &
\bitbox{5}{Type} & \bitbox{7}{Offset}\end{bytefield}\\

\medskip

\begin{tabular}{lll}
Type  & Mnemonic   & Operation \\ \hline
xx100 & ldm.bypass & Bypass caches, load from  \\
      &            & main memory to Rd, impl.\ wait \\
xx101 & ldm.dm     & Direct-mapped cache, load from \\
      &            & main memory, impl.\ wait on miss \\
xx110 & ldm.fa     & Fully-assoc.\ cache, load from \\
      &            & main memory, impl.\ wait on miss \\
xx010 & ldm.sc     & Stack cache, always hit (no wait) \\
xx001 & ldm.sp     & Scratchpad, always hit (no wait) \\
00xxx &            & Load word \\
01xxx &            & Load half-word \\
10xxx &            & Load byte \\
11100 & ldm.split  & Start Split-load from main-memory, \\
      &            & aligned, implicit wait \\
\end{tabular}

Address register Ra counts in bytes, Offset counts in natural word length (4 bytes for a word).

ldm.sp can be issued in both pipelines, the others only in the first pipeline.

\daniel{If offset is in word length, what do load word/half-word/byte mean?
Only from starting at byte 0?  MIPS offers st/ld for word, half-word, byte as
well, with byte offset addressing.
I see two solutions: offset in bytes (range -64 to 63 as +/-16 words, ouch), or,
we could, to be consistent with the \texttt{ldx} instruction, offer an extract
instruction that extracts half-word/byte from a register with an offset. Not as
much code bloat as shift/and.  }
\daniel{Okay, one can use byte offsets from Ra, but this somehow destroys the concept of base address\ldots}




\item Store with a memory type: \\

\begin{bytefield}{32}
\bitheader{0-31}\\
\bitbox{1}{x} & \bitbox{5}{01010} &
\bitbox{4}{Pred} & \bitbox{5}{Type} & \bitbox{5}{Ra} & \bitbox{5}{Rs} &
\bitbox{7}{Offset} \end{bytefield}\\

Address register Ra counts in bytes, Offset counts in natural word length (4 bytes for a word).

\begin{tabular}{lll}
Type  & Mnemonic & Operation \\ \hline
xx111 & st.mem   & Store to memory, update caches \\
      &          & which contain the word \\
xx001 & st.sc    & Stack cache, no write through to \\
      &          & main memory, never wait \\
xx010 & st.sp    & Scratchpad, no write through to \\
      &          & main memory, never wait \\
00xxx &          & Store word \\
01xxx &          & Store half-word \\
10xxx &          & Store byte
\end{tabular}

\texttt{st.mem} always writes through to memory and stalls at the start of the operation if the memory bus is not ready.
Storing is performed in two stages:
\begin{enumerate}
\item cache update; within one cycle (or a fixed number of cycles)
\item write to memory
\end{enumerate}
For \texttt{st.sp, st.sc} stage 2 is omitted -- hence no interaction with memory bus, never has to wait.  \texttt{st.sc}
can be issued in both pipelines.

\cullmann{
Would loads that implicitly wait not make the life easier for the compiler? For the analysis, in any way, we will need to keep track of the load to implement wait.
For the "good" cases which hit the cache or SPM, an implicit waiting load would have no penalty, but for the "normal" cached main memory access, you would only need one instruction and not up to three (load, wait, move result).
Beside, it will avoid possible semantic errors which are hard to detect. e.g. you can miss to insert a wait and it will work ok as long as you hit the cache but if by accident, you miss it, you get wrong behavior.
To create such timing sensitive code would be impossible with stalling loads.
Beside, I see no benefit in performance and predictability with the split load approach. With blocking loads, you will save instructions, which should increase performance, and for the analysis, we need to implement the waiting anyway.
}

\daniel{We have reworked the load instructions to offer both a stalling and a split load. We can use a split load whenever we know we will miss the cache.}

%\item xxx: \\
%
%\begin{bytefield}{32}
%\bitheader{0-31}\\
%\bitbox{1}{x} & \bitbox{5}{00---} &
%\bitbox{4}{Pred} & \bitbox{5}{Rd} & \bitbox{5}{Rs1} & \bitbox{5}{Rs2} &
%\bitbox{7}{Function}%\end{bytefield}\\

\end{itemize}

\bigskip

\todo{The above should be generated from a common definition of the ISA (which is used by all parts of the project).}

Some more instructions to be defined: branch and link, load method cache, interrupt handling -- we will support multithreading, therefore the full processor context needs to be save- and restorable,...

\martin{Do we need exceptions? The only two I can think of are null pointer and divide by zero. Is it worth implementing (exact) exceptions for this or do we just leave it to the compiler?}

\wolf{I do not think that we need exceptions besides null pointer and division by zero (and even those could be raised explicitly). But we have to think about the handling of interrupts: What do we do if we get an interrupt between issuing a memory load or the start of a multiplication and retrieving the result? Disable interrupts in between? Make result registers writable so we can restore the original state?}

\wolf{We also need to think about the handling of exceptions on the higher-language level. Can we support Java-style exceptions efficiently?}


\cullmann{
For aiT, we definitely want to have call/return instructions. (they should perhaps even do stuff like save/restore the registers which need to be restored/saved)
For avionics software, which uses a lot of floating point computations, is any FPU in the todo?
General: If you lower the bits reserved for predicates, you could use more bits for immediate constants.
}


\section{Memory Accesses}

\wolf{There are (at least) two ways to split memory loads. Explicit wait and
load: \texttt{ldm addr; wait; dest = ldx \$mem}, or implicit wait:
\texttt{ldm addr; dest = ldx \$mem}. Depending on the available units,
the former may allow pipelined memory accesses:

\medskip
\begin{tabular}{ll}
  Pipeline A & Pipeline B \\
  \hline
  \texttt{ldm addrA} & \\
  \texttt{wait for rdycnt<=1} & \texttt{ldm addrB} \\
  \texttt{destA = ldx \$mem} & \\
  \texttt{ldm addrC} & \texttt{wait for rdycnt<=1} \\
                     & \texttt{destB = ldx \$mem} \\
  \texttt{wait for rdycnt<=1} & \\
  \texttt{destC = ldx \$mem} & \\
\end{tabular}

\medskip
Also, the \texttt{ldx} part of the loads can go through the ALU, which
\emph{might} reduce multiplexing in the forwarding logic (only the
ALUs ever produce results). The \texttt{wait} could maybe be omitted
for stack and scratchpad memory accesses.

On the other hand, implicit waiting clearly wins in terms of code size
and instructions to be executed (more free slots for other stuff).  I
think that implicit waiting is more profitable for Patmos, but
educated guesses (or facts\ldots) would be very welcome.}

\martin{I would argue that split loads are only for the main memory and
caches that \emph{might} miss. Access to stack cache and SPM should
be a guaranteed hit. BTW: normal memory loads can only be scheduled
in the first instruction slot -- we have only one l/s unit. However, Florian
convinced me that double ld/st to the stack can be beneficial for register
spill and fill. So the plan is to allow stack ld/st (we just need word here....)
in both slots.}

\wolf{Fast access to the stack is a good idea, the following only
  applies to ``normal'' memory accesses. Loading the results of all
  loads via the ALUs would be a cheap way to free the first slot for
  issuing loads/stores and jumps. There is no real need to put that
  into the memory unit (is there?). Do you assume that waiting is
  handled in the l/s unit? In my opinion, a separate stall unit that
  is accessible from both pipelines would be nice (forwarding does not
  get more complicated). With implicit waiting, three consecutive
  accesses could look like this:

  \medskip
  \begin{tabular}{ll}
    Pipeline A & Pipeline B \\
    \hline
    \texttt{ldm addrA} & \\
    \texttt{ldm addrB} & \texttt{destA = ldx \$mem} \\
    \texttt{ldm addrC} & \texttt{destB = ldx \$mem} \\
                       & \texttt{destC = ldx \$mem} \\
  \end{tabular}
}

\section{General Discussion}

\tommy{Martin (jokingly?) told me that Patmos aims to
beat YARI. I'm all for it as I've been trying to do the same for a long
time. However I've found it very difficult to beat a simple single-
issue RISC. Although I think I have the answer, it's a very
different path from Patmos and I'll not push it here.}

\martin{Partially a joke, partially I really would like to beat it ;-)
Serious, Patmos will be optimized for WCET and not average
case performance. On the other side it should no be too slow.}

\tommy{In YARI, fMAX (AKA 1/cycle-time) is strongly correlated to the
 width of the widest mux in any stage. Another way to say this,
 the more things a register depends on, the slower it gets.}

\martin{Yes, I'm a little bit afraid of the forwarding muxes from the
two pipelines. We have not yet implemented that part.

I know that Sven wants to pipeline the forwarding. This
costs one cycle latency and we don't know if this can be
compensated by clever instruction scheduling in the
compiler.}

\wolf{In my hobby design I use registers that do nothing but feed the
forwarding. This lets the synthesis place the registers freely and
makes forwarding less painful by reducing the interconnect delay. Of
course, if the synthesis is clever, it can duplicate registers to
achieve the same thing, but doing it explicitly helped at least in my
design.}

\tommy{Ways to improve this in order of effectiveness:

 1) Change the ISA

 2) Whenever possible, share sources for a register, fx. to copy a
    value consider adding it to zero rather than having a separate
    mux input, and, failing everything else,

 3) move logic up to an earlier stage (unfortunately this usually
    implies increasing latencies).}

 \tommy{A consequence of this fact was to not use interlocking in the
 pipeline at all, but to restart the pipeline whenever a hazard
 was violated. This way there's only one source for the
 instruction for every stage in the pipeline (along with a valid
 bit which is cleared by restart and checked only by logic that
 would commit state).}

\martin{We also plan to not use interlocking, but no pipeline restarting.
All instructions (except one) do not stall at all. (This is similar
to the JOP pipeline).}

\tommy{Replace my use of interlocking with stalling. The ability to
  stall the pipeline is expensive. Restarting the pipeline (and
  replaying the original instruction) achieves the same effect with
  less cycle-time impact at the cost of potentially higher resume
  latency compared to true stalling. (Powerwise, stalling is better).}

\martin{The intention of Patmos is to have no stalls at all -- with one
exception. So no stalling, no restart. The single exception is main
memory access. In that case we use a split load and an explicit wait
for the result. That wait is somehow \emph{pipeline stalling}. Perhaps
we do it the JOP way and fill the pipeline with wait instructions that
do nothing and only one stage needs to check the memory ready.
BTW: this is also the reason for the ready counter in SimpCon we
discussed some long time ago. It is used to restart the pipeline a
few cycles earlier so the load instruction is in EX stage when the actual
data arrives.}

 \tommy{One very real example I struggled with load latency. MIPS
 defines a one-cycle load latency. Violating this in YARI would
 cause a pipeline restart, originally a five cycle penalty.
 Unfortunately, the JIT we were using (CACAO) has a pretty
 naive code generator and even making it emit a nop for the
 load was non-trivial.}

 \martin{We have more freedom with the VLIW approach to
 expose latencies and the compiler should be smart ;-)}

\tommy{I tried quite a lot of alternatives:
 0. simply completing the load in one cycle (really hurt fMAX)
 1. moving the EX stage down to the 2nd half of the load (now
    the hazard is on loads whose address register isn't ready
    two cycles ahead of the load),
 2. A hybrid, where only 8- and 16-bit loads suffer the additional
   latency.}

\tommy{ Without measurements I couldn't predict which would win, but
 real-life results were counter-intuitive and in the end I got the
 best result with

 3. keeping it was, but reducing the hazard penalty to two
  cycles (IIRC).}

\tommy{After much mux optimization
  (cf.~http://portal.acm.org/citation.cfm?id=968291 and
  http://portal.acm.org/citation.cfm?id=1065692)
 the bypass network and register file ended up being the critical
 path and the only way to I know to improve that would be at
 the cost of more hazards (eg.~restart on unsupported forwards).}


\tommy{How does this apply to Patmos?
* Unlike YARI, Patmos doesn't implement an existing ISA, so to
 me an architectural simulator is even more critical. Developing
 the compiler against an evolving SystemC implementation
 seems somewhat wanting.}

\tommy{* Many design decision in the paper strikes me as somewhat
 premature in the absence of measurements, but I guess I
 shouldn't worry about that.}

\martin{You're right. However, we even would need WCET analysis instead
of measurements to judge the decisions. Even harder to do at this
stage. So we can only perform educated guesses.}

\tommy{* Assuming (optimistically) that the compiler can extract an avg. IPC
 of 1.6, Patmos would need an fMAX of 56 MHz just to be at parity
 with YARI and that's not accounting for the overhead of the two-
 instruction loads. I'm concerned that the bypass network may not
 be able to go that fast.}

\martin{Something to be evaluated....}


\section{More on load/store}

\tommy{Sign extended loads hurts FPGA implementations much more than real
silicon because muxes are very expensive here. I strongly recommend
making all loads zero extending and provide explicit sext8 and sext16
instructions. (This matches the RISC philosophy of exposing the real
cost of operations).

(Caution: The Alpha route of providing only word-level accesses proved to be a mistake (I/O
problems and more) and they had to provide byte and short level accesses
in the second version of the architecture.)}

\tommy{
Load and store offset of 7 bits is too small. Assuming it's signed
(right?) that's just [-64; 63]. Even if scaled by four for word
accesses that's still just [-256; 248]. Luckily, there are bits that can
be recovered}

\martin{to be explored}

\tommy{ Merge "ALU function" and "Compare" -> save one bit

- Load/Store to use natural scaling of offset.

 It's very rare in practice for the offset not to be naturally
 aligned, so we can save some redundant bits at the cost of more
 muxing in the address computation.}

 \martin{agree on both, although compare has an additional field for
 the predicate destination.}

\stefan{Instructions for atomic access like load-and-link or read-modify-write?}

\stefan{As far as I can see, we will have the following?
\begin{itemize}
\item load bypass: load directly from memory, do not modify cache.
\item stack-cache: direct mapped, explicit write-back, write allocate. Should we make loading to the stack cache also explicit?
  Then the stack-cache would actually become something like a stack-SPM.
\item D-caches: direct-mapped, write-through, for memory ops with known addresses, and a 'small, highly associative', write-through cache for
everything else. What about write allocation?
\item D-SPM: to be defined..
\end{itemize}

Stack-cache, SPM and instruction cache will probably always load and write-back larger blocks of data. Is there an advantage in having
instructions that load more than a single word (i.e., an instruction to start a memory transfer of n bytes from/to address A using cache X)
in terms of performance (e.g., by transferring larger packages than one word over the NoC..)? We will need something like this for the
method cache anyway. However, such an instruction will block the memory bus for quite some time in the worst-case, which may be problematic with
preemption..

Where do we want to wait?
\begin{itemize}
\item Access to a cache with guaranteed 'cache hit' by design (D-SPM, stack-cache): no need to wait, no split-load.
\item Explicit data load or write back (D-SPM, stack-cache, method cache, bypass, store): guaranteed memory transfer, needs to wait for previous
memory transfer to complete.
\item Load from D-cache that is always-hit: no need to wait for other memory transfers (method-cache preload, stack write-back, SPM),
no need for a split load. However, if the D-caches do not use write-allocation and if there is a store or write-back in progress, we still need to wait
for the store to complete if the compiler cannot prove that they go to different memory locations.
\item Load from D-cache that may be a cache-miss: since we are interested in WCET, we will probably just wait for any previous memory op to
complete.
\item Fetching the result of a split-load: If we do not know that the load is a guaranteed hit, we always need to wait before accessing
\$mem. If we know that the load is always-miss, there is no advantage in using a split-load.
\end{itemize}
}


\jack{Also we want to be able to wait for a DMA operation to complete~- I
see you already mentioned waiting for the {\it previous} DMA to finish,
but we probably also want to wait for the current DMA to finish,
e.g.~if the next instruction depends on something being loaded.}


\section{Stack Cache Discussion}

In order to allow two parallel load/store operations the memory of the stack
cache might be operated with a doubled clock frequency.

\fb{This might also allow to define a precise definition of the result of
    concurrent, overlapping stores on the stack cache.}
\martin{Double clocking of the S\$ is conditional and depending on
the critical path with the rather large multiplexer for the memory stage.}

\gebhard{Where is the benefit of the stack cache, if we additionally need to maintain a shadow stack in main memory?
This complicates a static stack/value analysis.
For C/C++ programs using pointers the compiler would often have to allocate local variables on the shadow stack.
Consider the following program:

\begin{tabular}{l}
\texttt{int main (void) \{} \\
\texttt{  int c;} \\
\texttt{  void compute (\&c);} \\
\texttt{\}} \\
\end{tabular}

Obviously, the variable \texttt{c} cannot be put onto the stack cache.
The function \texttt{compute} cannot know that its parameter references an object in the stack cache.
A similar problem would occur with 3rd party library routines that have pointer parameters.
In general, we thus cannot benefit from discerning between references on the stack and references on the heap on the instruction level.
This does actually not correspond to the C/C++ memory model.

Why don't we use a dedicated memory for the stack?
This could be a fast scratchpad memory that is allocated to a dedicated address range.
Similarly, we could implement the stack cache as a separate data cache that only caches words from a dedicated memory region.
As we cannot discern between types of references on the instruction level, we can do so by means of the target address of a memory access.}

\fb{We will find out ... Some things might be interesting though: stack accesses
through the cache do not pollute the data cache and do not interfere with the
analysis of the other caches in the system. All stack accesses can be predicted
nicely. The compiler can place the stack control instructions depending on the
WCET. Most C functions should be easily handled with the stack cache. It becomes
easier to judge how spill code generated during register allocation impacts the
WCET. .... }

\gebhard{This benefit of not polluting the data cache is also given in my design.
The stack scratchpad memory would be dedicated to a certain address range that is \emph{not} cached.
Hence, we would have the same benefit with less effort (i.e., in terms of instructions and processor logic).}

\cullmann{An additional problem is: the timing of a task relies then on the exact fill level of the stack cache at task start.
This causes additional interference of multiple tasks, if the stack cache is already filled to some amount, the new started task will need to evict the stuff to memory.
Or is the stack cache cleared before a new task is started to decouple the tasks again?}

\cullmann{What happens on preemptions or interrupts btw.? Is the stack then saved and restored somehow?}

\fb{This is actually a nice property of the stack cache. You can reestablish the
state of the stack cache -- as far as WCET analysis is concerned -- after a task
switch. You clear the cache with a \texttt{reserve} of the stack cache size, you
switch to another task, when you activate the original task all you need to do
is a \texttt{free} of the stack cache size and an \texttt{ensure} of either
the stack cache size or the actual size of the data that was in the cache before
the last task switch. Other schemes might also be possible.}

%\stefan{Currently all the stack control operations use immediates, so \texttt{ensure} using the actual size will be .. tricky. This may
%actually cause problems, since after a context switch there might be more data in the stack cache than before, which can cause the following
%\texttt{reserve} ops to spill, i.e., they take longer than without the context switch (assuming the hardware does not keep track of dirty
%cache lines). If might also be a good idea to avoid spilling/filling above the stack origin, else we would need to have an unused memory block of
%the size of the stack cache above every stack to support context switches (this requires telling the hardware about the stack origin address).
%However, we do not even know as of yet how/when/if we want to do
%context switches and interrupts anyway in this project (only at preemption points?, handling of dma transfers/loads/method cache fills,..).}
%\martin{I think stack spill and fill on a context switch is a reasonable option.
%One has to consider this in preemption cache cost analysis anyway.
%Why not simply make it explicit?}

\end{document}<|MERGE_RESOLUTION|>--- conflicted
+++ resolved
@@ -3485,7 +3485,6 @@
 The compilation and download of the application is then best done within
 the \code{patmos} directory with:
 
-<<<<<<< HEAD
 \begin{verbatim}
 make APP=hello_puts comp download
 \end{verbatim}
@@ -3497,16 +3496,6 @@
 
 \todo{We shall have here three simple hello world applications: (1) just plain shared memory 4 cores saying hello - DONE -,
 (2) a CMP program that uses shared memory, and (3) a simple NoC setup.}
-=======
-\todo{Have a simple application and the compile/download command.}
->>>>>>> 0b505afb
-
-\begin{verbatim}
-make xxx
-\end{verbatim}
-
-\todo{We shall have here two simple hello world applications: (1) just plain shared memory 4 cores saying hello
-and (2) a simple NoC setup.}
 
 
 %[2014-02-28 17:24:08 ] Stefan Hepp: #include <machine/patmos.h>
