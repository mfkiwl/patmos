\documentclass[a4paper,fontsize=10pt,twoside,DIV15,BCOR12mm,headinclude=true,footinclude=false,pagesize,bibtotoc]{scrbook}

\usepackage[utf8]{inputenc}
\usepackage[T1]{fontenc}

\usepackage{pslatex} % -- times instead of computer modern
\usepackage[scaled=.84]{beramono} % a sane monospace font
\usepackage{microtype}

\usepackage{url}
\usepackage{booktabs}
\usepackage{graphicx}
\usepackage{textcomp}
\usepackage{xspace}
\usepackage[usenames,dvipsnames]{xcolor}
\usepackage{colortbl}
\usepackage{multicol}
\usepackage{rotating}
\usepackage{subfig}
\usepackage{ulem}
\usepackage{enumerate}

% avoid clubs and widows
\clubpenalty=10000
\widowpenalty=10000

% tweak float placement
%% \renewcommand{\textfraction}{.15}
\renewcommand{\topfraction}{.75}
%% \renewcommand{\bottomfraction}{.7}
\renewcommand{\floatpagefraction}{.75}
%% \renewcommand{\dbltopfraction}{.66}
%% \renewcommand{\dblfloatpagefraction}{.66}
\setcounter{topnumber}{4}
%% \setcounter{bottomnumber}{4}
%% \setcounter{totalnumber}{16}
%% \setcounter{dbltopnumber}{4}

\newcommand{\code}[1]{{\texttt{#1}}}
\newcommand{\codefoot}[1]{{\textsf{#1}}}
\def\figref#1{Figure~\ref{fig:#1}}

% ulem package, otherwise emphasized text becomes underlined
\normalem


\newcommand{\todo}[1]{{\emph{TODO: #1}}}
%\renewcommand{\todo}[1]{}

%
% generic command to comment something
%
\newcommand{\comment}[3]{

\textsf{\textbf{#1}} {\color{#3}#2}}

%
% commentators
%
\newcommand{\tommy}[1]{\comment{Tommy}{#1}{Red}}
\newcommand{\wolf}[1]{\comment{Wolfgang}{#1}{OliveGreen}}
\newcommand{\martin}[1]{\comment{Martin}{#1}{Blue}}
\newcommand{\stefan}[1]{\comment{Stefan}{#1}{RoyalPurple}}
\newcommand{\daniel}[1]{\comment{Daniel}{#1}{RoyalBlue}}
\newcommand{\cullmann}[1]{\comment{Christoph}{#1}{Maroon}}
\newcommand{\gebhard}[1]{\comment{Gernot}{#1}{RedOrange}}
\newcommand{\fb}[1]{\comment{Florian}{#1}{Emerald}}
\newcommand{\jack}[1]{\comment{Jack}{#1}{Magenta}}
\newcommand{\sahar}[1]{\comment{Sahar}{#1}{Green}}
\newcommand{\rasmus}[1]{\comment{Rasmus}{#1}{Mahogany}}
\newcommand{\eva}[1]{\comment{Evangelia}{#1}{Green}}

% uncomment to get rid of comments
%\renewcommand{\tommy}[1]{}
%\renewcommand{\wolf}[1]{}
%\renewcommand{\martin}[1]{}
%\renewcommand{\stefan}[1]{}
%\renewcommand{\daniel}[1]{}
%\renewcommand{\cullmann}[1]{}
%\renewcommand{\gebhard}[1]{}
%\renewcommand{\fb}[1]{}
%\renewcommand{\jack}[1]{}
%\renewcommand{\sahar}[1]{}
%\renewcommand{\rasmus}[1]{}

%
% custom colors
%
\definecolor{lightgray}{gray}{0.8}
\definecolor{gray}{gray}{0.5}

\usepackage{listings}

% general style for listings
\lstset{basicstyle=\ttfamily,keywordstyle=\ttfamily}

% listings style for Java
\lstnewenvironment{Java} {\lstset{
  xleftmargin=12pt,
  language=Java
}}{}

\usepackage[endianness=big]{bytefield}

% long immediate in second slot
\newcommand{\lconst}{\texttt{const}_{32}}
% short immediate in ALU instruction
\newcommand{\sconst}{\texttt{Constant}_{12}}
% constant in Rs2 field
\newcommand{\rconst}{\texttt{Constant}_{5}}

% SH: to be used in text mode .. maybe we should change this to math mode?
\newcommand{\XOR}{\textasciicircum\xspace}
\newcommand{\OR}{\textbar\xspace}
\newcommand{\AND}{\&\xspace}
\newcommand{\NOT}{\texttildelow}
\newcommand{\shl}{\textless$\!$\textless\xspace}
\newcommand{\shr}{\textgreater$\!$\textgreater$\!$\textgreater\xspace}
\newcommand{\ashr}{\textgreater$\!$\textgreater\xspace}

\newcommand{\bitsunused}{\rule{\width}{\height}}
\newcommand{\bitssubclass}{\color{lightgray}\rule{\width}{\height}}

%
% allow click-able links
%
\usepackage[open]{bookmark}
\usepackage[all]{hypcap}

%
% hyperref setup (depends on bookmark/hyperref}
%
\hypersetup{
    pdftitle = {Argo programming guide},
    pdfsubject = {Technical Report},
    colorlinks = {true},
    citecolor = {black},
    filecolor = {black},
    linkcolor = {black},
    urlcolor = {black},
    final
}

%
% document contents
%
\begin{document}

\title{Argo programming guide}

\author{Evangelia Kasapaki,  Rasmus Bo S{\o}rensen}

\lowertitleback{\todo{Copyright and license terms come here.}}

\frontmatter

\maketitle

\chapter{Preface}

This guide describes how the Argo noc can be programmed through a description of the API and code examples.
This document should evolve to be the documentation on writing multicore application for the T-CREST platform.

The most recent version of this guide is contained as LaTeX source in the Patmos repository in directory
\code{patmos/doc/noc} and can be built with \code{make}.

\section*{Acknowledgment}
This work was partially funded under the
European Union's 7th Framework Programme
under grant agreement no. 288008:
Time-predictable Multi-Core Architecture for Embedded
Systems (T-CREST).
And partially funded by:
The Danish Council for Independent Research | Technology and Production Sciences (FTP) 
project (Hard Real-Time Embedded Multiprocessor Platform - RTEMP)

\tableofcontents

\begingroup
\let\cleardoublepage\clearpage
\listoffigures
\listoftables
%\lstlistoflistings
\endgroup

\mainmatter

\chapter{Introduction}

\begin{itemize}
\item The purpose of Argo - To increase core-2-core communication bandwidth
\item How should the reader advance through the document
\item Which assumptions har the authors made
\end{itemize}

\chapter{The Architecture of Argo}
\label{sec:arch}

<<<<<<< HEAD
=======
Argo is a time-predictable Network-on-Chip (NOC). An Argo NOC is made up of two different components,
network interfaces (NI) and routers.
The functionality of the NOC is to enable message passing between processing cores.
The NI is in charge of converting between the transaction based interface
of a processor to a streaming interface suited for network communication.
The router is routing the packets through the network.
To make the network time-predictable the NI and the router uses static 
time division multiplexing (TDM) to route communication through the network.
Meaning that allocation of links between routers follow a static pre-defined schedule.
A diagram of the architecture of Argo is shown in Figure~\ref{fig:diag}

\begin{figure}
\label{fig:diag}
\centering
%\includegraphics[width=\textwidth]{}
\caption{The architecture of a single Argo tile.}
\end{figure}

The poseidon scheduler can generate static TDM schedules for Argo.
\rasmus{I am not sure whether to reference the git repo or the techincal report.}

To enable full utilization of the static TDM schedule,
Argo has a direct memory access (DMA) channel per communication channel.
To send a message through the network a DMA needs to be setup.


>>>>>>> 4e0f2042

\chapter{Memory address space and interface}
The network interface (NI) of Argo has 2 OCP\cite{ocp:spec} interfaces.


\section{Local and Global Address Space}

\begin{enumeration}
\item UART\_STATUS	0xF0000800
\item UART\_DATA	0xF0000804
\item LEDS   		0xF0000900

\item NOC\_DMA\_BASE	0xE0000000
\item NOC\_DMA\_P\_BASE	0xE1000000
\item NOC\_ST\_BASE	0xE2000000
\item NOC\_SPM\_BASE	0xE8000000
\item NOC\_VALID\_BIT	0x08000
\item NOC\_DONE\_BIT	0x04000
\end{enumeration}



\chapter{Build Instructions}

In the following we present the Patmos build instructions on a Linux/Ubuntu
system.\footnote{I used the 32-bit version of Ubuntu to simplify the Quartus installation.}
Patmos and the compiler have also been successfully installed on a Mac OSX
system. The support of Windows is marginal, or basically not existent.


\section{Setup On Ubuntu 13.04}

After a plain Ubuntu installation several packages need to be installed.
The following apt-get lists the packages that need to be
installed:\footnote{Some packages might be available in newer version
when reading this document.}

\begin{verbatim}
sudo apt-get install git openjdk-7-jdk gitk cmake make g++ texinfo flex bison \
  subversion libelf-dev graphviz libboost-dev libboost-program-options-dev ruby1.9.1 \
  ruby1.9.1-dev python zlib1g-dev gtkwave gtkterm
\end{verbatim}

For the Quartus setup it is best to change the default shall to \code{/bin/bash}:

\begin{verbatim}
sudo rm /bin/sh
sudo ln -s /bin/bash /bin/sh
\end{verbatim}

\subsection{Compiler and Patmos}

We assume that the T-CREST project will live in \code{\$HOME/t-crest}.
Patmos and the compiler can be checked out from GitHub and built as follows:

\begin{verbatim}
mkdir ~/t-crest
cd ~/t-crest
git clone https://github.com/t-crest/patmos-misc.git misc
./misc/build.sh
\end{verbatim}

For developers with push permission generate an ssh key and upload
it at GitHub (see \url{https://help.github.com/articles/generating-ssh-keys}
for detailed instructions).
The ssh based clone string for write access is then:

\begin{verbatim}
git clone git@github.com:t-crest/patmos-misc.git misc
./misc/build.sh
\end{verbatim}

This will checkout several other repositories (the compiler, library,
the Patmos source, and benchmarks) and
build the compiler, the Patmos simulator, and the test benches.
Therefore, take a cup of coffee and find some nice reading.
After building the compiler add the path
to the compiler executables into your \code{.profile}:
\footnote{The path needs to be absolute. LLVM cannot handle
a path relative to the home folder \textasciitilde{}, e.g., \code{\textasciitilde{}/t-crest/local/bin}.}

\begin{verbatim}
export PATH=$PATH:$HOME/t-crest/local/bin
\end{verbatim}

A complete logout from Ubuntu is needed to take effect (just closing
a terminal window is not enough).

You can test your installation by checking if the compiler is available:

\begin{verbatim}
patmos-clang
\end{verbatim}

For correct correct signing of your changes set the username and
email in git with:

\begin{verbatim}
git config --global user.name "Joe Someone"
git config --global user.email "joe.someone@domain.com"
\end{verbatim}

\subsection{Quartus}

Download the free web edition of Quartus from Altera. The Linux version is
installed as follows:\footnote{\url{http://www.altera.com/literature/manual/quartus_install.pdf}}

\begin{verbatim}
tar xvf Quartus-web-xxx.tar
\end{verbatim}

The software installation is started with a plain \code{setup.sh}.\footnote{Or \code{bash steup.sh}}
Then add the bin directory of Quartus to your \$PATH.
%
For  the USB Blaster following additional steps are needed:

\begin{verbatim}
# Add user to dialout group for the serial port access
sudo usermod -a -G dialout user

# Add permissions to access the Altera USB Blaster
sudo su -
echo "SUBSYSTEM==\"usb\", DRIVER==\"usb\", ATTR{idVendor}==\"09fb\", \
ATTR{idProduct}==\"6001\", MODE=\"0666\"" > /etc/udev/rules.d/51-usbblaster.rules

udevadm control --reload-rules
\end{verbatim}

Quartus~13.1 drops the support of Cyclone~II devices. Therefore, the
(phased out) Altera DE2-70 board is not supported anymore. Version 13.0 supports Cyclone~II\
till Cyclone~V devices and might be the best option at the moment.

\section{Setup On Mac OS X}

Several tools are needed, best installed with MacPorts. For Patmos simulator and assembler:
\code{boost}, \code{libelf}.
For simulation with ModelSim: \code{wine}
For Aegean: python33, py33-lxml. Make a link from python3 to python3.3 as this is the way it is invoked.
\todo{Alex suggested a way to avoid this by querying how to invoke python.}

\section{Hello World}

We can start with the standard, harmless looking Hello
World:\footnote{This example code is not part of the distribution, but
can be put at any directory.}

\begin{verbatim}
main() {
    printf("Hello Patmos!\n");
}
\end{verbatim}

With the compiler installed it can be compiled to a Patmos executable
and run with the simulator as follows:

\begin{verbatim}
patmos-clang hello.c
pasim a.out
\end{verbatim}

However, this innocent examples is quiet challenging for an embedded system:
It needs a C compiler, an implementation of the standard C library, printf
itself is a challenging function, the generated ELF file needs to be understood
by a tool and the individual sections downloaded, and finally a terminal (often
a serial line) needs to be available on the target, and your test PC needs to
have a serial line as well and a terminal program needs to run.

Therefore, we might start from a minimal assembler program and execute
that in the simulator and emulator. From that base we can build up too
a multi-core version of Patmos that executes in an FPGA and bootstraps
with programs loaded via a serial port.


\section{Building Patmos}

The whole build process of Patmos,%
\footnote{Get the source from GitHub with: \code{git clone git@github.com:t-crest/patmos}}
applications in assembler
and in C, configuration of the FPGA, and downloading an application
is \code{Makefile} based. The build of Patmos is within the patmos folder,
therefore, the following descriptions assumes you have changed to:

\begin{verbatim}
    t-crest/patmos
\end{verbatim}


The complete design flow (including the LLVM
based C compiler) can execute in a Linux machine. The flow without
the C compiler should be able to execute in a Windows/Cygwin environment.
Under Mac OS X all tools, except Quartus, are working (ModelSim under
wine). For FPGA synthesis and configuration Windows XP within a VMWare
virtual machine is a possible solution.

On a Linux box with the installed LLVM compiler and Quartus in your PATH,
the complete build processes for a Hello World is as follows:

\begin{verbatim}
make BOOTAPP=bootable-bootloader APP=hello_puts \
   tools comp gen synth config download
\end{verbatim}

However, this involves quite many steps. Therefore, we suggest doing some \emph{manual}
buildup to explore the full build process and the possibilities.

As a start we build some tools (e.g., the assembler, simulator, file conversion
utility, and the boot loader). This has to be done once only.

\begin{verbatim}
make tools
\end{verbatim}

\subsection{A Few Assembler Instructions}

We start with a very small assembler program that moves a few values into registers
(see \code{asm/basic.s}). With following make command the program is assembled
and executed in the software simulator of Patmos.

\begin{verbatim}
make swsim BOOTAPP=basic
\end{verbatim}

The simulator options are set to write out the register contents after each instruction.
The emulator (the Chisel based simulator) can execute the same program
with following command:

\begin{verbatim}
make hwsim BOOTAPP=basic
\end{verbatim}

This command assembles the application, executes the Chisel based hardware
construction during which the program is used to initialize the on-chip ROM,
generates a C++ based emulator, compiles that emulator, and executes it.
The emulator show the register content after each instruction.

Those two Patmos simulations, the software simulator and the Chisel based emulator,
are used for a co-simulation based test. In this co-simulation all available assembler
programs are executed in both simulations and the register out put is compared.
The test can be started with:

\begin{verbatim}
make test
\end{verbatim}


\todo{ModelSim simulation}

\subsection{We Can Blink in Assembler}

\todo{write}

\subsection{A C Based Blinking LED}

As a first real example we build the embedded version of Hello World, the
blinking LED, from a C program. You can find the C source in \code{c/blinking.c}.

\begin{verbatim}
make BOOTAPP=bootable-blinking comp gen synth config
\end{verbatim}

Additionally to blinking an LED this program also writes alternating `0' and `1'
to the serial port. Connect the FPGA board to your serial port,
open a terminal of your choice (e.g., \code{gtkterm}), connect to the serial port,
set the baud rate to 115200, no parity, and no handshaking.
You should see alternating `0' and `1' sent out synchronous to the blinking.

Note that the program name (\code{blink}) is prefixed by \code{bootable-}.
The marker selects the right compiler settings for a program that ends up in
the Patmos on-chip ROM. As the on-chip memory is limited, only tiny programs
are supported in this execution mode.

Figure~\ref{fig:blink} shows the code for the embedded Hello World
C program. Two constants (0xF0000900 and 0xF0000804) are the addresses
of the IO devices LED and serial port. IO devices connected to Patmos are
connected to the local, uncached memory area. This is the same memory
area where data SPM and NoC SPM are connected. Therefore, to access them
one needs to use the local load/store instructions. With the attribute \code{\_SPM}
the compiler is instructed to emit the correct load and store instructions.

\begin{figure}
\begin{verbatim}
/*
    This is a minimal C program executed on the FPGA version of Patmos.
    An embedded Hello World program: a blinking LED.

    Additional to the blinking LED we write to the UART '0' and '1' (if available).

    Author: Martin Schoeberl
    Copyright: DTU, BSD License
*/

#include <machine/spm.h>

int main() {

    volatile _SPM int *led_ptr = (volatile _SPM int *) 0xF0000900;
    volatile _SPM int *uart_ptr = (volatile _SPM int *) 0xF0000804;
    int i, j;

    for (;;) {
        *uart_ptr = '1';
        for (i=2000; i!=0; --i)
            for (j=2000; j!=0; --j)
                *led_ptr = 1;


        *uart_ptr = '0';
        for (i=2000; i!=0; --i)
            for (j=2000; j!=0; --j)
                *led_ptr = 0;

    }
}\end{verbatim}
\caption{A blinking LED}
\label{fig:blink}
\end{figure}

\martin{I'm still a little bit confused when to use the APP and the BOOTAPP
thing.}

\martin{TODO: we need to streamline the make process a little bit.
The targets might be a little bit confusing. Patmos is compiled two times.}


\subsection{Make Targets}

A list of the most important make targets:

\begin{description}
\item[tools] build of all tools, including the Patmos software simulator
\item[asm] assemble source (from folder \code{asm})
\item[swsim] execute the Patmos emulator
\item[hwsim] execute the Patmos emulator
\item[emulator] build the Chisel based C++ emulator
\item[comp] compile a C program as loadable ELF binary
\item[bootcomp] compile a C program as a bootable image
\item[gen] generate the Verilog code
\item[synth] synthesize for an FPGA
\item[config] configure the FPGA
\item[download] download an elf file into the main memory via the Patmos bootloader
\item[test] run all assembler tests 
\end{description}

The name of an application that can execute from the on-chip ROM is set
with the BOOTAPP variable.

\subsection{Download of ELF Files}

On a Linux box with the installed LLVM compiler and Quartus in your PATH,
the complete build processes for the Hello World is as follows:

% make BOOTAPP=bootable-bootloader APP=hello_puts tools synth comp config download
\begin{verbatim}
make BOOTAPP=bootable-bootloader APP=hello_puts \
   tools comp gen synth config download
\end{verbatim}

You should see the download information and then the greeting from Patmos:

\begin{verbatim}
/home/martin/t-crest/patmos/install/bin/patserdow -v /dev/ttyUSB0 /home/martin/t-crest/patmos/tmp/hello_puts.elf
Port opened: true
Params set: true
Elf version is '1':true
CPU type is:48875
Instruction width is 32 bits:true
Is Big Endian:true
File is of type exe:true
Entry point:131076

[++++++++++] 49778/49778 bytes
Hello, World!

EXIT 0
\end{verbatim}

The \code{Makefile} use following variables to configure the build process:
\code{BOOTAPP} is an application that ends in the on-chip ROM. This may
be an assembler program or a simple C program;
most prominent the boot loader for ELF binaries.
A C program that shall be compiled as ROM target needs to be prefixed
with \code{bootable-}.
\code{APP} is a C program resulting in an ELF binary that can be either
loaded by the emulator or the boot loader when executing in an FPGA.
% TODO: test and talk about patsim. Having a complete ELF in the FPGA
% without the boot loader would be nice as well.

\todo{Describe ELF download without building the FPGA}


Here an example of the individual steps to build the blinking LED C
hello world (on a different FPGA board):
\begin{verbatim}
make tools
make BOOTAPP=bootable-echo bootcomp gen
make BOOTAPP=bootable-echo QPROJ=bemicro synth
make QPROJ=bemicro BLASTER_TYPE=Arrow-USB-Blaster config
\end{verbatim}

This split of the make commands is for demonstration. It is
possible to merge all steps into a single make (on Linux
systems) or two steps when using two operating
systems (e.g., Mac OSX for compilation and Windows for synthesis).

\paragraph{Emulator and elf File}

The emulator can read a standard ELF file. An example how to compile
a small C program that uses part of the standard library and executing
it on the emulator is as follows:

\begin{verbatim}
make emulator
make comp APP=hello_puts
hardware/build/emulator tmp/hello_puts.elf
\end{verbatim}

\martin{Where is the make target to run the emulator with an ELF file?}

\subsection{Supported FPGA Boards}

At the time of this writing we have mainly focused on Altera FPGA based boards. Following boards
are directly supported in the default build process:

\begin{itemize}
\item Altera DE2-70 (\code{altde2-70})
\item Altera DE2-115 (\code{altde2-115})
\item Altera/Farnell BeMicro (\code{bemicro})
\end{itemize}

The board is configured by setting the \code{BOARD} variable.
Without changing the \code{Makefile} the default of the board (and any other build variables)
can be overridden by providing a local \code{config.mk} that is included in the Makefile.

\subsection{Multicore Patmos}

In directory \code{aegean} run:

\begin{verbatim}
make platform
make synth
make config???
\end{verbatim}

to generate (and synthesize) the default project, which is the mandelbrot application on a 4 core
version of Patmos for an Altera DE2-115 FPGA board.
\eva{is it the mandelbrot?}

\section{ModelSim License}
In the case that you have a DTU Compute login you can access the license servers from outside the DTU network by setting up an SSH tunnel.
An example of how such a tunnel can be set up follows, you need to insert you own username.

\begin{verbatim}
ssh -L 1717:angel2:1717 -L 1718:angel2:1718 ${USERNAME}@sshlogin.compute.dtu.dk
\end{verbatim}

When the SSH tunnel is setup the LM\_LICENSE\_FILE needs to be set to:
\begin{verbatim}
LM_LICENSE_FILE=1717@localhost
\end{verbatim}

This way of setting up an SSH tunnel might also work for other institutions.

%% MS: there needs to be more content to have a chapter on the compiler.
%
%\chapter{The Patmos Compiler}
%\label{sec:compiler}
%
%The LLVM compiler has been adapted to emit code for the Patmos ISA
%and support the special features, e.g., the stack cache~\cite{Seus13:compiler}.
%
%\martin{Daniel and Stefan shall add here an overview of the compiler and
%some words on source organization. But let's start with some notes.}
%
%The compiler and libraries can be built with \code{misc/build.sh}.
%This script also contains the default options, which should work on a
%standard Linux machine out of the box. Options can be overwritten by
%entries in a personal \code{misc/build.cfg}. The file {misc/build.dist.cfg}
%is just an example configuration file, generated from build.sh, and ignored
%by the build process.


\chapter{Application Programming Interface}
\label{sec:api}

<<<<<<< HEAD
A number of variables and functions are provided in 

=======
At the time of writing the only application programming interface is the libnoc.
libnoc has two kinds of functionality, the first is to initialize the network interface (NI) and the second is the setup DMA transferes for send messages to other processing cores.
>>>>>>> 4e0f2042

\chapter{Pending Changes}

This is a live and temporary section that lists pending changes of Argo.

Currently we have following proposals for a change:

\begin{itemize}
\item DMA read
\item Generate an interrupt when a complete DMA transfere has been received. 
\end{itemize}

% % % % % % % % % % % % % % % % % % % % % % % % % % % % % % % % % % % % % % % %
\chapter{Potential Extensions}

\chapter{Conclusion}
\label{sec:conclusion}

Patmos is the next cool thing in the dry world of real-time systems.

\bibliographystyle{abbrv}
\bibliography{../handbook/patbib.bib}

\end{document}

\appendix


\end{document}<|MERGE_RESOLUTION|>--- conflicted
+++ resolved
@@ -196,8 +196,6 @@
 \chapter{The Architecture of Argo}
 \label{sec:arch}
 
-<<<<<<< HEAD
-=======
 Argo is a time-predictable Network-on-Chip (NOC). An Argo NOC is made up of two different components,
 network interfaces (NI) and routers.
 The functionality of the NOC is to enable message passing between processing cores.
@@ -223,8 +221,6 @@
 Argo has a direct memory access (DMA) channel per communication channel.
 To send a message through the network a DMA needs to be setup.
 
-
->>>>>>> 4e0f2042
 
 \chapter{Memory address space and interface}
 The network interface (NI) of Argo has 2 OCP\cite{ocp:spec} interfaces.
@@ -709,13 +705,8 @@
 \chapter{Application Programming Interface}
 \label{sec:api}
 
-<<<<<<< HEAD
-A number of variables and functions are provided in 
-
-=======
 At the time of writing the only application programming interface is the libnoc.
 libnoc has two kinds of functionality, the first is to initialize the network interface (NI) and the second is the setup DMA transferes for send messages to other processing cores.
->>>>>>> 4e0f2042
 
 \chapter{Pending Changes}
 
