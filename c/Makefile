CC=patmos-clang # variable CC is "magic", so we define it here to a sane default

# Include user makefile for local configurations
-include config.mk

BUILDDIR?=../tmp
LIBNOC=$(BUILDDIR)/libnoc.a
LIBMP=$(BUILDDIR)/libmp.a
LIBCORETHREAD=$(BUILDDIR)/libcorethread.a
LIBETH=$(BUILDDIR)/libeth.a
LIBELF=$(BUILDDIR)/libelf.a

NOCINIT?=cmp/nocinit.c

SHELL=/bin/bash
#BOOTSPM data is by default in data SPM 
BOOTSPM_BASE?=0x00020000

# Flags for compiling to boot ROM
CFLAGS-BOOTABLE?=-target patmos-unknown-unknown-elf -Os \
	-I$(CURDIR) -DBOOTROM \
	-mpatmos-disable-stack-cache \
	-mpatmos-disable-function-splitter \
	-mpatmos-disable-vliw
LDFLAGS-BOOTABLE?= \
	-mpatmos-stack-base=$$(( $(BOOTSPM_BASE) + 0x800 )) \
	-mpatmos-shadow-stack-base=$$(( $(BOOTSPM_BASE) + 0x700 )) \
	-nodefaultlibs -nostdlib -nostartfiles \
	-Xgold --section-start -Xgold .text=0x0 -e _start \
	-Xgold --section-start -Xgold .rodata=0xf0008010 \
	-Xgold --section-start -Xgold .data=$(BOOTSPM_BASE) \
	-Xllc -mpatmos-subfunction-align=0 \
	-Xllc -disable-machine-licm -Xllc -disable-machine-cse

# Flags for compiling normal applications
# Assuming 2 MB of main memory
CFLAGS?=-target patmos-unknown-unknown-elf -O2 \
	-I$(CURDIR) -I $(CURDIR)/libelf/ \
	-mpatmos-disable-vliw \
	$(DEFINES)
LDFLAGS?= \
	-mpatmos-method-cache-size=0x1000 \
	-mpatmos-stack-base=0x200000 -mpatmos-shadow-stack-base=0x1f8000 \
	-Xgold --defsym -Xgold __heap_end=0x1f0000 \
	-Xgold -T -Xgold $(BUILDDIR)/../hardware/spm_ram.t

# Flags for compiling applications that use virtual memory
# Assuming 2 MB of main memory
CFLAGS-VM?=-target patmos-unknown-unknown-elf -O2 \
	-I$(CURDIR) -I $(CURDIR)/libelf/ \
	-mpatmos-disable-vliw -Xllc --code-model=large
LDFLAGS-VM?= \
	-mpatmos-method-cache-size=0x1000 \
	-mpatmos-stack-base=0x80020000 -mpatmos-shadow-stack-base=0x80010000 \
	-Xgold --defsym -Xgold __heap_end=0x60100000 \
	-Xgold -T -Xgold $(BUILDDIR)/../hardware/vm.t

# 32KB stacks for 256MB external memory
# -mpatmos-stack-base=0x10000000 -mpatmos-shadow-stack-base=0x0fff8000

.PHONY: compile
compile: $(BUILDDIR)/$(APP).elf

VPATH = .:bootable:bootloader:cmp:dhry:include

$(BUILDDIR)/%.o: %.c Makefile
	mkdir -p $(BUILDDIR)/$(dir $*)
	$(CC) $(CFLAGS) -c -o $@ $(filter %.c,$^)

# A target for regular applications
$(BUILDDIR)/%.elf: %.c $(NOCINIT) $(LIBMP) $(LIBNOC) $(LIBCORETHREAD) $(LIBETH) $(LIBELF) Makefile
	mkdir -p $(BUILDDIR)/$(dir $*)
<<<<<<< HEAD
	touch $(NOCINIT)
	$(CC) $(CFLAGS) $(LDFLAGS) -o $@ $(filter %.c %.s,$^) -L$(BUILDDIR) -lmp -lnoc -lcorethread -leth -lelf -lm
=======
	$(CC) $(CFLAGS) $(LDFLAGS) -o $@ $(filter %.c %.s,$^) -L$(BUILDDIR) -lmp -lnoc -lcorethread -leth -lelf
>>>>>>> 29bffa9b

$(BUILDDIR)/%.s: %.c Makefile
	mkdir -p $(BUILDDIR)/$(dir $*)
	$(CC) $(CFLAGS) -fpatmos-emit-asm -S -o $@ $(filter %.c,$^)

# A target for bootable applications (e.g., the bootloader)
$(BUILDDIR)/bootable-%.elf: %.c $(LIBETH) $(LIBNOC) $(NOCINIT) Makefile
	mkdir -p $(BUILDDIR)/$(dir $*)
	$(CC) $(CFLAGS-BOOTABLE) $(LDFLAGS-BOOTABLE) -o $@ $(filter %.c %.s,$^) -L$(BUILDDIR) -leth -lnoc

$(BUILDDIR)/bootable-%.s: %.c Makefile
	mkdir -p $(BUILDDIR)/$(dir $*)
	$(CC) $(CFLAGS-BOOTABLE) -fpatmos-emit-asm -S -o $@ $(filter %.c,$^)

# A target for applications that use virtual memory
$(BUILDDIR)/vm-%.elf: %.c $(NOCINIT) $(LIBMP) $(LIBNOC) $(LIBCORETHREAD) $(LIBETH) $(LIBELF) Makefile
	mkdir -p $(BUILDDIR)/$(dir $*)
	$(CC) $(CFLAGS-VM) $(LDFLAGS-VM) -o $@ $(filter %.c %.s,$^) -L$(BUILDDIR) -lmp -lnoc -lcorethread -leth -lelf

# application-specific additional dependencies
$(BUILDDIR)/bootable-bootloader.elf: download.c decompress.c ethmac.c boot.h bootable.h
$(BUILDDIR)/bootable-cmpmaster.elf: download.c decompress.c ethmac.c boot.h bootable.h
$(BUILDDIR)/bootable-cmpslave.elf: boot.h bootable.h

$(BUILDDIR)/bootable-mandelbrot.elf: bootable.h
$(BUILDDIR)/mandelbrot.elf: bootable.h

$(BUILDDIR)/bootable-mandelbrot_par.elf: bootable.h
$(BUILDDIR)/mandelbrot_par.elf: bootable.h

$(BUILDDIR)/bootable-cmp_hello.elf: bootable.h
$(BUILDDIR)/cmp_hello.elf: bootable.h

$(BUILDDIR)/bootable-noctest.elf: bootable.h
$(BUILDDIR)/noctest.elf: bootable.h

$(BUILDDIR)/bootable-extdev_test.elf: bootable.h
$(BUILDDIR)/extdev_test.elf: bootable.h

$(BUILDDIR)/bootable-hello_sum_reduced.elf: bootable.h

$(BUILDDIR)/bootable-mp_test.elf: bootable.h

# touch the nocinit file
$(NOCINIT):
	touch $@

# library for network-on-chip
.PHONY: libnoc
libnoc: $(LIBNOC)
$(BUILDDIR)/libnoc/noc.o: libnoc/noc.h libnoc/coreset.h
$(LIBNOC): $(BUILDDIR)/libnoc/noc.o
	patmos-ar r $@ $^

# library for message passing
.PHONY: libmp
libmp: libnoc $(LIBMP)
$(BUILDDIR)/libmp/utils.o: libmp/mp.h libmp/mp_internal.h
$(BUILDDIR)/libmp/mp.o: libmp/mp.h libmp/mp_internal.h libnoc/noc.h libnoc/coreset.h
$(BUILDDIR)/libmp/queuing.o: libmp/mp.h libmp/mp_internal.h libnoc/noc.h
$(BUILDDIR)/libmp/sampling.o: libmp/mp.h libmp/mp_internal.h libnoc/noc.h
$(BUILDDIR)/libmp/lock.o: libmp/mp.h libmp/mp_internal.h libnoc/noc.h
$(BUILDDIR)/libmp/collective.o: libmp/mp.h libmp/mp_internal.h libnoc/noc.h libnoc/coreset.h
$(LIBMP): $(BUILDDIR)/libmp/utils.o $(BUILDDIR)/libmp/mp.o $(BUILDDIR)/libmp/queuing.o $(BUILDDIR)/libmp/sampling.o $(BUILDDIR)/libmp/lock.o
	patmos-ar r $@ $^

# library for corethreads
.PHONY: libcorethread
libcorethread: $(LIBCORETHREAD)
$(BUILDDIR)/libcorethread/corethread.o: libcorethread/corethread.h
$(LIBCORETHREAD): $(BUILDDIR)/libcorethread/corethread.o
	patmos-ar r $@ $^

# library for ethernet
.PHONY: libeth
libeth: $(LIBETH)
$(LIBETH): $(patsubst ethlib/%.c,$(BUILDDIR)/ethlib/%.o,$(wildcard ethlib/*.c))
	patmos-ar r $@ $^

# library for parsing ELF files
.PHONY: libelf
libelf: $(LIBELF)
$(LIBELF): $(patsubst libelf/%.c,$(BUILDDIR)/libelf/%.o,$(wildcard libelf/*.c))
	patmos-ar r $@ $^<|MERGE_RESOLUTION|>--- conflicted
+++ resolved
@@ -70,12 +70,7 @@
 # A target for regular applications
 $(BUILDDIR)/%.elf: %.c $(NOCINIT) $(LIBMP) $(LIBNOC) $(LIBCORETHREAD) $(LIBETH) $(LIBELF) Makefile
 	mkdir -p $(BUILDDIR)/$(dir $*)
-<<<<<<< HEAD
-	touch $(NOCINIT)
 	$(CC) $(CFLAGS) $(LDFLAGS) -o $@ $(filter %.c %.s,$^) -L$(BUILDDIR) -lmp -lnoc -lcorethread -leth -lelf -lm
-=======
-	$(CC) $(CFLAGS) $(LDFLAGS) -o $@ $(filter %.c %.s,$^) -L$(BUILDDIR) -lmp -lnoc -lcorethread -leth -lelf
->>>>>>> 29bffa9b
 
 $(BUILDDIR)/%.s: %.c Makefile
 	mkdir -p $(BUILDDIR)/$(dir $*)
