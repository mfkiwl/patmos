/*
   Copyright 2014 Technical University of Denmark, DTU Compute. 
   All rights reserved.
   
   This file is part of the time-predictable VLIW processor Patmos.

   Redistribution and use in source and binary forms, with or without
   modification, are permitted provided that the following conditions are met:

      1. Redistributions of source code must retain the above copyright notice,
         this list of conditions and the following disclaimer.

      2. Redistributions in binary form must reproduce the above copyright
         notice, this list of conditions and the following disclaimer in the
         documentation and/or other materials provided with the distribution.

   THIS SOFTWARE IS PROVIDED BY THE COPYRIGHT HOLDER ``AS IS'' AND ANY EXPRESS
   OR IMPLIED WARRANTIES, INCLUDING, BUT NOT LIMITED TO, THE IMPLIED WARRANTIES
   OF MERCHANTABILITY AND FITNESS FOR A PARTICULAR PURPOSE ARE DISCLAIMED. IN
   NO EVENT SHALL THE COPYRIGHT HOLDER OR CONTRIBUTORS BE LIABLE FOR ANY
   DIRECT, INDIRECT, INCIDENTAL, SPECIAL, EXEMPLARY, OR CONSEQUENTIAL DAMAGES
   (INCLUDING, BUT NOT LIMITED TO, PROCUREMENT OF SUBSTITUTE GOODS OR SERVICES;
   LOSS OF USE, DATA, OR PROFITS; OR BUSINESS INTERRUPTION) HOWEVER CAUSED AND
   ON ANY THEORY OF LIABILITY, WHETHER IN CONTRACT, STRICT LIABILITY, OR TORT
   (INCLUDING NEGLIGENCE OR OTHERWISE) ARISING IN ANY WAY OUT OF THE USE OF
   THIS SOFTWARE, EVEN IF ADVISED OF THE POSSIBILITY OF SUCH DAMAGE.

   The views and conclusions contained in the software and documentation are
   those of the authors and should not be interpreted as representing official
   policies, either expressed or implied, of the copyright holder.
 */

/** \addtogroup libmp
 *  @{
 */

/**
 * \file mp.h Definitions for libmp.
 * 
 * \author Rasmus Bo Soerensen <rasmus@rbscloud.dk>
 *
 * \brief Message passing library for the T-CREST platform
 *
 * It is up to the programmer to allocate buffering space in the communication
 * scratch pads. The allocation is done by calling the function mp_chan_init().
 *
 * The size of the message passing buffer structure in the commuincation
 * scratch pads are:
 *
 * Sender side:
 *       2 * (buf_size + FLAG_SIZE) + sizeof(recv_count)(Aligned to DW)
 *
 * Receiver side:
 *       num_buf * (buf_size + FLAG_SIZE) + sizeof(remote_recv_count)
 *                                                       (Aligned to DW)
 *
 */

#ifndef _MP_H_
#define _MP_H_

#include <stdlib.h>
#include <string.h>
#include <stdio.h>
#include <machine/patmos.h>
#include <machine/spm.h>
#include "libnoc/noc.h"
#include "libnoc/coreset.h"
#include "bootloader/cmpboot.h"

/// \brief Aligns X to double word size
#define DWALIGN(X) (((X)+0x7) & ~0x7)

/*! \def FLAG_SIZE
 * \brief The size of the flag used to detect completion of a received message.
 *
 * This flag is placed at the end of the message to be send.
 * The flag size is aligned to double words.
 */
#define FLAG_SIZE DWALIGN(sizeof(unsigned int))

/// \cond PRIVATE
// Possible Flag types
#define FLAG_VALID   0xFFFFFFFF
#define FLAG_INVALID 0x00000000
/// \endcond

/// \brief The type of the synchronization flag of a barrier.
typedef unsigned long long barrier_t;

/// \cond PRIVATE
// Possible Barrier states
#define BARRIER_INITIALIZED (barrier_t)0x0000000000000000
#define BARRIER_PHASE_0 (barrier_t)0x0000000000000000
#define BARRIER_PHASE_1 (barrier_t)0x00000000FFFFFFFF
#define BARRIER_PHASE_2 (barrier_t)0xFFFFFFFFFFFFFFFF
#define BARRIER_PHASE_3 (barrier_t)0xFFFFFFFF00000000

#define BARRIER_REACHED 0xFFFFFFFF
/// \endcond

/// \brief The size of the barrier flag for each core.
#define BARRIER_SIZE DWALIGN(sizeof(barrier_t))

/// \cond PRIVATE
/*! \def NUM_WRITE_BUF
 * DO NOT CHANGE! The number of write pointers is not 
 * defined in a way that is can be changed
 */
#define NUM_WRITE_BUF 2
/// \endcond

/// \brief A type to identify a core.
typedef unsigned coreid_t;

////////////////////////////////////////////////////////////////////////////
// Data structures for storing state information
// of the message passing channels
////////////////////////////////////////////////////////////////////////////

typedef enum {SAMPLING, QUEUING} channel_t;

typedef enum {SOURCE, DESTINATION} direction_t;

/// \struct mpd_t
/// \brief Message passing descriptor.
///
/// The struct is used to store the data describing the massage passing channel.
/// This struct is used to describe both the sending and receiving ends of a
/// communication channel.
typedef struct {
  /*-- Shared variables --*/
  /** The ID of the sender */
  coreid_t send_id;
  /** The address of the sender buffer structure */
  volatile void _SPM * send_addr;
  /** The ID of the receiver */
  coreid_t recv_id;
  /** The address of the receiver buffer structure */
  volatile void _SPM * recv_addr; 
  /** The size of a buffer in bytes */
  unsigned buf_size;
  /** The number of buffers at the receiver */
  unsigned num_buf;

  /*-- Sender/receiver specific variables --*/
  /** The number of messages received by the receiver */
  volatile unsigned _SPM * recv_count;
  /** The address of the recv_count at the sender */
  volatile unsigned _SPM * send_recv_count;
  /** The number of messages sent by the sender */
  unsigned send_count;
  /** A pointer to the tail of the receiving queue */
  unsigned send_ptr;
  /** A pointer to the head of the receiving queue */
  unsigned recv_ptr;
  /** A pointer to the free write buffer */
  volatile void _SPM * write_buf;
  /** A pointer to the used write buffer */
  volatile void _SPM * shadow_write_buf;
  /** A pointer to the currently free read buffer */
  volatile void _SPM * read_buf;

} mpd_t __attribute__((aligned(16)));

/// \struct communicator_t
/// \brief Describes at set of communicating processors.
///
/// The struct is used to store all necessary information on the set of
/// communicating processors.
typedef struct {
  coreset_t barrier_set;
  unsigned count;
  unsigned msg_size;
  volatile void _SPM ** addr;
} communicator_t __attribute__((aligned(16)));


////////////////////////////////////////////////////////////////////////////
// Functions for memory management in the communication SPM
////////////////////////////////////////////////////////////////////////////

/// \brief Initialize message passing library.
///
<<<<<<< HEAD
/// #mp_init() is a static constructor and not intended to be called directly.
static void mp_init(void) __attribute__((constructor(105),used));
=======
/// #mp_init is a static constructor and not intended to be called directly.
void mp_init(void) __attribute__((constructor(120),used));
>>>>>>> 457862b3

/// \brief A function for returning the amount of data that the channel is
/// alocating in the sending spm.
//size_t mp_send_alloc_size(mpd_t* mpd_ptr);

/// \brief A function for returning the amount of data that the channel is
/// alocating in the receiving spm.
//size_t mp_recv_alloc_size(mpd_t* mpd_ptr);

/// \brief Static memory allocation on the communication scratchpad.
/// No mp_free function
void _SPM * mp_alloc(size_t size);

/// \brief Function for initializing SPM memory in other cores.
void mp_mem_init(coreid_t id, void _SPM* spm_addr);

////////////////////////////////////////////////////////////////////////////
// Functions for initializing the message passing API
////////////////////////////////////////////////////////////////////////////

/// \brief Initialize the state of a communication channel
///
/// \param mpd_ptr A pointer the the message passing descriptor
/// \param sender The core id of the sending processor
/// \param receiver The core id of the receiving processor
/// \param buf_size The size of the message buffer
/// \param num_buf The number of buffers in the receiving scratchpad
///
/// \retval 0 The local or remote addresses were not aligned to double words.
/// \retval 1 The initialization of the send channel succeeded.
int mp_chan_init(mpd_t* mpd_ptr, coreid_t sender, coreid_t receiver,
              unsigned buf_size, unsigned num_buf);

/// \brief Initialize the state of a communication channel
///
/// \param mpd_ptr A pointer the the message passing descriptor
/// \param sender The core id of the sending processor
/// \param receiver The core id of the receiving processor
/// \param buf_size The size of the message buffer
/// \param num_buf The number of buffers in the receiving scratchpad
///
/// \retval 0 The local or remote addresses were not aligned to double words.
/// \retval 1 The initialization of the send channel succeeded.
int mp_chan_init(unsigned chan_id, channel_t chan_type, direction_t dir_type,
              coreid_t sender, coreid_t recevier, size_t buf_size,
              size_t num_buf, mpd_t* mpd_ptr);

/// \brief Initialize the communicator
///
/// \param comm A pointer to the communicator structure
/// \param member_ids An array of member ids.
/// \param member_addrs An array of COM SPM addresses for the members.
///
/// \retval 0 The address is not aligned  to double words.
/// \retval 1 The initialization of the communicator_t succeeded.
int mp_communicator_init(communicator_t* comm, unsigned count,
              const coreid_t member_ids [], unsigned msg_size);

////////////////////////////////////////////////////////////////////////////
// Functions for transmitting data
////////////////////////////////////////////////////////////////////////////

/// \brief Non-blocking function for passing a message to a remote processor
/// under flow control. The data to be passed by the function should be in the
/// local buffer in the communication scratch pad before the function
/// is called.
///
/// \param mpd_ptr A pointer to the message passing data structure
/// for the given message passing channel.
///
/// \retval 0 The send did not succeed, either there was no space in the
/// receiving buffer or there was no free DMA to start a transfere
/// \retval 1 The send succeeded.
int mp_nbsend(mpd_t* mpd_ptr);

/// \brief A function for passing a message to a remote processor under
/// flow control. The data to be passed by the function should be in the
/// local buffer in the communication scratch pad before the function
/// is called.
///
/// \param mpd_ptr A pointer to the message passing data structure
/// for the given message passing channel.
///
/// \returns The function returns when the send has succeeded.
void mp_send(mpd_t* mpd_ptr);

/// \brief Non-blocking function for receiving a message from a remote processor
/// under flow control. The data that is received is placed in a message buffer
/// in the communication scratch pad, when the received message is no
/// longer used the reception of the message should be acknowledged with
/// the #mp_ack()
///
/// \param mpd_ptr A pointer to the message passing data structure
/// for the given message passing channel.
///
/// \retval 0 No message has been received yet.
/// \retval 1 A message has been received and dequeued. The call has to be
/// followed by a call to #mp_ack() when the data is no longer used.
int mp_nbrecv(mpd_t* mpd_ptr);

/// \brief A function for receiving a message from a remote processor under
/// flow control. The data that is received is placed in a message buffer
/// in the communication scratch pad, when the received message is no
/// longer used the reception of the message should be acknowledged with
/// the #mp_ack()
///
/// \param mpd_ptr A pointer to the message passing data structure
/// for the given message passing channel.
///
/// \returns The function returns when a message is received.
void mp_recv(mpd_t* mpd_ptr);

/// \brief Non-blocking function for acknowledging the reception of a message.
/// This function should be used with extra care, if no acknowledgement is sent
/// the communication channel will be blocked until an acknowledgement is sent.
/// This function shall be called to release space in the receiving
/// buffer when the received data is no longer used.
/// It is not necessary to call #mp_ack() after each #mp_recv() call.
/// It is possible to work on 2 or more incomming messages at the same
/// time with out them being overwritten.
///
/// \param mpd_ptr A pointer to the message passing data structure
/// for the given message passing channel.
///
/// \retval 0 No acknowledgement has been sent.
/// \retval 1 An acknowledgement has been sent.
int mp_nback(mpd_t* mpd_ptr);

/// \brief A function for acknowledging the reception of a message.
/// This function shall be called to release space in the receiving
/// buffer when the received data is no longer used.
/// It is not necessary to call #mp_ack() after each #mp_recv() call.
/// It is possible to work on 2 or more incomming messages at the same
/// time with out them being overwritten.
///
/// \param mpd_ptr A pointer to the message passing data structure
/// for the given message passing channel.
///
/// \returns The function returns when an acknowledgement has been sent.
void mp_ack(mpd_t* mpd_ptr);

/// \brief A function to syncronize the cores described in the communicator
/// to a barrier.
///
/// \param comm A pointer to the communicator struct that describes 
/// the group of processing cores involved in the broadcast.
///
/// \returns The function returns after all processing cores has
/// called at the barrier function.
void mp_barrier(communicator_t* comm);

/// \brief A function for broadcasting a message to all members of
/// a communicator
///
/// \param comm A pointer to the communicator struct that describes 
/// the group of processing cores involved in the broadcast.
/// \param root The core ID of the processing core that should broadcast
/// data. All processing cores in the communicator group has to call the
/// #mp_broadcast() and specify the same #root core ID.
///
/// \returns The function returns in the root when the root has sent all the data to
/// the other cores and in the other cores when each core has received the data
/// from the #root core
void mp_broadcast(communicator_t* comm, coreid_t root);

/// \brief A function for writing a sampled value to the remote location
/// at the receiving end of the channel
void mp_write(mpd_t* mpd_ptr);

/// \breif A function for reading a sampled value from the remote location
/// at the sending end of the channel
void mp_read(mpd_t* mpd_ptr);

/*
 * The following prototypes are suggestions of future library functions
 */

/// \breif A function for reading a sampled value from the remote location
/// at the sending end of the channel. The function requires that the read
/// value has not been read before.
///
/// \retval 0 The read value has been read before.
/// \retval 1 The read value has not been read before.
/// \returns The function returns when a value has been read.
//int mp_read_updated(mpd_t* mpd_ptr);

/// \brief A function for passing a message to a remote processor under
/// flow control. The data to be passed by the function should be in the
/// local buffer in the communication scratch pad before the function
/// is called.
///
/// \param mpd_ptr A pointer to the message passing data structure
/// for the given message passing channel.
/// \param time_mu_sec The time out time in microseconds
///
/// \returns The function returns when the send has succeeded.
//int mp_send_timed(mpd_t* mpd_ptr, unsigned int time_mu_sec);

/// \brief A function for receiving a message from a remote processor under
/// flow control. The data that is received is placed in a message buffer
/// in the communication scratch pad, when the received message is no
/// longer used the reception of the message should be acknowledged with
/// the #mp_ack()
///
/// \param mpd_ptr A pointer to the message passing data structure
/// for the given message passing channel.
/// \param time_mu_sec The time out time in microseconds
///
/// \returns The function returns when a message is received.
//int mp_recv_timed(mpd_t* mpd_ptr, unsigned int time_mu_sec);

/// \brief A function for acknowledging the reception of a message.
/// This function shall be called to release space in the receiving
/// buffer when the received data is no longer used.
/// It is not necessary to call #mp_ack() after each #mp_recv() call.
/// It is possible to work on 2 or more incomming messages at the same
/// time with out them being overwritten.
///
/// \param mpd_ptr A pointer to the message passing data structure
/// for the given message passing channel.
/// \param time_mu_sec The time out time in microseconds
///
/// \returns The function returns when an acknowledgement has been sent.
//int mp_ack_timed(mpd_t* mpd_ptr, unsigned int time_mu_sec);

#endif /* _MP_H_ */

/** @}*/<|MERGE_RESOLUTION|>--- conflicted
+++ resolved
@@ -182,13 +182,8 @@
 
 /// \brief Initialize message passing library.
 ///
-<<<<<<< HEAD
-/// #mp_init() is a static constructor and not intended to be called directly.
-static void mp_init(void) __attribute__((constructor(105),used));
-=======
 /// #mp_init is a static constructor and not intended to be called directly.
 void mp_init(void) __attribute__((constructor(120),used));
->>>>>>> 457862b3
 
 /// \brief A function for returning the amount of data that the channel is
 /// alocating in the sending spm.
