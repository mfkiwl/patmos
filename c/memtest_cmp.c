/*
	Author: Rasmus Bo Soerensen (rasmus@rbscloud.dk)
	Copyright: DTU, BSD License
*/
#include <stdio.h>
#include <machine/spm.h>
#include <machine/patmos.h>

<<<<<<< HEAD
// we assume 1 MB memory, 512 KB for stack of 16 cores,
// 250 K for program and minmal heap
#define LENGTH (1024*1024-512*1024-250000)/4
=======
// we assume 1 MB memory, less than 400 KB for program,
// heap, and stack
//#define LENGTH (1000000-400000)/4
#define LENGTH 200000/4
>>>>>>> 2e225768
#define CNT 20

// Start the memory test some bytes above heap start
// as stdio needs the heap for buffers (40000 bytes reserved)
// Now hardcoded for merging with bootable
extern char _end;
// #define TEST_START ((volatile _UNCACHED int *) (&_end)+10000)
// #define TEST_START ((volatile _UNCACHED int *) 250000)
#define TEST_START ((volatile int *) 250000)

int main() {
	int res;
	int error = 0;
	int test = 0;


	if (get_cpuid() == 0) {
<<<<<<< HEAD

 printf("%d %d\n", (int) TEST_START, (int) &_end);
=======
printf("%d %d\n", (int) TEST_START, (int) &_end);
>>>>>>> 2e225768
		// MS: does the following reading from uninitialized memory
		// make sense?
//		for (int i=0; i<=LENGTH; i++){ // Read from main memory
//			res = *(TEST_START+i);
//			if (res != 0){	// If data is not what we expect write error
//				error++;
//			}
//		}
//		if (error != 0){
//			puts("TEST_STARTORY uninitialized\n");
//		}
//		error = 0;

		for (int k = 0; k < CNT; k++) { 
			putchar('.');
			fflush(NULL);
			for (int i=0; i<=LENGTH; i++) // Write to main memory
				*(TEST_START+i) = i;

			for (int i=0; i<=LENGTH; i++){ // Read from main memory
				res = *(TEST_START+i);
				if (res != i){	// If data is not what we expect write error
					puts("e");
					error++;
				}
			}
			if (error != 0){
				test++;
				puts("\n");
			}
			error = 0;
		}
		puts("");
		if (test != 0){
			puts("Errors\n");
		} else {
			puts("Success\n");
		}
		puts("Finished\n");

		puts("Finished\n");

	} else {
		//for (int k = 0; k < 100; ++k)
		//{
		//	for (int i=0; i<=LENGTH; i++){ // Read from main memory
		//		res = *(TEST_START+i);
		//		if (res == 0){	// If data is not what we expect write error
		//			error = error;
		//		} else {
		//			error++;
		//		}
		//	}
		//}
	}

<<<<<<< HEAD
=======

>>>>>>> 2e225768
	return 0;
}<|MERGE_RESOLUTION|>--- conflicted
+++ resolved
@@ -6,16 +6,9 @@
 #include <machine/spm.h>
 #include <machine/patmos.h>
 
-<<<<<<< HEAD
 // we assume 1 MB memory, 512 KB for stack of 16 cores,
 // 250 K for program and minmal heap
 #define LENGTH (1024*1024-512*1024-250000)/4
-=======
-// we assume 1 MB memory, less than 400 KB for program,
-// heap, and stack
-//#define LENGTH (1000000-400000)/4
-#define LENGTH 200000/4
->>>>>>> 2e225768
 #define CNT 20
 
 // Start the memory test some bytes above heap start
@@ -33,12 +26,8 @@
 
 
 	if (get_cpuid() == 0) {
-<<<<<<< HEAD
 
- printf("%d %d\n", (int) TEST_START, (int) &_end);
-=======
 printf("%d %d\n", (int) TEST_START, (int) &_end);
->>>>>>> 2e225768
 		// MS: does the following reading from uninitialized memory
 		// make sense?
 //		for (int i=0; i<=LENGTH; i++){ // Read from main memory
@@ -95,9 +84,5 @@
 		//}
 	}
 
-<<<<<<< HEAD
-=======
-
->>>>>>> 2e225768
 	return 0;
 }